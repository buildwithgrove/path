--- conflicted
+++ resolved
@@ -120,9 +120,6 @@
 // getHTTPStatusCode returns an HTTP status code corresponding to the underlying JSON-RPC response code.
 // DEV_NOTE: This is an opinionated mapping following best practice but not enforced by any specifications or standards.
 func (r responseToBlockNumber) getHTTPStatusCode() int {
-<<<<<<< HEAD
-	return r.jsonRPCResponse.GetRecommendedHTTPStatusCode()
-=======
 	return r.jsonrpcResponse.GetRecommendedHTTPStatusCode()
 }
 
@@ -130,5 +127,4 @@
 // Implements the response interface.
 func (r responseToBlockNumber) GetJSONRPCID() jsonrpc.ID {
 	return r.jsonrpcResponse.ID
->>>>>>> c06919f2
 }