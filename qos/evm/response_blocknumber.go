package evm

import (
	"encoding/json"

	"github.com/pokt-network/poktroll/pkg/polylog"

	qosobservations "github.com/buildwithgrove/path/observation/qos"
	"github.com/buildwithgrove/path/qos/jsonrpc"
)

// responseToBlockNumber provides the functionality required from a response by a requestContext instance.
var _ response = responseToBlockNumber{}

// responseUnmarshallerBlockNumber deserializes the provided payload
// into a responseToBlockNumber struct, adding any encountered errors
// to the returned struct.
<<<<<<< HEAD
func responseUnmarshallerBlockNumber(logger polylog.Logger, jsonrpcReq jsonrpc.Request, jsonrpcResp jsonrpc.Response) (response, error) {
	// The endpoint returned an error: no need to do further processing of the response.
	if jsonrpcResp.IsError() {
		// TODO_TECHDEBT(@adshmh): validate the `eth_blockNumber` request that was sent to the endpoint.
		return responseToBlockNumber{
			logger:          logger,
=======
func responseUnmarshallerBlockNumber(
	logger polylog.Logger,
	jsonrpcReq jsonrpc.Request,
	jsonrpcResp jsonrpc.Response,
) (response, error) {
	// The endpoint returned an error: no need to do further processing of the response.
	if jsonrpcResp.IsError() {

		// TODO_TECHDEBT(@adshmh): validate the `eth_blockNumber` request that was sent to the endpoint.
		return responseToBlockNumber{
			logger: logger,

>>>>>>> 0457b3b3
			jsonRPCResponse: jsonrpcResp,
		}, nil
	}

	resultBz, err := jsonrpcResp.GetResultAsBytes()
	if err != nil {
		return responseToBlockNumber{
<<<<<<< HEAD
			logger:          logger,
=======
			logger: logger,

>>>>>>> 0457b3b3
			jsonRPCResponse: jsonrpcResp,
		}, err
	}

	var result string
	err = json.Unmarshal(resultBz, &result)

	return responseToBlockNumber{
<<<<<<< HEAD
		logger:          logger,
=======
		logger: logger,

>>>>>>> 0457b3b3
		jsonRPCResponse: jsonrpcResp,
		result:          result,
	}, err
}

// responseToBlockNumber captures the fields expected in a
// response to an `eth_blockNumber` request.
type responseToBlockNumber struct {
	logger polylog.Logger

	// jsonRPCResponse stores the JSONRPC response parsed from an endpoint's response bytes.
	jsonRPCResponse jsonrpc.Response

	// result stores the result field of a response to a `eth_blockNumber` request.
	result string
}

// GetObservation returns an observation using an `eth_blockNumber` request's response.
<<<<<<< HEAD
// This method implements the response interface.
=======
// Implements the response interface.
>>>>>>> 0457b3b3
func (r responseToBlockNumber) GetObservation() qosobservations.EVMEndpointObservation {
	return qosobservations.EVMEndpointObservation{
		ResponseObservation: &qosobservations.EVMEndpointObservation_BlockNumberResponse{
			BlockNumberResponse: &qosobservations.EVMBlockNumberResponse{
				BlockNumberResponse: r.result,
			},
		},
	}
}

func (r responseToBlockNumber) GetResponsePayload() []byte {
<<<<<<< HEAD
	// TODO_UPNEXT(@adshmh): return a JSONRPC response indicating the error,
	// if the unmarshalling failed.
=======
	// TODO_MVP(@adshmh): return a JSONRPC response indicating the error if unmarshalling failed.
>>>>>>> 0457b3b3
	bz, err := json.Marshal(r.jsonRPCResponse)
	if err != nil {
		// This should never happen: log an entry but return the response anyway.
		r.logger.Warn().Err(err).Msg("responseToGetHealth: Marshaling JSONRPC response failed.")
	}
	return bz
}<|MERGE_RESOLUTION|>--- conflicted
+++ resolved
@@ -15,14 +15,6 @@
 // responseUnmarshallerBlockNumber deserializes the provided payload
 // into a responseToBlockNumber struct, adding any encountered errors
 // to the returned struct.
-<<<<<<< HEAD
-func responseUnmarshallerBlockNumber(logger polylog.Logger, jsonrpcReq jsonrpc.Request, jsonrpcResp jsonrpc.Response) (response, error) {
-	// The endpoint returned an error: no need to do further processing of the response.
-	if jsonrpcResp.IsError() {
-		// TODO_TECHDEBT(@adshmh): validate the `eth_blockNumber` request that was sent to the endpoint.
-		return responseToBlockNumber{
-			logger:          logger,
-=======
 func responseUnmarshallerBlockNumber(
 	logger polylog.Logger,
 	jsonrpcReq jsonrpc.Request,
@@ -35,7 +27,6 @@
 		return responseToBlockNumber{
 			logger: logger,
 
->>>>>>> 0457b3b3
 			jsonRPCResponse: jsonrpcResp,
 		}, nil
 	}
@@ -43,12 +34,8 @@
 	resultBz, err := jsonrpcResp.GetResultAsBytes()
 	if err != nil {
 		return responseToBlockNumber{
-<<<<<<< HEAD
-			logger:          logger,
-=======
 			logger: logger,
 
->>>>>>> 0457b3b3
 			jsonRPCResponse: jsonrpcResp,
 		}, err
 	}
@@ -57,12 +44,8 @@
 	err = json.Unmarshal(resultBz, &result)
 
 	return responseToBlockNumber{
-<<<<<<< HEAD
-		logger:          logger,
-=======
 		logger: logger,
 
->>>>>>> 0457b3b3
 		jsonRPCResponse: jsonrpcResp,
 		result:          result,
 	}, err
@@ -81,11 +64,7 @@
 }
 
 // GetObservation returns an observation using an `eth_blockNumber` request's response.
-<<<<<<< HEAD
-// This method implements the response interface.
-=======
 // Implements the response interface.
->>>>>>> 0457b3b3
 func (r responseToBlockNumber) GetObservation() qosobservations.EVMEndpointObservation {
 	return qosobservations.EVMEndpointObservation{
 		ResponseObservation: &qosobservations.EVMEndpointObservation_BlockNumberResponse{
@@ -97,12 +76,7 @@
 }
 
 func (r responseToBlockNumber) GetResponsePayload() []byte {
-<<<<<<< HEAD
-	// TODO_UPNEXT(@adshmh): return a JSONRPC response indicating the error,
-	// if the unmarshalling failed.
-=======
 	// TODO_MVP(@adshmh): return a JSONRPC response indicating the error if unmarshalling failed.
->>>>>>> 0457b3b3
 	bz, err := json.Marshal(r.jsonRPCResponse)
 	if err != nil {
 		// This should never happen: log an entry but return the response anyway.
