--- conflicted
+++ resolved
@@ -15,11 +15,6 @@
 // responseUnmarshallerBlockNumber deserializes the provided payload
 // into a responseToBlockNumber struct, adding any encountered errors
 // to the returned struct.
-<<<<<<< HEAD
-func responseUnmarshallerBlockNumber(jsonrpcReq jsonrpc.Request, jsonrpcResp jsonrpc.Response, logger polylog.Logger) (response, error) {
-	if jsonrpcResp.IsError() { // The endpoint returned an error: no need to do further processing of the response.
-		// Note: this assumes the `eth_blockNumber` request sent to the endpoint was valid.
-=======
 func responseUnmarshallerBlockNumber(
 	logger polylog.Logger,
 	jsonrpcReq jsonrpc.Request,
@@ -29,7 +24,6 @@
 	if jsonrpcResp.IsError() {
 
 		// TODO_TECHDEBT(@adshmh): validate the `eth_blockNumber` request that was sent to the endpoint.
->>>>>>> 04c1e72c
 		return responseToBlockNumber{
 			logger: logger,
 
