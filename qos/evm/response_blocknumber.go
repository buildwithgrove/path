--- conflicted
+++ resolved
@@ -27,11 +27,7 @@
 		return responseToBlockNumber{
 			logger:          logger,
 			jsonRPCResponse: jsonrpcResp,
-<<<<<<< HEAD
-			validationError: nil, // Explicitly set to nil to indicate a valid JSONRPC error response.
-=======
 			validationError: nil, // Intentionally set to nil to indicate a valid JSONRPC error response.
->>>>>>> 41f64f0d
 		}, nil
 	}
 
@@ -101,11 +97,8 @@
 	}
 }
 
-<<<<<<< HEAD
-=======
 // GetHTTPResponse builds and returns the httpResponse matching the responseToBlockNumber instance.
 // Implements the response interface.
->>>>>>> 41f64f0d
 func (r responseToBlockNumber) GetHTTPResponse() httpResponse {
 	return httpResponse{
 		responsePayload: r.getResponsePayload(),
@@ -113,10 +106,7 @@
 	}
 }
 
-<<<<<<< HEAD
-=======
 // getResponsePayload returns the raw byte slice payload to be returned as the response to the JSONRPC request.
->>>>>>> 41f64f0d
 func (r responseToBlockNumber) getResponsePayload() []byte {
 	// TODO_MVP(@adshmh): return a JSONRPC response indicating the error if unmarshaling failed.
 	bz, err := json.Marshal(r.jsonRPCResponse)
