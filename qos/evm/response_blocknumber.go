package evm

import (
	"encoding/json"

	"github.com/pokt-network/poktroll/pkg/polylog"

	qosobservations "github.com/buildwithgrove/path/observation/qos"
	"github.com/buildwithgrove/path/qos/jsonrpc"
)

// responseToBlockNumber provides the functionality required from a response by a requestContext instance.
var _ response = responseToBlockNumber{}

// responseUnmarshallerBlockNumber deserializes the provided payload
// into a responseToBlockNumber struct, adding any encountered errors
// to the returned struct.
func responseUnmarshallerBlockNumber(jsonrpcReq jsonrpc.Request, jsonrpcResp jsonrpc.Response, logger polylog.Logger) (response, error) {
<<<<<<< HEAD
	if jsonrpcResp.Error.Code != 0 { // The endpoint returned an error: no need to do further processing of the response.
		// TODO_TECHDEBT(@adshmh): validate the `eth_blockNumber` request that was sent to the endpoint.
=======
	// The endpoint returned an error: no need to do further processing of the response.
	if jsonrpcResp.Error.Code != 0 {
		// Note: this assumes the `eth_blockNumber` request sent to the endpoint was valid.
>>>>>>> 2c3b547c
		return responseToBlockNumber{
			logger:   logger,
			jsonRPCResponse: jsonrpcResp,
		}, nil
	}

	resultBz, err := jsonrpcResp.GetResultAsBytes()
	if err != nil {
		return responseToBlockNumber{
			logger:   logger,
			jsonRPCResponse: jsonrpcResp,
		}, err
	}

	var result string
	err = json.Unmarshal(resultBz, &result)

	return responseToBlockNumber{
		logger:   logger,
		jsonRPCResponse: jsonrpcResp,
		result:   result,
	}, err
}

// responseToBlockNumber captures the fields expected in a
// response to an `eth_blockNumber` request.
type responseToBlockNumber struct {
	logger polylog.Logger

	// jsonRPCResponse stores the JSONRPC response parsed from an endpoint's response bytes.
	jsonRPCResponse jsonrpc.Response

	// result stores the result field of a response to a `eth_blockNumber` request.
	result string
}

// GetObservation returns an observation using an `eth_blockNumber` request's response.
// This method implements the response interface.
func (r responseToBlockNumber) GetObservation() qosobservations.EVMEndpointObservation {
	return qosobservations.EVMEndpointObservation{
		ResponseObservation: &qosobservations.EVMEndpointObservation_BlockNumberResponse{
			BlockNumberResponse: &qosobservations.EVMBlockNumberResponse{
				BlockNumberResponse: r.result,
			},
		},
	}
}

func (r responseToBlockNumber) GetResponsePayload() []byte {
	// TODO_UPNEXT(@adshmh): return a JSONRPC response indicating the error,
	// if the unmarshalling failed.
	bz, err := json.Marshal(r.jsonRPCResponse)
	if err != nil {
		// This should never happen: log an entry but return the response anyway.
		r.Logger.Warn().Err(err).Msg("responseToGetHealth: Marshaling JSONRPC response failed.")
	}
	return bz
}<|MERGE_RESOLUTION|>--- conflicted
+++ resolved
@@ -16,14 +16,9 @@
 // into a responseToBlockNumber struct, adding any encountered errors
 // to the returned struct.
 func responseUnmarshallerBlockNumber(jsonrpcReq jsonrpc.Request, jsonrpcResp jsonrpc.Response, logger polylog.Logger) (response, error) {
-<<<<<<< HEAD
-	if jsonrpcResp.Error.Code != 0 { // The endpoint returned an error: no need to do further processing of the response.
-		// TODO_TECHDEBT(@adshmh): validate the `eth_blockNumber` request that was sent to the endpoint.
-=======
 	// The endpoint returned an error: no need to do further processing of the response.
 	if jsonrpcResp.Error.Code != 0 {
-		// Note: this assumes the `eth_blockNumber` request sent to the endpoint was valid.
->>>>>>> 2c3b547c
+		// TODO_TECHDEBT(@adshmh): validate the `eth_blockNumber` request that was sent to the endpoint.
 		return responseToBlockNumber{
 			logger:   logger,
 			jsonRPCResponse: jsonrpcResp,
