package evm

import (
	"errors"
	"fmt"
	"math/rand"
	"sync"

	"github.com/pokt-network/poktroll/pkg/polylog"

	"github.com/buildwithgrove/path/protocol"
)

// EndpointStore provides the endpoint selection capability required
// by the protocol package for handling a service request.
var _ protocol.EndpointSelector = &EndpointStore{}

// TODO_MVP(@adshmh): rename the EndpointStoreConfig struct below and use it in the `State` struct.
// The `EndpointStore` will only maintain data on the endpoints instead of how this data should be used
// to validate endpoints.
//
// EndpointStoreConfig captures the modifiable settings of the EndpointStore.
// This will enable `EndpointStore` to be used as part of QoS for other EVM-based
// blockchains which may have different desired QoS properties.
// e.g. different blockchains QoS instances could have different tolerance levels
// for deviation from the current block height.
type EndpointStoreConfig struct {
	// TODO_TECHDEBT: apply the sync allowance when validating an endpoint's block height.
	// SyncAllowance specifies the maximum number of blocks an endpoint
	// can be behind, compared to the blockchain's perceived block height,
	// before being filtered out.
	SyncAllowance uint64

	// ChainID is the ID used by the corresponding blockchain.
	// It is used to verify responses to service requests with `eth_chainId` method.
	ChainID string
}

// EndpointStore maintains QoS data on the set of available endpoints
// for an EVM-based blockchain service.
// It performs several tasks, most notable:
//
//	1- Endpoint selection based on the quality data available
//	2- Application of endpoints' observations to update the data on endpoints.
type EndpointStore struct {
	logger polylog.Logger

	// ServiceState is the current perceived state of the EVM blockchain.
	serviceState *ServiceState

	endpointsMu sync.RWMutex
	endpoints   map[protocol.EndpointAddr]endpoint
}

// Select returns an endpoint address matching an entry from the list of available endpoints.
// available endpoints are filtered based on their validity first.
// A random endpoint is then returned from the filtered list of valid endpoints.
func (es *EndpointStore) Select(availableEndpoints []protocol.EndpointAddr) (protocol.EndpointAddr, error) {
	logger := es.logger.With("method", "Select")
	logger.With("total_endpoints", len(availableEndpoints)).Info().Msg("filtering available endpoints.")

	filteredEndpointsAddr, err := es.filterValidEndpoints(availableEndpoints)
	if err != nil {
		logger.Warn().Err(err).Msg("error filtering endpoints")
		return protocol.EndpointAddr(""), err
	}

	if len(filteredEndpointsAddr) == 0 {
<<<<<<< HEAD
		// All endpoints failing validation should not happen and thus should be considered an error.
		logger.Error().Msg("all endpoints failed validation; selecting a random endpoint.")
		randomAvailableEndpoint := availableEndpoints[rand.Intn(len(availableEndpoints))]
		return randomAvailableEndpoint.Addr(), nil
=======
		logger.Warn().Msg("all endpoints failed validation; selecting a random endpoint.")
		randomAvailableEndpointAddr := availableEndpoints[rand.Intn(len(availableEndpoints))]
		return randomAvailableEndpointAddr, nil
>>>>>>> 02947f3a
	}

	logger.With(
		"total_endpoints", len(availableEndpoints),
		"endpoints_after_filtering", len(filteredEndpointsAddr),
	).Info().Msg("filtered endpoints")

	// TODO_FUTURE: consider ranking filtered endpoints, e.g. based on latency, rather than randomization.
	// return filteredEndpointsAddr[rand.Intn(len(filteredEndpointsAddr))], nil
	selectedEndpointAddr := filteredEndpointsAddr[rand.Intn(len(filteredEndpointsAddr))]
	return selectedEndpointAddr, nil
}

// filterValidEndpoints returns the subset of available endpoints that are valid
// according to previously processed observations.
func (es *EndpointStore) filterValidEndpoints(availableEndpoints []protocol.EndpointAddr) ([]protocol.EndpointAddr, error) {
	es.endpointsMu.RLock()
	defer es.endpointsMu.RUnlock()

	logger := es.logger.With("method", "filterValidEndpoints").With("qos_instance", "evm")

	if len(availableEndpoints) == 0 {
		return nil, errors.New("received empty list of endpoints to select from")
	}

	logger.Info().Msg(fmt.Sprintf("About to filter through %d available endpoints", len(availableEndpoints)))

	// TODO_FUTURE: use service-specific metrics to add an endpoint ranking method
	// which can be used to assign a rank/score to a valid endpoint to guide endpoint selection.
	var filteredEndpointsAddr []protocol.EndpointAddr
	for _, availableEndpointAddr := range availableEndpoints {
		logger := logger.With("endpoint_addr", availableEndpointAddr)
		logger.Info().Msg("processing endpoint")

		endpoint, found := es.endpoints[availableEndpointAddr]
		if !found {
			logger.Info().Msg(fmt.Sprintf("endpoint %s not found in the store. Skipping...", availableEndpointAddr))
			continue
		}

		if err := es.serviceState.ValidateEndpoint(endpoint, endpointAddr); err != nil {
			logger.Info().Err(err).Msg(fmt.Sprintf("skipping endpoint that failed validation: %v", endpoint))
			continue
		}

		filteredEndpointsAddr = append(filteredEndpointsAddr, availableEndpointAddr)
		logger.Info().Msg(fmt.Sprintf("endpoint %s passed validation", availableEndpointAddr))
	}

	return filteredEndpointsAddr, nil
}<|MERGE_RESOLUTION|>--- conflicted
+++ resolved
@@ -66,16 +66,9 @@
 	}
 
 	if len(filteredEndpointsAddr) == 0 {
-<<<<<<< HEAD
-		// All endpoints failing validation should not happen and thus should be considered an error.
-		logger.Error().Msg("all endpoints failed validation; selecting a random endpoint.")
-		randomAvailableEndpoint := availableEndpoints[rand.Intn(len(availableEndpoints))]
-		return randomAvailableEndpoint.Addr(), nil
-=======
 		logger.Warn().Msg("all endpoints failed validation; selecting a random endpoint.")
 		randomAvailableEndpointAddr := availableEndpoints[rand.Intn(len(availableEndpoints))]
 		return randomAvailableEndpointAddr, nil
->>>>>>> 02947f3a
 	}
 
 	logger.With(
@@ -116,7 +109,7 @@
 			continue
 		}
 
-		if err := es.serviceState.ValidateEndpoint(endpoint, endpointAddr); err != nil {
+		if err := es.serviceState.ValidateEndpoint(endpoint, availableEndpointAddr); err != nil {
 			logger.Info().Err(err).Msg(fmt.Sprintf("skipping endpoint that failed validation: %v", endpoint))
 			continue
 		}
