package evm

import (
	"github.com/pokt-network/poktroll/pkg/polylog"
)

// NewQoSInstance builds and returns an instance of the EVM QoS service.
<<<<<<< HEAD
func NewQoSInstance(logger polylog.Logger, config ServiceConfig) *QoS {
	evmChainID := config.getEVMChainID()
=======
func NewQoSInstance(logger polylog.Logger, config EVMServiceQoSConfig) *QoS {
	evmChainID := config.GetEVMChainID()
>>>>>>> 7e8f88bd

	logger = logger.With(
		"qos_instance", "evm",
		"evm_chain_id", evmChainID,
	)

<<<<<<< HEAD
	serviceState := &ServiceState{
		logger:        logger,
		serviceConfig: config,
	}

	if archivalCheckConfig, enabled := config.getEVMArchivalCheckConfig(); enabled {
=======
	serviceState := &serviceState{
		logger:  logger,
		chainID: evmChainID,
	}

	// TODO_CONSIDERATION(@olshansk): Archival checks are currently optional to enable iteration and optionality.
	// In the future, evaluate whether it should be mandatory for all EVM services.
	if config.ArchivalCheckEnabled() {
>>>>>>> 7e8f88bd
		serviceState.archivalState = archivalState{
			logger:              logger.With("state", "archival"),
			archivalCheckConfig: config.GetEVMArchivalCheckConfig(),
			// Initialize the balance consensus map.
			// It keeps track and maps a balance (at the configured address and contract)
			// to the number of occurrences seen across all endpoints.
			balanceConsensus: make(map[string]int),
		}
	}

	evmEndpointStore := &endpointStore{
		logger:       logger,
		serviceState: serviceState,
	}

	evmRequestValidator := &evmRequestValidator{
		logger:        logger,
		chainID:       evmChainID,
		endpointStore: evmEndpointStore,
	}

	return &QoS{
		logger:              logger,
		serviceState:        serviceState,
		endpointStore:       evmEndpointStore,
		evmRequestValidator: evmRequestValidator,
	}
}<|MERGE_RESOLUTION|>--- conflicted
+++ resolved
@@ -5,39 +5,25 @@
 )
 
 // NewQoSInstance builds and returns an instance of the EVM QoS service.
-<<<<<<< HEAD
-func NewQoSInstance(logger polylog.Logger, config ServiceConfig) *QoS {
+func NewQoSInstance(logger polylog.Logger, config EVMServiceQoSConfig) *QoS {
 	evmChainID := config.getEVMChainID()
-=======
-func NewQoSInstance(logger polylog.Logger, config EVMServiceQoSConfig) *QoS {
-	evmChainID := config.GetEVMChainID()
->>>>>>> 7e8f88bd
 
 	logger = logger.With(
 		"qos_instance", "evm",
 		"evm_chain_id", evmChainID,
 	)
 
-<<<<<<< HEAD
-	serviceState := &ServiceState{
+	serviceState := &serviceState{
 		logger:        logger,
 		serviceConfig: config,
 	}
 
-	if archivalCheckConfig, enabled := config.getEVMArchivalCheckConfig(); enabled {
-=======
-	serviceState := &serviceState{
-		logger:  logger,
-		chainID: evmChainID,
-	}
-
 	// TODO_CONSIDERATION(@olshansk): Archival checks are currently optional to enable iteration and optionality.
 	// In the future, evaluate whether it should be mandatory for all EVM services.
-	if config.ArchivalCheckEnabled() {
->>>>>>> 7e8f88bd
+	if config.archivalCheckEnabled() {
 		serviceState.archivalState = archivalState{
 			logger:              logger.With("state", "archival"),
-			archivalCheckConfig: config.GetEVMArchivalCheckConfig(),
+			archivalCheckConfig: config.getEVMArchivalCheckConfig(),
 			// Initialize the balance consensus map.
 			// It keeps track and maps a balance (at the configured address and contract)
 			// to the number of occurrences seen across all endpoints.
