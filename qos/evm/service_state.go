package evm

import (
	"errors"
<<<<<<< HEAD
	"fmt"
	"math"
	"math/rand"
=======
>>>>>>> d2ff1a5a
	"sync"
	"time"

	"github.com/pokt-network/poktroll/pkg/polylog"

	"github.com/buildwithgrove/path/gateway"
	qosobservations "github.com/buildwithgrove/path/observation/qos"
	"github.com/buildwithgrove/path/protocol"
	"github.com/buildwithgrove/path/qos/jsonrpc"
)

// The serviceState struct maintains the expected current state of the EVM blockchain
// based on the endpoints' responses to different requests.
//
// It has three main responsibilities:
//  1. Generate QoS endpoint checks for the hydrator
//  2. Select a valid endpoint for a service request
//  3. Update the stored endpoints from observations.
//  4. Update the stored service state from observations.
type serviceState struct {
	logger polylog.Logger

	serviceStateLock sync.RWMutex
	serviceConfig    EVMServiceQoSConfig

	// endpointStore maintains the set of available endpoints and their quality data
	endpointStore *endpointStore

	// perceivedBlockNumber is the perceived current block number
	// based on endpoints' responses to `eth_blockNumber` requests.
	// It is calculated as the maximum of block height reported by
	// any of the endpoints for the service.
	//
	// See the following link for more details:
	// https://ethereum.org/en/developers/docs/apis/json-rpc/#eth_blocknumber
	perceivedBlockNumber uint64

	// archivalState contains the current state of the EVM archival check for the service.
	archivalState archivalState
}

/* -------------------- QoS Endpoint Check Generator -------------------- */

// serviceState provides the endpoint check generator required by
// the gateway package to augment endpoints' quality data,
// using synthetic service requests.
var _ gateway.QoSEndpointCheckGenerator = &serviceState{}

// GetRequiredQualityChecks returns the list of quality checks required for an endpoint.
// It is called in the `gateway/hydrator.go` file on each run of the hydrator.
func (ss *serviceState) GetRequiredQualityChecks(endpointAddr protocol.EndpointAddr) []gateway.RequestQoSContext {
	ss.endpointStore.endpointsMu.RLock()
	defer ss.endpointStore.endpointsMu.RUnlock()

	endpoint := ss.endpointStore.endpoints[endpointAddr]

	var checks = []gateway.RequestQoSContext{
		// Block number check should always run
		ss.getEndpointCheck(endpoint.checkBlockNumber.getRequest()),
	}

	// Chain ID check runs infrequently as an endpoint's EVM chain ID is very unlikely to change regularly.
	if ss.shouldChainIDCheckRun(endpoint.checkChainID) {
		checks = append(checks, ss.getEndpointCheck(endpoint.checkChainID.getRequest()))
	}

	// Archival check runs infrequently as the result of a request for an archival block is not expected to change regularly.
	// Additionally, this check will only run if the service is configured to perform archival checks.
	if ss.archivalState.shouldArchivalCheckRun(endpoint.checkArchival) {
		checks = append(
			checks,
			ss.getEndpointCheck(endpoint.checkArchival.getRequest(ss.archivalState)),
		)
	}

	return checks
}

// getEndpointCheck prepares a request context for a specific endpoint check.
// The pre-selected endpoint address is assigned to the request context in the `endpoint.getChecks` method.
// It is called in the individual `check_*.go` files to build the request context.
// getEndpointCheck prepares a request context for a specific endpoint check.
func (ss *serviceState) getEndpointCheck(jsonrpcReq jsonrpc.Request) *requestContext {
	return &requestContext{
		logger:       ss.logger,
		serviceState: ss,
		jsonrpcReq:   jsonrpcReq,
	}
}

// shouldChainIDCheckRun returns true if the chain ID check is not yet initialized or has expired.
func (ss *serviceState) shouldChainIDCheckRun(check endpointCheckChainID) bool {
	return check.expiresAt.IsZero() || check.expiresAt.Before(time.Now())
}

<<<<<<< HEAD
/* -------------------- QoS Endpoint Selector -------------------- */

// serviceState provides the endpoint selection capability required
// by the protocol package for handling a service request.
var _ protocol.EndpointSelector = &serviceState{}

// Select returns an endpoint address matching an entry from the list of available endpoints.
// The endpoints are filtered based on their validity and weighted based on latency.
func (ss *serviceState) Select(availableEndpoints []protocol.EndpointAddr) (protocol.EndpointAddr, error) {
	logger := ss.logger.With(
		"method", "Select",
		"total_endpoints", len(availableEndpoints),
	)
	logger.Info().Msg("selecting endpoint from available options")

	if len(availableEndpoints) == 0 {
		return "", errors.New("received empty list of endpoints from protocol")
	}

	// Select the best endpoint based on filtering and ranking
	selectedValidEndpoint, err := ss.selectValidEndpointByWeight(availableEndpoints)
	if err != nil {
		logger.Error().Err(err).Msg("all endpoints failed validation; selecting a random endpoint")
		return availableEndpoints[rand.Intn(len(availableEndpoints))], nil
	}

	return selectedValidEndpoint, nil
}

// selectValidEndpointByWeight filters valid endpoints and selects one based on latency ranking.
// Returns the selected endpoint, or empty string if no valid endpoints found.
func (ss *serviceState) selectValidEndpointByWeight(availableEndpoints []protocol.EndpointAddr) (protocol.EndpointAddr, error) {
	// Acquire lock once for the entire operation
	ss.endpointStore.endpointsMu.RLock()
	defer ss.endpointStore.endpointsMu.RUnlock()

	// Get valid endpoints with their weights based on latency
	validEndpointsWithWeights := ss.getValidEndpointsWithWeights(availableEndpoints)
	if len(validEndpointsWithWeights) == 0 {
		return "", errors.New("no valid endpoints found")
	}

	// Select a valid endpoint using weighted probability based on latency
	return ss.selectValidEndpointByLatency(validEndpointsWithWeights), nil
}

/* -------------------- QoS Latency Weight Calculation -------------------- */

// Configuration constants for latency-based endpoint selection
const (
	// latencyPower determines how strongly to favor lower latency endpoints
	// Higher values give more weight to faster endpoints
	// 1.0 = linear inverse relationship (1/latency)
	// 1.5 = standard setting, moderately favors lower latency
	// 2.0 = strongly favors lower latency
	//
	// TODO_IN_THIS_PR(@commoddity): make `latencyPower` configurable in config YAML
	latencyPower = 1.5

	// minLatencyMs prevents division by zero and excessive weighting
	// Any latency below this value will be capped to this minimum
	minLatencyMs = 1.0
)

// getValidEndpointsWithWeights returns a map of valid endpoints to their weights.
//  1. Endpoints that fail QoS check validation are filtered out.
//  2. Valid endpoints receive a weight based on their latency.
func (ss *serviceState) getValidEndpointsWithWeights(availableEndpoints []protocol.EndpointAddr) map[protocol.EndpointAddr]float64 {
	validEndpointsWithWeights := make(map[protocol.EndpointAddr]float64)

	// Process each endpoint - filtering and weight calculation in one pass
	for _, addr := range availableEndpoints {
		endpoint, found := ss.endpointStore.endpoints[addr]
		if !found {
			ss.logger.Debug().Msgf("endpoint %s not found in store", addr)
			continue
		}

		// validate endpoint passes all QoS checks
		if err := ss.validateEndpoint(endpoint); err != nil {
			ss.logger.Debug().Err(err).Msgf("endpoint %s failed validation", addr)
			continue
		}

		// Calculate and store the weight for valid endpoints
		validEndpointsWithWeights[addr] = ss.calculateLatencyWeight(endpoint, addr)
	}

	return validEndpointsWithWeights
}

// calculateLatencyWeight converts an endpoint's latency into a weight.
// Lower latency = higher weight = better chance of selection, while still
// allowing higher latency endpoints to be selected.
func (ss *serviceState) calculateLatencyWeight(endpoint endpoint, addr protocol.EndpointAddr) float64 {
	// Get latency with minimum threshold to prevent division by zero
	latency := max(endpoint.averageLatencyMs, minLatencyMs)

	// Weight = 1 / (latency ^ latencyPower)
	// The `latencyPower` parameter controls how much weight is given to latency differences.
	// Higher values make the weight more sensitive to latency differences,
	// meaning faster endpoints are more likely to be selected.
	weight := 1.0 / math.Pow(latency, latencyPower)

	ss.logger.Debug().
		Str("endpoint_addr", string(addr)).
		Float64("latency_ms", latency).
		Float64("weight", weight).
		Msg("calculated endpoint weight")

	return weight
}

// selectValidEndpointByLatency chooses an endpoint based on response time.
//
// How it works:
//   - If there's only one endpoint, it's automatically chosen
//   - Otherwise, we use a weighted lottery where faster endpoints
//     have better chances of being picked
func (ss *serviceState) selectValidEndpointByLatency(validEndpointsWithWeights map[protocol.EndpointAddr]float64) protocol.EndpointAddr {
	// Short circuit for empty or single-entry maps
	if len(validEndpointsWithWeights) == 0 {
		return ""
	}

	if len(validEndpointsWithWeights) == 1 {
		for addr := range validEndpointsWithWeights {
			return addr
		}
	}

	// Calculate total weight for probability distribution
	totalWeight := sumWeights(validEndpointsWithWeights)

	// Select an endpoint using weighted probability
	selected := ss.weightedRandomSelection(validEndpointsWithWeights, totalWeight)
	if selected != "" {
		return selected
	}

	// Fallback to any endpoint if selection fails
	for addr := range validEndpointsWithWeights {
		ss.logger.Warn().Msg("weighted selection fallback used")
		return addr
	}

	return ""
}

// sumWeights calculates the total of all weights in the map.
// This function simply adds up all the individual endpoint weights to get the total sum.
// The total weight is essential for:
// 1. Calculating the probability percentage of each endpoint being selected
// 2. Setting the upper bound for the random selection in weightedRandomSelection
// 3. Normalizing the weights so they can be interpreted as probabilities
func sumWeights(weights map[protocol.EndpointAddr]float64) float64 {
	var total float64
	for _, weight := range weights {
		total += weight
	}
	return total
}

// weightedRandomSelection picks an endpoint based on its weight.
// It works like a weighted lottery:
// 1. Generate a random number
// 2. Pick the endpoint whose weight range contains that number
//
// Faster endpoints (with lower latency) get larger weight ranges,
// making them more likely to be chosen, but slower endpoints
// still have some chance of selection.
//
// This helps spread the load while favoring better-performing endpoints.
func (ss *serviceState) weightedRandomSelection(weights map[protocol.EndpointAddr]float64, totalWeight float64) protocol.EndpointAddr {
	// Generate a random number between 0 and totalWeight
	r := rand.Float64() * totalWeight

	// Find the endpoint whose weight range contains the random number
	var cumulativeWeight float64
	for addr, weight := range weights {
		cumulativeWeight += weight
		if r <= cumulativeWeight {
			ss.logger.Debug().
				Str("endpoint_addr", string(addr)).
				Msg("selected endpoint based on latency ranking")

			return addr
		}
	}

	// If we reach here, no endpoint was selected (rare, due to floating point imprecision)
	return ""
}

/* -------------------- QoS Endpoint Validation -------------------- */

// validateEndpoint returns an error if the supplied endpoint is not
// valid based on the perceived state of the EVM blockchain.
//
// It returns an error if:
// - The endpoint has returned an empty response in the past.
// - The endpoint's response to an `eth_chainId` request is not the expected chain ID.
// - The endpoint's response to an `eth_blockNumber` request is greater than the perceived block number.
// - The endpoint's archival check is invalid, if enabled.
func (ss *serviceState) validateEndpoint(endpoint endpoint) error {
	ss.serviceStateLock.RLock()
	defer ss.serviceStateLock.RUnlock()

	// Ensure the endpoint has not returned an empty response.
	if endpoint.hasReturnedEmptyResponse {
		return fmt.Errorf("endpoint is invalid: history of empty responses")
	}

	// Ensure the endpoint's block number is not more than the sync allowance behind the perceived block number.
	if err := ss.isBlockNumberValid(endpoint.checkBlockNumber); err != nil {
		return err
	}

	// Ensure the endpoint's EVM chain ID matches the expected chain ID.
	if err := ss.isChainIDValid(endpoint.checkChainID); err != nil {
		return err
	}

	// Ensure the endpoint has returned an archival balance for the perceived block number.
	if err := ss.archivalState.isArchivalBalanceValid(endpoint.checkArchival); err != nil {
		return err
	}

	return nil
}
=======
/* -------------------- QoS Endpoint State Updater -------------------- */
>>>>>>> d2ff1a5a

// ApplyObservations updates endpoint storage and blockchain state from observations.
func (ss *serviceState) ApplyObservations(observations *qosobservations.Observations) error {
	if observations == nil {
		return errors.New("ApplyObservations: received nil")
	}

	evmObservations := observations.GetEvm()
	if evmObservations == nil {
		return errors.New("ApplyObservations: received nil EVM observation")
	}

	updatedEndpoints := ss.endpointStore.updateEndpointsFromObservations(
		evmObservations,
		ss.archivalState.blockNumberHex,
	)

	return ss.updateFromEndpoints(updatedEndpoints)
}

// updateFromEndpoints updates the service state using estimation(s) derived from the set of updated
// endpoints. This only includes the set of endpoints for which an observation was received.
func (ss *serviceState) updateFromEndpoints(updatedEndpoints map[protocol.EndpointAddr]endpoint) error {
	ss.serviceStateLock.Lock()
	defer ss.serviceStateLock.Unlock()

	for endpointAddr, endpoint := range updatedEndpoints {
		logger := ss.logger.With(
			"endpoint_addr", endpointAddr,
			"perceived_block_number", ss.perceivedBlockNumber,
		)

		// Do not update the perceived block number if the chain ID is invalid.
		if err := ss.isChainIDValid(endpoint.checkChainID); err != nil {
			logger.Info().Err(err).Msg("Skipping endpoint with invalid chain id")
			continue
		}

		// Retrieve the block number from the endpoint.
		blockNumber, err := endpoint.checkBlockNumber.getBlockNumber()
		if err != nil {
			logger.Info().Err(err).Msg("Skipping endpoint with invalid block number")
			continue
		}

		// Update the perceived block number.
		ss.perceivedBlockNumber = blockNumber
	}

	// If archival checks are enabled for the service, update the archival state.
	if ss.archivalState.isEnabled() {
		// Update the archival state based on the perceived block number.
		// When the expected balance at the archival block number is known, this becomes a no-op.
		ss.archivalState.updateArchivalState(ss.perceivedBlockNumber, updatedEndpoints)
	}

	return nil
}<|MERGE_RESOLUTION|>--- conflicted
+++ resolved
@@ -2,12 +2,6 @@
 
 import (
 	"errors"
-<<<<<<< HEAD
-	"fmt"
-	"math"
-	"math/rand"
-=======
->>>>>>> d2ff1a5a
 	"sync"
 	"time"
 
@@ -103,240 +97,7 @@
 	return check.expiresAt.IsZero() || check.expiresAt.Before(time.Now())
 }
 
-<<<<<<< HEAD
-/* -------------------- QoS Endpoint Selector -------------------- */
-
-// serviceState provides the endpoint selection capability required
-// by the protocol package for handling a service request.
-var _ protocol.EndpointSelector = &serviceState{}
-
-// Select returns an endpoint address matching an entry from the list of available endpoints.
-// The endpoints are filtered based on their validity and weighted based on latency.
-func (ss *serviceState) Select(availableEndpoints []protocol.EndpointAddr) (protocol.EndpointAddr, error) {
-	logger := ss.logger.With(
-		"method", "Select",
-		"total_endpoints", len(availableEndpoints),
-	)
-	logger.Info().Msg("selecting endpoint from available options")
-
-	if len(availableEndpoints) == 0 {
-		return "", errors.New("received empty list of endpoints from protocol")
-	}
-
-	// Select the best endpoint based on filtering and ranking
-	selectedValidEndpoint, err := ss.selectValidEndpointByWeight(availableEndpoints)
-	if err != nil {
-		logger.Error().Err(err).Msg("all endpoints failed validation; selecting a random endpoint")
-		return availableEndpoints[rand.Intn(len(availableEndpoints))], nil
-	}
-
-	return selectedValidEndpoint, nil
-}
-
-// selectValidEndpointByWeight filters valid endpoints and selects one based on latency ranking.
-// Returns the selected endpoint, or empty string if no valid endpoints found.
-func (ss *serviceState) selectValidEndpointByWeight(availableEndpoints []protocol.EndpointAddr) (protocol.EndpointAddr, error) {
-	// Acquire lock once for the entire operation
-	ss.endpointStore.endpointsMu.RLock()
-	defer ss.endpointStore.endpointsMu.RUnlock()
-
-	// Get valid endpoints with their weights based on latency
-	validEndpointsWithWeights := ss.getValidEndpointsWithWeights(availableEndpoints)
-	if len(validEndpointsWithWeights) == 0 {
-		return "", errors.New("no valid endpoints found")
-	}
-
-	// Select a valid endpoint using weighted probability based on latency
-	return ss.selectValidEndpointByLatency(validEndpointsWithWeights), nil
-}
-
-/* -------------------- QoS Latency Weight Calculation -------------------- */
-
-// Configuration constants for latency-based endpoint selection
-const (
-	// latencyPower determines how strongly to favor lower latency endpoints
-	// Higher values give more weight to faster endpoints
-	// 1.0 = linear inverse relationship (1/latency)
-	// 1.5 = standard setting, moderately favors lower latency
-	// 2.0 = strongly favors lower latency
-	//
-	// TODO_IN_THIS_PR(@commoddity): make `latencyPower` configurable in config YAML
-	latencyPower = 1.5
-
-	// minLatencyMs prevents division by zero and excessive weighting
-	// Any latency below this value will be capped to this minimum
-	minLatencyMs = 1.0
-)
-
-// getValidEndpointsWithWeights returns a map of valid endpoints to their weights.
-//  1. Endpoints that fail QoS check validation are filtered out.
-//  2. Valid endpoints receive a weight based on their latency.
-func (ss *serviceState) getValidEndpointsWithWeights(availableEndpoints []protocol.EndpointAddr) map[protocol.EndpointAddr]float64 {
-	validEndpointsWithWeights := make(map[protocol.EndpointAddr]float64)
-
-	// Process each endpoint - filtering and weight calculation in one pass
-	for _, addr := range availableEndpoints {
-		endpoint, found := ss.endpointStore.endpoints[addr]
-		if !found {
-			ss.logger.Debug().Msgf("endpoint %s not found in store", addr)
-			continue
-		}
-
-		// validate endpoint passes all QoS checks
-		if err := ss.validateEndpoint(endpoint); err != nil {
-			ss.logger.Debug().Err(err).Msgf("endpoint %s failed validation", addr)
-			continue
-		}
-
-		// Calculate and store the weight for valid endpoints
-		validEndpointsWithWeights[addr] = ss.calculateLatencyWeight(endpoint, addr)
-	}
-
-	return validEndpointsWithWeights
-}
-
-// calculateLatencyWeight converts an endpoint's latency into a weight.
-// Lower latency = higher weight = better chance of selection, while still
-// allowing higher latency endpoints to be selected.
-func (ss *serviceState) calculateLatencyWeight(endpoint endpoint, addr protocol.EndpointAddr) float64 {
-	// Get latency with minimum threshold to prevent division by zero
-	latency := max(endpoint.averageLatencyMs, minLatencyMs)
-
-	// Weight = 1 / (latency ^ latencyPower)
-	// The `latencyPower` parameter controls how much weight is given to latency differences.
-	// Higher values make the weight more sensitive to latency differences,
-	// meaning faster endpoints are more likely to be selected.
-	weight := 1.0 / math.Pow(latency, latencyPower)
-
-	ss.logger.Debug().
-		Str("endpoint_addr", string(addr)).
-		Float64("latency_ms", latency).
-		Float64("weight", weight).
-		Msg("calculated endpoint weight")
-
-	return weight
-}
-
-// selectValidEndpointByLatency chooses an endpoint based on response time.
-//
-// How it works:
-//   - If there's only one endpoint, it's automatically chosen
-//   - Otherwise, we use a weighted lottery where faster endpoints
-//     have better chances of being picked
-func (ss *serviceState) selectValidEndpointByLatency(validEndpointsWithWeights map[protocol.EndpointAddr]float64) protocol.EndpointAddr {
-	// Short circuit for empty or single-entry maps
-	if len(validEndpointsWithWeights) == 0 {
-		return ""
-	}
-
-	if len(validEndpointsWithWeights) == 1 {
-		for addr := range validEndpointsWithWeights {
-			return addr
-		}
-	}
-
-	// Calculate total weight for probability distribution
-	totalWeight := sumWeights(validEndpointsWithWeights)
-
-	// Select an endpoint using weighted probability
-	selected := ss.weightedRandomSelection(validEndpointsWithWeights, totalWeight)
-	if selected != "" {
-		return selected
-	}
-
-	// Fallback to any endpoint if selection fails
-	for addr := range validEndpointsWithWeights {
-		ss.logger.Warn().Msg("weighted selection fallback used")
-		return addr
-	}
-
-	return ""
-}
-
-// sumWeights calculates the total of all weights in the map.
-// This function simply adds up all the individual endpoint weights to get the total sum.
-// The total weight is essential for:
-// 1. Calculating the probability percentage of each endpoint being selected
-// 2. Setting the upper bound for the random selection in weightedRandomSelection
-// 3. Normalizing the weights so they can be interpreted as probabilities
-func sumWeights(weights map[protocol.EndpointAddr]float64) float64 {
-	var total float64
-	for _, weight := range weights {
-		total += weight
-	}
-	return total
-}
-
-// weightedRandomSelection picks an endpoint based on its weight.
-// It works like a weighted lottery:
-// 1. Generate a random number
-// 2. Pick the endpoint whose weight range contains that number
-//
-// Faster endpoints (with lower latency) get larger weight ranges,
-// making them more likely to be chosen, but slower endpoints
-// still have some chance of selection.
-//
-// This helps spread the load while favoring better-performing endpoints.
-func (ss *serviceState) weightedRandomSelection(weights map[protocol.EndpointAddr]float64, totalWeight float64) protocol.EndpointAddr {
-	// Generate a random number between 0 and totalWeight
-	r := rand.Float64() * totalWeight
-
-	// Find the endpoint whose weight range contains the random number
-	var cumulativeWeight float64
-	for addr, weight := range weights {
-		cumulativeWeight += weight
-		if r <= cumulativeWeight {
-			ss.logger.Debug().
-				Str("endpoint_addr", string(addr)).
-				Msg("selected endpoint based on latency ranking")
-
-			return addr
-		}
-	}
-
-	// If we reach here, no endpoint was selected (rare, due to floating point imprecision)
-	return ""
-}
-
-/* -------------------- QoS Endpoint Validation -------------------- */
-
-// validateEndpoint returns an error if the supplied endpoint is not
-// valid based on the perceived state of the EVM blockchain.
-//
-// It returns an error if:
-// - The endpoint has returned an empty response in the past.
-// - The endpoint's response to an `eth_chainId` request is not the expected chain ID.
-// - The endpoint's response to an `eth_blockNumber` request is greater than the perceived block number.
-// - The endpoint's archival check is invalid, if enabled.
-func (ss *serviceState) validateEndpoint(endpoint endpoint) error {
-	ss.serviceStateLock.RLock()
-	defer ss.serviceStateLock.RUnlock()
-
-	// Ensure the endpoint has not returned an empty response.
-	if endpoint.hasReturnedEmptyResponse {
-		return fmt.Errorf("endpoint is invalid: history of empty responses")
-	}
-
-	// Ensure the endpoint's block number is not more than the sync allowance behind the perceived block number.
-	if err := ss.isBlockNumberValid(endpoint.checkBlockNumber); err != nil {
-		return err
-	}
-
-	// Ensure the endpoint's EVM chain ID matches the expected chain ID.
-	if err := ss.isChainIDValid(endpoint.checkChainID); err != nil {
-		return err
-	}
-
-	// Ensure the endpoint has returned an archival balance for the perceived block number.
-	if err := ss.archivalState.isArchivalBalanceValid(endpoint.checkArchival); err != nil {
-		return err
-	}
-
-	return nil
-}
-=======
 /* -------------------- QoS Endpoint State Updater -------------------- */
->>>>>>> d2ff1a5a
 
 // ApplyObservations updates endpoint storage and blockchain state from observations.
 func (ss *serviceState) ApplyObservations(observations *qosobservations.Observations) error {
