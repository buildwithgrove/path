--- conflicted
+++ resolved
@@ -55,12 +55,6 @@
 
 	// TODO_MVP(@adshmh): Add a JSON-RPC request validator to reject invalid/unsupported method calls early in request flow.
 	var jsonrpcReq jsonrpc.Request
-<<<<<<< HEAD
-	if req.Method == http.MethodPost {
-		if err := json.Unmarshal(body, &jsonrpcReq); err != nil {
-			return requestContextFromUserError(err), false
-		}
-=======
 	if err := json.Unmarshal(body, &jsonrpcReq); err != nil {
 		logger.With(
 			"request_preview", string(body[:min(1000, len(body))]), // truncate body to first 1000 bytes for logging.
@@ -71,7 +65,6 @@
 			err,
 			qosobservations.EVMRequestValidationErrorKind_EVM_REQUEST_VALIDATION_ERROR_KIND_REQUEST_UNMARSHALING_FAILURE,
 		), false
->>>>>>> 84b78c40
 	}
 
 	// TODO_IMPROVE(@adshmh): Add JSON-RPC request validation to block invalid requests
