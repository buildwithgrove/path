package evm

import (
	"github.com/pokt-network/poktroll/pkg/polylog"

	"github.com/buildwithgrove/path/gateway"
)

<<<<<<< HEAD
// QoS struct performs the functionality defined by
// gateway package's ServiceQoS, which consists of:
// A) a QoSRequestParser which builds EVM-specific
// ServiceRequestContext objects by parsing user HTTP
// requests.
// B) an EndpointSelector, which selects an endpoint
// for performing a service request.
var _ gateway.QoSService = &QoS{}

// QoS is the ServiceQoS implementations for EVM-based chains.
// It contains logic specific to EVM-based chains,
// including request parsing, response building,
// and endpoint validation/selection.
=======
// QoS struct performs the functionality defined by gateway package's ServiceQoS,
// which consists of:
// A) a QoSRequestParser which builds EVM-specific RequestQoSContext objects,
// by parsing user HTTP requests.
// B) an EndpointSelector, which selects an endpoint for performing a service request.
var _ gateway.QoSService = &QoS{}

// QoS is the ServiceQoS implementations for EVM-based chains.
// It contains logic specific to EVM-based chains, including request parsing,
// response building, and endpoint validation/selection.
>>>>>>> fcf75fed
type QoS struct {
	endpointStore *EndpointStore
	logger        polylog.Logger
}

func NewServiceQoS(endpointStore *EndpointStore, logger polylog.Logger) *QoS {
	return &QoS{
		endpointStore: endpointStore,
		logger:        logger,
	}
}<|MERGE_RESOLUTION|>--- conflicted
+++ resolved
@@ -6,21 +6,6 @@
 	"github.com/buildwithgrove/path/gateway"
 )
 
-<<<<<<< HEAD
-// QoS struct performs the functionality defined by
-// gateway package's ServiceQoS, which consists of:
-// A) a QoSRequestParser which builds EVM-specific
-// ServiceRequestContext objects by parsing user HTTP
-// requests.
-// B) an EndpointSelector, which selects an endpoint
-// for performing a service request.
-var _ gateway.QoSService = &QoS{}
-
-// QoS is the ServiceQoS implementations for EVM-based chains.
-// It contains logic specific to EVM-based chains,
-// including request parsing, response building,
-// and endpoint validation/selection.
-=======
 // QoS struct performs the functionality defined by gateway package's ServiceQoS,
 // which consists of:
 // A) a QoSRequestParser which builds EVM-specific RequestQoSContext objects,
@@ -31,7 +16,6 @@
 // QoS is the ServiceQoS implementations for EVM-based chains.
 // It contains logic specific to EVM-based chains, including request parsing,
 // response building, and endpoint validation/selection.
->>>>>>> fcf75fed
 type QoS struct {
 	endpointStore *EndpointStore
 	logger        polylog.Logger
