package evm

import (
	"context"
	"encoding/json"
	"errors"
	"io"
	"net/http"

	"github.com/pokt-network/poktroll/pkg/polylog"

	"github.com/buildwithgrove/path/gateway"
	qosobservations "github.com/buildwithgrove/path/observation/qos"
	"github.com/buildwithgrove/path/qos/jsonrpc"
)

// QoS struct performs the functionality defined by gateway package's ServiceQoS,
// which consists of:
// A) a QoSRequestParser which builds EVM-specific RequestQoSContext objects,
// by parsing user HTTP requests.
// B) an EndpointSelector, which selects an endpoint for performing a service request.
var _ gateway.QoSService = &QoS{}

// QoS is the ServiceQoS implementations for EVM-based chains.
// It contains logic specific to EVM-based chains, including request parsing,
// response building, and endpoint validation/selection.
type QoS struct {
	*EndpointStore
	*ServiceState
	Logger polylog.Logger
<<<<<<< HEAD
}

// ParseHTTPRequest builds a request context from the provided HTTP request.
// It returns an error if the HTTP request cannot be parsed as a JSONRPC request.
//
// This method implements the gateway.QoSService interface.
func (qos *QoS) ParseHTTPRequest(_ context.Context, req *http.Request) (gateway.RequestQoSContext, bool) {
	body, err := io.ReadAll(req.Body)
	if err != nil {
		return requestContextFromInternalError(err), false
	}

	var jsonrpcReq jsonrpc.Request
	if err := json.Unmarshal(body, &jsonrpcReq); err != nil {
		return requestContextFromUserError(err), false
	}

	// TODO_TECHDEBT(@adshmh): validate the resulting JSONRPC request to block invalid requests from being sent to endpoints.
	// TODO_IMPROVE(@adshmh): method-specific validation of the JSONRPC request.
	return &requestContext{
		jsonrpcReq:    jsonrpcReq,
		endpointStore: qos.EndpointStore,
		logger:        qos.Logger,

		isValid: true,
	}, true
}

// ApplyObservations updates the stored endpoints and the perceived blockchain state using the supplied observations.
// This method implements the gateway.QoSService interface.
func (q *QoS) ApplyObservations(observations *qosobservations.Observations) error {
	if observations == nil {
		return errors.New("ApplyObservations: received nil")
	}

	evmObservations := observations.GetEVM()
	if evmObservations == nil {
		return errors.New("ApplyObservations: received nil EVM observation")
	}

	updatedEndpoints := q.EndpointStore.UpdateEndpointsFromObservations(evmObservations)

	// update the perceived state of the blockchain.
=======
}

// ParseHTTPRequest builds a request context from an HTTP request.
// Returns (context, false) if request cannot be parsed as JSONRPC.
// Implements gateway.QoSService interface.
func (qos *QoS) ParseHTTPRequest(_ context.Context, req *http.Request) (gateway.RequestQoSContext, bool) {
	body, err := io.ReadAll(req.Body)
	if err != nil {
		return requestContextFromInternalError(err), false
	}

	var jsonrpcReq jsonrpc.Request
	if err := json.Unmarshal(body, &jsonrpcReq); err != nil {
		return requestContextFromUserError(err), false
	}

	// TODO_TECHDEBT(@adshmh): Add JSONRPC request validation to block invalid requests
	// TODO_IMPROVE(@adshmh): Add method-specific JSONRPC request validation
	return &requestContext{
		logger: qos.Logger,

		jsonrpcReq:    jsonrpcReq,
		endpointStore: qos.EndpointStore,

		isValid: true,
	}, true
}

// ApplyObservations updates endpoint storage and blockchain state from observations.
// Implements gateway.QoSService interface.
func (q *QoS) ApplyObservations(observations *qosobservations.Observations) error {
	if observations == nil {
		return errors.New("ApplyObservations: received nil")
	}

	evmObservations := observations.GetEvm()
	if evmObservations == nil {
		return errors.New("ApplyObservations: received nil EVM observation")
	}

	updatedEndpoints := q.EndpointStore.UpdateEndpointsFromObservations(evmObservations)

>>>>>>> 0457b3b3
	return q.ServiceState.UpdateFromEndpoints(updatedEndpoints)
}<|MERGE_RESOLUTION|>--- conflicted
+++ resolved
@@ -28,51 +28,6 @@
 	*EndpointStore
 	*ServiceState
 	Logger polylog.Logger
-<<<<<<< HEAD
-}
-
-// ParseHTTPRequest builds a request context from the provided HTTP request.
-// It returns an error if the HTTP request cannot be parsed as a JSONRPC request.
-//
-// This method implements the gateway.QoSService interface.
-func (qos *QoS) ParseHTTPRequest(_ context.Context, req *http.Request) (gateway.RequestQoSContext, bool) {
-	body, err := io.ReadAll(req.Body)
-	if err != nil {
-		return requestContextFromInternalError(err), false
-	}
-
-	var jsonrpcReq jsonrpc.Request
-	if err := json.Unmarshal(body, &jsonrpcReq); err != nil {
-		return requestContextFromUserError(err), false
-	}
-
-	// TODO_TECHDEBT(@adshmh): validate the resulting JSONRPC request to block invalid requests from being sent to endpoints.
-	// TODO_IMPROVE(@adshmh): method-specific validation of the JSONRPC request.
-	return &requestContext{
-		jsonrpcReq:    jsonrpcReq,
-		endpointStore: qos.EndpointStore,
-		logger:        qos.Logger,
-
-		isValid: true,
-	}, true
-}
-
-// ApplyObservations updates the stored endpoints and the perceived blockchain state using the supplied observations.
-// This method implements the gateway.QoSService interface.
-func (q *QoS) ApplyObservations(observations *qosobservations.Observations) error {
-	if observations == nil {
-		return errors.New("ApplyObservations: received nil")
-	}
-
-	evmObservations := observations.GetEVM()
-	if evmObservations == nil {
-		return errors.New("ApplyObservations: received nil EVM observation")
-	}
-
-	updatedEndpoints := q.EndpointStore.UpdateEndpointsFromObservations(evmObservations)
-
-	// update the perceived state of the blockchain.
-=======
 }
 
 // ParseHTTPRequest builds a request context from an HTTP request.
@@ -115,6 +70,5 @@
 
 	updatedEndpoints := q.EndpointStore.UpdateEndpointsFromObservations(evmObservations)
 
->>>>>>> 0457b3b3
 	return q.ServiceState.UpdateFromEndpoints(updatedEndpoints)
 }