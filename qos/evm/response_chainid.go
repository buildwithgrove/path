--- conflicted
+++ resolved
@@ -57,11 +57,7 @@
 
 		// if unmarshaling succeeded, the response is considered valid.
 		valid: (err == nil),
-<<<<<<< HEAD
-
 		invalidReason: &invalidReason,
-=======
->>>>>>> 6d49204d
 	}, err
 }
 
@@ -81,13 +77,10 @@
 	//	- It is a valid JSONRPC error response
 	//	- It is a valid JSONRPC response with any string value in `result` field.
 	valid bool
-<<<<<<< HEAD
 
 	// Why the response has failed validation.
 	// Used when generating observations.
 	invalidReason *qosobservations.EVMResponseInvalidReason
-=======
->>>>>>> 6d49204d
 }
 
 // GetObservation returns an observation of the endpoint's response to an `eth_chainId` request.
@@ -99,10 +92,7 @@
 			ChainIdResponse: &qosobservations.EVMChainIDResponse{
 				ChainIdResponse: r.result,
 				Valid:           r.valid,
-<<<<<<< HEAD
 				InvalidReason:   r.invalidReason,
-=======
->>>>>>> 6d49204d
 			},
 		},
 	}
