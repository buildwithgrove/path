--- conflicted
+++ resolved
@@ -26,12 +26,7 @@
 		return responseToChainID{
 			logger:          logger,
 			jsonRPCResponse: jsonrpcResp,
-<<<<<<< HEAD
-
-			// DEV_NOTE: A valid JSONRPC error response is considered a valid response, marked by nil value for validationError field.
-=======
 			validationError: nil, // Intentionally set to nil to indicate a valid JSONRPC error response.
->>>>>>> 41f64f0d
 		}, nil
 	}
 
