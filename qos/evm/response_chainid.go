--- conflicted
+++ resolved
@@ -124,15 +124,5 @@
 // getHTTPStatusCode returns an HTTP status code corresponding to the underlying JSON-RPC response code.
 // DEV_NOTE: This is an opinionated mapping following best practice but not enforced by any specifications or standards.
 func (r responseToChainID) getHTTPStatusCode() int {
-<<<<<<< HEAD
-	return r.jsonRPCResponse.GetRecommendedHTTPStatusCode()
-=======
 	return r.jsonrpcResponse.GetRecommendedHTTPStatusCode()
-}
-
-// GetJSONRPCID returns the JSONRPC ID of the response.
-// Implements the response interface.
-func (r responseToChainID) GetJSONRPCID() jsonrpc.ID {
-	return r.jsonrpcResponse.ID
->>>>>>> c06919f2
 }