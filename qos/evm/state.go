package evm

import (
	"sync"

	"github.com/pokt-network/poktroll/pkg/polylog"

	"github.com/buildwithgrove/path/protocol"
)

// serviceState keeps the expected current state of the EVM blockchain based on
// the endpoints' responses to different requests.
<<<<<<< HEAD
type ServiceState struct {
	logger           polylog.Logger
=======
type serviceState struct {
	logger polylog.Logger

>>>>>>> 7e8f88bd
	serviceStateLock sync.RWMutex
	serviceConfig    ServiceConfig

	// perceivedBlockNumber is the perceived current block number based on endpoints' responses to `eth_blockNumber` requests.
	// It is calculated as the maximum of block height reported by any of the endpoints.
	//
	// See the following link for more details:
	// https://ethereum.org/en/developers/docs/apis/json-rpc/#eth_blocknumber
	perceivedBlockNumber uint64

	// archivalState contains the current state of the EVM archival check for the service.
	archivalState archivalState
}

// TODO_FUTURE: add an endpoint ranking method which can be used to assign a rank/score to a valid endpoint to guide endpoint selection.
//
// ValidateEndpoint returns an error if the supplied endpoint is not valid based on the perceived state of the EVM blockchain.
//
// It returns an error if:
// - The endpoint has returned an empty response in the past.
// - The endpoint's response to an `eth_chainId` request is not the expected chain ID.
// - The endpoint's response to an `eth_blockNumber` request is greater than the perceived block number.
<<<<<<< HEAD
// - The endpoint has not returned an archival balance for the perceived block number.
func (s *ServiceState) ValidateEndpoint(endpoint endpoint) error {
	s.serviceStateLock.RLock()
	defer s.serviceStateLock.RUnlock()
=======
// - The endpoint's archival check is invalid, if enabled.
func (ss *serviceState) ValidateEndpoint(endpoint endpoint, endpointAddr protocol.EndpointAddr) error {
	ss.serviceStateLock.RLock()
	defer ss.serviceStateLock.RUnlock()
>>>>>>> 7e8f88bd

	// Ensure the endpoint has not returned an empty response.
	if endpoint.hasReturnedEmptyResponse {
		return errHasReturnedEmptyResponse
	}

<<<<<<< HEAD
	// Ensure the endpoint's EVM chain ID matches the expected chain ID.
	evmChainID := s.serviceConfig.getEVMChainID()
	if err := endpoint.checkChainID.isValid(evmChainID); err != nil {
		return err
	}

	// Ensure the endpoint's block number is not more than the sync allowance behind the perceived block number.
	perceivedBlockNumber := s.perceivedBlockNumber
	syncAllowance := s.serviceConfig.getSyncAllowance()
	if err := endpoint.checkBlockNumber.isValid(perceivedBlockNumber, syncAllowance); err != nil {
=======
	// Ensure the chain ID is valid.
	if err := endpoint.validateChainID(ss.chainID); err != nil {
		return err
	}

	// Ensure the service state's perceived block number is not ahead of the endpoint's block number.
	if err := endpoint.validateBlockNumber(ss.perceivedBlockNumber); err != nil {
>>>>>>> 7e8f88bd
		return err
	}

	// Ensure the endpoint has returned an archival balance for the perceived block number.
<<<<<<< HEAD
	if err := endpoint.checkArchival.isValid(s.archivalState); err != nil {
=======
	// If the service does not require an archival check, this will always return a nil error.
	if err := endpoint.validateArchivalCheck(ss.archivalState); err != nil {
>>>>>>> 7e8f88bd
		return err
	}

	return nil
}

// Validate returns an error if the endpoint is invalid.
// e.g. an endpoint without an observation of its response to an `eth_chainId` request is not considered valid.
func (s *ServiceState) Validate(endpoint endpoint) error {
	return nil
}

// UpdateFromEndpoints updates the service state using estimation(s) derived from the set of updated endpoints.
// This only includes the set of endpoints for which an observation was received.
func (ss *serviceState) UpdateFromEndpoints(updatedEndpoints map[protocol.EndpointAddr]endpoint) error {
	ss.serviceStateLock.Lock()
	defer ss.serviceStateLock.Unlock()

	for endpointAddr, endpoint := range updatedEndpoints {
		logger := ss.logger.With(
			"endpoint_addr", endpointAddr,
			"perceived_block_number", ss.perceivedBlockNumber,
		)

		// Validate the endpoint's chain ID; do not update the perceived block number if the chain ID is invalid.
<<<<<<< HEAD
		if err := endpoint.checkChainID.isValid(s.serviceConfig.getEVMChainID()); err != nil {
=======
		if err := endpoint.validateChainID(ss.chainID); err != nil {
>>>>>>> 7e8f88bd
			logger.Info().Err(err).Msg("Skipping endpoint with invalid chain id")
			continue
		}

		// Retrieve the block number from the endpoint.
		blockNumber, err := endpoint.getBlockNumber()
		if err != nil {
			logger.Info().Err(err).Msg("Skipping endpoint with invalid block number")
			continue
		}

		// Update the perceived block number.
		ss.perceivedBlockNumber = blockNumber
	}

	// If archival checks are enabled for the service, update the archival state.
	if ss.archivalState.isEnabled() {
		// Update the archival state based on the perceived block number.
		// Note that when the expected balance at the archival block number is known, this becomes a no-op.
		ss.archivalState.updateArchivalState(ss.perceivedBlockNumber, updatedEndpoints)
	}

	return nil
}<|MERGE_RESOLUTION|>--- conflicted
+++ resolved
@@ -10,16 +10,11 @@
 
 // serviceState keeps the expected current state of the EVM blockchain based on
 // the endpoints' responses to different requests.
-<<<<<<< HEAD
-type ServiceState struct {
-	logger           polylog.Logger
-=======
 type serviceState struct {
 	logger polylog.Logger
 
->>>>>>> 7e8f88bd
 	serviceStateLock sync.RWMutex
-	serviceConfig    ServiceConfig
+	serviceConfig    EVMServiceQoSConfig
 
 	// perceivedBlockNumber is the perceived current block number based on endpoints' responses to `eth_blockNumber` requests.
 	// It is calculated as the maximum of block height reported by any of the endpoints.
@@ -40,62 +35,34 @@
 // - The endpoint has returned an empty response in the past.
 // - The endpoint's response to an `eth_chainId` request is not the expected chain ID.
 // - The endpoint's response to an `eth_blockNumber` request is greater than the perceived block number.
-<<<<<<< HEAD
-// - The endpoint has not returned an archival balance for the perceived block number.
-func (s *ServiceState) ValidateEndpoint(endpoint endpoint) error {
-	s.serviceStateLock.RLock()
-	defer s.serviceStateLock.RUnlock()
-=======
 // - The endpoint's archival check is invalid, if enabled.
-func (ss *serviceState) ValidateEndpoint(endpoint endpoint, endpointAddr protocol.EndpointAddr) error {
+func (ss *serviceState) ValidateEndpoint(endpoint endpoint) error {
 	ss.serviceStateLock.RLock()
 	defer ss.serviceStateLock.RUnlock()
->>>>>>> 7e8f88bd
 
 	// Ensure the endpoint has not returned an empty response.
 	if endpoint.hasReturnedEmptyResponse {
 		return errHasReturnedEmptyResponse
 	}
 
-<<<<<<< HEAD
 	// Ensure the endpoint's EVM chain ID matches the expected chain ID.
-	evmChainID := s.serviceConfig.getEVMChainID()
+	evmChainID := ss.serviceConfig.getEVMChainID()
 	if err := endpoint.checkChainID.isValid(evmChainID); err != nil {
 		return err
 	}
 
 	// Ensure the endpoint's block number is not more than the sync allowance behind the perceived block number.
-	perceivedBlockNumber := s.perceivedBlockNumber
-	syncAllowance := s.serviceConfig.getSyncAllowance()
+	perceivedBlockNumber := ss.perceivedBlockNumber
+	syncAllowance := ss.serviceConfig.getSyncAllowance()
 	if err := endpoint.checkBlockNumber.isValid(perceivedBlockNumber, syncAllowance); err != nil {
-=======
-	// Ensure the chain ID is valid.
-	if err := endpoint.validateChainID(ss.chainID); err != nil {
-		return err
-	}
-
-	// Ensure the service state's perceived block number is not ahead of the endpoint's block number.
-	if err := endpoint.validateBlockNumber(ss.perceivedBlockNumber); err != nil {
->>>>>>> 7e8f88bd
 		return err
 	}
 
 	// Ensure the endpoint has returned an archival balance for the perceived block number.
-<<<<<<< HEAD
-	if err := endpoint.checkArchival.isValid(s.archivalState); err != nil {
-=======
-	// If the service does not require an archival check, this will always return a nil error.
-	if err := endpoint.validateArchivalCheck(ss.archivalState); err != nil {
->>>>>>> 7e8f88bd
+	if err := endpoint.checkArchival.isValid(ss.archivalState); err != nil {
 		return err
 	}
 
-	return nil
-}
-
-// Validate returns an error if the endpoint is invalid.
-// e.g. an endpoint without an observation of its response to an `eth_chainId` request is not considered valid.
-func (s *ServiceState) Validate(endpoint endpoint) error {
 	return nil
 }
 
@@ -112,11 +79,7 @@
 		)
 
 		// Validate the endpoint's chain ID; do not update the perceived block number if the chain ID is invalid.
-<<<<<<< HEAD
-		if err := endpoint.checkChainID.isValid(s.serviceConfig.getEVMChainID()); err != nil {
-=======
-		if err := endpoint.validateChainID(ss.chainID); err != nil {
->>>>>>> 7e8f88bd
+		if err := endpoint.checkChainID.isValid(ss.serviceConfig.getEVMChainID()); err != nil {
 			logger.Info().Err(err).Msg("Skipping endpoint with invalid chain id")
 			continue
 		}
