package evm

import (
	"sync"

	"github.com/pokt-network/poktroll/pkg/polylog"

	"github.com/buildwithgrove/path/protocol"
)

// ServiceState keeps the expected current state of the EVM blockchain based on
// the endpoints' responses to different requests.
type ServiceState struct {
	logger           polylog.Logger
	serviceStateLock sync.RWMutex
	serviceConfig    ServiceConfig

	// perceivedBlockNumber is the perceived current block number based on endpoints' responses to `eth_blockNumber` requests.
	// It is calculated as the maximum of block height reported by any of the endpoints.
	//
	// See the following link for more details:
	// https://ethereum.org/en/developers/docs/apis/json-rpc/#eth_blocknumber
	perceivedBlockNumber uint64

<<<<<<< HEAD
	// archivalState contains the current state of the EVM archival check.
	archivalState evmArchivalState
}

// consensusThreshold is the number of endpoints that must agree on the archival balance for the randomly
// selected archival block number before it is considered to be the source of truth for the archival check.
// TODO_IMPROVE(@commoddity): make this value configurable.
const consensusThreshold = 5

// evmArchivalState contains the current state of the EVM archival check for the service.
type evmArchivalState struct {
	// blockNumberHex is a randomly selected block number from which to check the balance of the contract.
	blockNumberHex string
	// balance is the balance of the contract at the block number specified in `blockNumberHex`.
	balance string
	// balanceConsensus is a map of balances and the number of endpoints that reported them.
	balanceConsensus map[string]int
	// refreshAt is the time at which the archival state should be refreshed.
	// If it has passed, the archival state should be refreshed by randomly selecting a new block number.
	// TODO_IMPROVE(@commoddity): Implement a refresh mechanism to calculate a new archival block number
	// and update the archival state when this time has passed.
	refreshAt time.Time
=======
	// archivalState contains the current state of the EVM archival check for the service.
	archivalState archivalState
>>>>>>> bf0ee43c
}

// TODO_FUTURE: add an endpoint ranking method which can be used to assign a rank/score to a valid endpoint to guide endpoint selection.
//
// ValidateEndpoint returns an error if the supplied endpoint is not valid based on the perceived state of the EVM blockchain.
//
// It returns an error if:
// - The endpoint has not returned an empty response to a `eth_getBalance` request.
// - The endpoint's response to an `eth_chainId` request is not the expected chain ID.
// - The endpoint's response to an `eth_blockNumber` request is greater than the perceived block number.
// - The endpoint has not returned an archival balance for the perceived block number.
func (s *ServiceState) ValidateEndpoint(endpoint endpoint, endpointAddr protocol.EndpointAddr) error {
	s.serviceStateLock.RLock()
	defer s.serviceStateLock.RUnlock()

<<<<<<< HEAD
	if err := endpoint.Validate(s); err != nil {
		return err
	}
=======
	// TODO_TECHDEBT(@commoddity): move the endpoint validation methods to the service state
	// and pass them the endpoint rather than passing the service state to each endpoint method.

	// Ensure the response is not empty.
	if err := endpoint.validateEmptyResponse(); err != nil {
		return err
	}
	// Ensure the chain ID is valid.
	if err := endpoint.validateChainID(s.chainID); err != nil {
		return err
	}
	// Ensure the service state's perceived block number is not ahead of the endpoint's block number.
	if err := endpoint.validateBlockNumber(s.perceivedBlockNumber); err != nil {
		return err
	}
	// Ensure the endpoint has returned an archival balance for the perceived block number.
	// If the service does not require an archival check, this will always return a nil error.
	if err := endpoint.validateArchivalCheck(s.archivalState); err != nil {
		return err
	}
>>>>>>> bf0ee43c

	return nil
}

// UpdateFromEndpoints updates the service state using estimation(s) derived from the set of updated endpoints.
// This only includes the set of endpoints for which an observation was received.
func (s *ServiceState) UpdateFromEndpoints(updatedEndpoints map[protocol.EndpointAddr]endpoint) error {
	s.serviceStateLock.Lock()
	defer s.serviceStateLock.Unlock()

	for endpointAddr, endpoint := range updatedEndpoints {
		logger := s.logger.With(
			"endpoint_addr", endpointAddr,
			"perceived_block_number", s.perceivedBlockNumber,
		)

		// Validate the endpoint's chain ID; do not update the perceived block number if the chain ID is invalid.
		if err := endpoint.checkChainID.isValid(s); err != nil {
			logger.Info().Err(err).Msg("Skipping endpoint with invalid chain id")
			continue
		}

		// Retrieve the block number from the endpoint.
		blockNumber, err := endpoint.getBlockNumber()
		if err != nil {
			logger.Info().Err(err).Msg("Skipping endpoint with invalid block number")
			continue
		}

		// Update the perceived block number.
		s.perceivedBlockNumber = blockNumber
	}

	// If archival checks are enabled for the service, update the archival state.
	if s.archivalState.isEnabled() {
		// Update the archival state based on the perceived block number.
		//
		// This handles:
		// 	1. Calculating an archival block number.
		// 	2. Getting the expected balance at that block number.
		//
		// When the expected balance at the archival block number is known, this becomes a no-op.
		s.archivalState.updateArchivalState(s.perceivedBlockNumber, updatedEndpoints)
	}

	return nil
<<<<<<< HEAD
}

// assignArchivalBlockNumber returns a random archival block number based on the perceived block number.
func (s *ServiceState) assignArchivalBlockNumber() string {
	archivalConfig := s.serviceConfig.getArchivalCheckConfig()
	archivalThreshold := archivalConfig.Threshold
	minArchivalBlock := archivalConfig.ContractStartBlock

	var result string
	if s.perceivedBlockNumber <= archivalThreshold {
		result = blockNumberToHex(0)
	} else {
		maxBlockNumber := s.perceivedBlockNumber - archivalThreshold
		if maxBlockNumber < minArchivalBlock {
			result = blockNumberToHex(minArchivalBlock)
		} else {
			r := rand.New(rand.NewSource(time.Now().UnixNano()))
			rangeSize := maxBlockNumber - minArchivalBlock + 1
			result = blockNumberToHex(minArchivalBlock + (r.Uint64() % rangeSize))
		}
	}

	s.archivalState.blockNumberHex = result
	return result
}

// updateArchivalBalance checks for consensus and updates the archival balance if it hasn't been set yet.
func (s *ServiceState) updateArchivalBalance(consensusThreshold int) {
	for balance, count := range s.archivalState.balanceConsensus {
		if count >= consensusThreshold {
			s.archivalState.balance = balance
			// Reset consensus map after consensus is reached.
			s.archivalState.balanceConsensus = make(map[string]int)
			break
		}
	}
}

// shouldPerformArchivalCheck returns a boolean indicating whether the archival check should be performs.
// This depends on:
//   - The archival check is enabled for the service
//   - The archival block number to check the balance of has been set in the service state.
func (s *ServiceState) shouldPerformArchivalCheck() bool {
	archivalConfig := s.serviceConfig.getArchivalCheckConfig()

	if !archivalConfig.Enabled || s.getArchivalBlockNumberHex() == "" {
		return false
	}

	return true
}

func (s *ServiceState) getArchivalBlockNumberHex() string {
	return s.archivalState.blockNumberHex
}

func blockNumberToHex(blockNumber uint64) string {
	return fmt.Sprintf("0x%x", blockNumber)
=======
>>>>>>> bf0ee43c
}<|MERGE_RESOLUTION|>--- conflicted
+++ resolved
@@ -22,33 +22,8 @@
 	// https://ethereum.org/en/developers/docs/apis/json-rpc/#eth_blocknumber
 	perceivedBlockNumber uint64
 
-<<<<<<< HEAD
-	// archivalState contains the current state of the EVM archival check.
-	archivalState evmArchivalState
-}
-
-// consensusThreshold is the number of endpoints that must agree on the archival balance for the randomly
-// selected archival block number before it is considered to be the source of truth for the archival check.
-// TODO_IMPROVE(@commoddity): make this value configurable.
-const consensusThreshold = 5
-
-// evmArchivalState contains the current state of the EVM archival check for the service.
-type evmArchivalState struct {
-	// blockNumberHex is a randomly selected block number from which to check the balance of the contract.
-	blockNumberHex string
-	// balance is the balance of the contract at the block number specified in `blockNumberHex`.
-	balance string
-	// balanceConsensus is a map of balances and the number of endpoints that reported them.
-	balanceConsensus map[string]int
-	// refreshAt is the time at which the archival state should be refreshed.
-	// If it has passed, the archival state should be refreshed by randomly selecting a new block number.
-	// TODO_IMPROVE(@commoddity): Implement a refresh mechanism to calculate a new archival block number
-	// and update the archival state when this time has passed.
-	refreshAt time.Time
-=======
 	// archivalState contains the current state of the EVM archival check for the service.
 	archivalState archivalState
->>>>>>> bf0ee43c
 }
 
 // TODO_FUTURE: add an endpoint ranking method which can be used to assign a rank/score to a valid endpoint to guide endpoint selection.
@@ -64,32 +39,11 @@
 	s.serviceStateLock.RLock()
 	defer s.serviceStateLock.RUnlock()
 
-<<<<<<< HEAD
+	// TODO_TECHDEBT(@commoddity): move the endpoint validation methods to the service state
+	// and pass them the endpoint rather than passing the service state to each endpoint method.
 	if err := endpoint.Validate(s); err != nil {
 		return err
 	}
-=======
-	// TODO_TECHDEBT(@commoddity): move the endpoint validation methods to the service state
-	// and pass them the endpoint rather than passing the service state to each endpoint method.
-
-	// Ensure the response is not empty.
-	if err := endpoint.validateEmptyResponse(); err != nil {
-		return err
-	}
-	// Ensure the chain ID is valid.
-	if err := endpoint.validateChainID(s.chainID); err != nil {
-		return err
-	}
-	// Ensure the service state's perceived block number is not ahead of the endpoint's block number.
-	if err := endpoint.validateBlockNumber(s.perceivedBlockNumber); err != nil {
-		return err
-	}
-	// Ensure the endpoint has returned an archival balance for the perceived block number.
-	// If the service does not require an archival check, this will always return a nil error.
-	if err := endpoint.validateArchivalCheck(s.archivalState); err != nil {
-		return err
-	}
->>>>>>> bf0ee43c
 
 	return nil
 }
@@ -136,65 +90,4 @@
 	}
 
 	return nil
-<<<<<<< HEAD
-}
-
-// assignArchivalBlockNumber returns a random archival block number based on the perceived block number.
-func (s *ServiceState) assignArchivalBlockNumber() string {
-	archivalConfig := s.serviceConfig.getArchivalCheckConfig()
-	archivalThreshold := archivalConfig.Threshold
-	minArchivalBlock := archivalConfig.ContractStartBlock
-
-	var result string
-	if s.perceivedBlockNumber <= archivalThreshold {
-		result = blockNumberToHex(0)
-	} else {
-		maxBlockNumber := s.perceivedBlockNumber - archivalThreshold
-		if maxBlockNumber < minArchivalBlock {
-			result = blockNumberToHex(minArchivalBlock)
-		} else {
-			r := rand.New(rand.NewSource(time.Now().UnixNano()))
-			rangeSize := maxBlockNumber - minArchivalBlock + 1
-			result = blockNumberToHex(minArchivalBlock + (r.Uint64() % rangeSize))
-		}
-	}
-
-	s.archivalState.blockNumberHex = result
-	return result
-}
-
-// updateArchivalBalance checks for consensus and updates the archival balance if it hasn't been set yet.
-func (s *ServiceState) updateArchivalBalance(consensusThreshold int) {
-	for balance, count := range s.archivalState.balanceConsensus {
-		if count >= consensusThreshold {
-			s.archivalState.balance = balance
-			// Reset consensus map after consensus is reached.
-			s.archivalState.balanceConsensus = make(map[string]int)
-			break
-		}
-	}
-}
-
-// shouldPerformArchivalCheck returns a boolean indicating whether the archival check should be performs.
-// This depends on:
-//   - The archival check is enabled for the service
-//   - The archival block number to check the balance of has been set in the service state.
-func (s *ServiceState) shouldPerformArchivalCheck() bool {
-	archivalConfig := s.serviceConfig.getArchivalCheckConfig()
-
-	if !archivalConfig.Enabled || s.getArchivalBlockNumberHex() == "" {
-		return false
-	}
-
-	return true
-}
-
-func (s *ServiceState) getArchivalBlockNumberHex() string {
-	return s.archivalState.blockNumberHex
-}
-
-func blockNumberToHex(blockNumber uint64) string {
-	return fmt.Sprintf("0x%x", blockNumber)
-=======
->>>>>>> bf0ee43c
 }