--- conflicted
+++ resolved
@@ -53,15 +53,6 @@
 
 	// balanceConsensus is a map of balances and the number of endpoints that reported them.
 	balanceConsensus map[string]int
-<<<<<<< HEAD
-=======
-
-	// refreshAt is the time at which the archival state should be refreshed.
-	// If it has passed, the archival state should be refreshed by randomly selecting a new block number.
-	// TODO_IMPROVE(@commoddity): Implement a refresh mechanism to calculate a new archival block number
-	// and update the archival state when this time has passed.
-	refreshAt time.Time
->>>>>>> 5cfbee17
 }
 
 // TODO_FUTURE: add an endpoint ranking method which can be used to assign a rank/score to a valid endpoint to guide endpoint selection.
