package evm

import (
	"encoding/json"
	"net/http"

	"github.com/pokt-network/poktroll/pkg/polylog"

	qosobservations "github.com/buildwithgrove/path/observation/qos"
	"github.com/buildwithgrove/path/qos/jsonrpc"
)

const (
	// errCodeUnmarshaling is set as the JSONRPC response's error code if the endpoint returns a malformed response.
	// -32000 Error code will result in returning a 500 HTTP Status Code to the client.
	errCodeUnmarshaling = -32000

	// errMsgUnmarshaling is the generic message returned to the user if the endpoint returns a malformed response.
	errMsgUnmarshaling = "the response returned by the endpoint is not a valid JSONRPC response"

	// errDataFieldRawBytes is the key of the entry in the JSONRPC error response's "data" map which holds the endpoint's original response.
	errDataFieldRawBytes = "endpoint_response"

	// errDataFieldUnmarshalingErr is the key of the entry in the JSONRPC error response's "data" map which holds the unmarshaling error.
	errDataFieldUnmarshalingErr = "unmarshaling_error"
)

// responseGeneric represents the standard response structure for EVM-based blockchain requests.
// Used as a fallback when:
// - No validation/observation is needed for the JSON-RPC method
// - No specific unmarshallers/structs exist for the request method
// responseGeneric captures the fields expected in response to any request on an
// EVM-based blockchain. It is intended to be used when no validation/observation
// is applicable to the corresponding request's JSONRPC method.
// i.e. when there are no unmarshallers/structs matching the method specified by the request.
type responseGeneric struct {
	logger polylog.Logger

	// jsonrpcResponse stores the JSONRPC response parsed from an endpoint's response bytes.
	jsonrpcResponse jsonrpc.Response

	// Why the response has failed validation.
	// Only set if the response is invalid.
	// As of PR #152, a response is deemed valid if it can be unmarshaled as a JSONRPC struct
	// regardless of the contents of the response.
	// Used when generating observations.
	validationError *qosobservations.EVMResponseValidationError
}

// GetObservation returns an observation that is used in validating endpoints.
// This generates observations for unrecognized responses that can trigger endpoint
// disqualification when validation errors are present.
// Implements the response interface.
func (r responseGeneric) GetObservation() qosobservations.EVMEndpointObservation {
	return qosobservations.EVMEndpointObservation{
		ResponseObservation: &qosobservations.EVMEndpointObservation_UnrecognizedResponse{
			UnrecognizedResponse: &qosobservations.EVMUnrecognizedResponse{
				// Include JSONRPC response's details in the observation.
				JsonrpcResponse:         r.jsonrpcResponse.GetObservation(),
				ResponseValidationError: r.validationError,
				HttpStatusCode:          int32(r.getHTTPStatusCode()),
			},
		},
	}
}

// GetHTTPResponse builds and returns the httpResponse matching the responseGeneric instance.
// Implements the response interface.
func (r responseGeneric) GetHTTPResponse() jsonrpc.HTTPResponse {
	return jsonrpc.HTTPResponse{
		ResponsePayload: r.getResponsePayload(),
		// Use the HTTP status code recommended by for the underlying JSONRPC response by the jsonrpc package.
		HTTPStatusCode: r.getHTTPStatusCode(),
	}
}

// TODO_MVP(@adshmh): handle any unmarshaling errors
// TODO_INCOMPLETE: build a method-specific payload generator.
func (r responseGeneric) getResponsePayload() []byte {
	// Special case for empty batch responses - return empty payload per JSON-RPC spec
	if (r.jsonrpcResponse == jsonrpc.Response{}) {
		return []byte{} // "nothing at all" per JSON-RPC batch specification
	}

	bz, err := json.Marshal(r.jsonrpcResponse)
	if err != nil {
		// This should never happen: log an entry but return the response anyway.
		r.logger.Warn().Err(err).Msg("responseGeneric: Marshaling JSONRPC response failed.")
	}
	return bz
}

// getHTTPStatusCode returns an HTTP status code corresponding to the underlying JSON-RPC response code.
// DEV_NOTE: This is an opinionated mapping following best practice but not enforced by any specifications or standards.
func (r responseGeneric) getHTTPStatusCode() int {
	// Special case for empty batch responses - return 200 OK per JSON-RPC over HTTP best practices
	if (r.jsonrpcResponse == jsonrpc.Response{}) {
		return http.StatusOK
	}

	return r.jsonrpcResponse.GetRecommendedHTTPStatusCode()
}

// responseUnmarshallerGenericFromResponse processes an already unmarshaled JSON-RPC response into a responseGeneric struct.
// This avoids double unmarshaling when the response has already been parsed.
func responseUnmarshallerGenericFromResponse(logger polylog.Logger, jsonrpcReq jsonrpc.Request, jsonrpcResponse jsonrpc.Response) (response, error) {
	httpStatus := jsonrpcResponse.GetRecommendedHTTPStatusCode()
	logger.With(
		"jsonrpc_response", jsonrpcResponse,
		"jsonrpc_request", jsonrpcReq,
		"http_status", httpStatus,
	).Debug().Msg("Processing EVM generic response")

	// Response successfully parsed into JSONRPC format.
	return responseGeneric{
		logger:          logger,
		jsonrpcResponse: jsonrpcResponse,
		validationError: nil, // Intentionally set to nil to indicate a valid JSONRPC response.
	}, nil
}

// getGenericJSONRPCErrResponse creates a generic response containing:
// - JSON-RPC error with supplied ID
// - Error details
// - Invalid payload in the "data" field
// Sets validation error to UNMARSHAL to trigger endpoint disqualification.
func getGenericJSONRPCErrResponse(_ polylog.Logger, id jsonrpc.ID, malformedResponsePayload []byte, err error) responseGeneric {
	errData := map[string]string{
		errDataFieldRawBytes:        string(malformedResponsePayload),
		errDataFieldUnmarshalingErr: err.Error(),
	}

	validationError := qosobservations.EVMResponseValidationError_EVM_RESPONSE_VALIDATION_ERROR_UNMARSHAL
	return responseGeneric{
		jsonrpcResponse: jsonrpc.GetErrorResponse(id, errCodeUnmarshaling, errMsgUnmarshaling, errData),
		validationError: &validationError, // Set validation error to trigger endpoint disqualification
	}
}

// getGenericJSONRPCErrResponseBatchMarshalFailure creates a generic response for batch marshaling failures.
// This occurs when individual responses are valid but combining them into a JSON array fails.
// Uses null ID per JSON-RPC spec for batch-level errors that cannot be correlated to specific requests.
func getGenericJSONRPCErrResponseBatchMarshalFailure(logger polylog.Logger, err error) responseGeneric {
	logger.Error().Err(err).Msg("Failed to marshal batch response")

	// Create the batch marshal failure response using the error function
	jsonrpcResponse := jsonrpc.NewErrResponseBatchMarshalFailure(err)

	// No validation error since this is an internal processing issue, not an endpoint issue
	return responseGeneric{
		logger:          logger,
		jsonrpcResponse: jsonrpcResponse,
		validationError: nil, // No validation error - this is an internal marshaling issue
	}
}

// getGenericResponseBatchEmpty creates a responseGeneric instance for handling empty batch responses.
// This follows JSON-RPC 2.0 specification requirement to return "nothing at all" when
// no Response objects are contained in the batch response array.
// This occurs when all requests in the batch are notifications or all responses are filtered out.
func getGenericResponseBatchEmpty(logger polylog.Logger) responseGeneric {
	logger.Debug().Msg("Batch request resulted in no response objects - returning empty response per JSON-RPC spec")

	// Create a responseGeneric with empty payload to represent "nothing at all"
	return responseGeneric{
		logger:          logger,
		jsonrpcResponse: jsonrpc.Response{}, // Empty response - will marshal to empty JSON object
		validationError: nil,                // No validation error - this is valid JSON-RPC behavior
	}
}

<<<<<<< HEAD
=======
// GetJSONRPCID returns the JSONRPC ID of the response.
// Implements the response interface.
func (r responseGeneric) GetJSONRPCID() jsonrpc.ID {
	return r.jsonrpcResponse.ID
}

>>>>>>> c06919f2
// TODO_INCOMPLETE: Handle the string `null`, as it could be returned
// when an object is expected.
// See the following link for more details:
// https://ethereum.org/en/developers/docs/apis/json-rpc/#eth_gettransactionbyhash<|MERGE_RESOLUTION|>--- conflicted
+++ resolved
@@ -169,15 +169,6 @@
 	}
 }
 
-<<<<<<< HEAD
-=======
-// GetJSONRPCID returns the JSONRPC ID of the response.
-// Implements the response interface.
-func (r responseGeneric) GetJSONRPCID() jsonrpc.ID {
-	return r.jsonrpcResponse.ID
-}
-
->>>>>>> c06919f2
 // TODO_INCOMPLETE: Handle the string `null`, as it could be returned
 // when an object is expected.
 // See the following link for more details:
