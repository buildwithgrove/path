package evm

import (
	"encoding/json"

	"github.com/pokt-network/poktroll/pkg/polylog"

	qosobservations "github.com/buildwithgrove/path/observation/qos"
	"github.com/buildwithgrove/path/qos/jsonrpc"
)

const (
	// errCodeUnmarshaling is set as the JSONRPC response's error code if the endpoint returns a malformed response
	errCodeUnmarshaling = -32600

	// errMsgUnmarshaling is the generic message returned to the user if the endpoint returns a malformed response.
	errMsgUnmarshaling = "the response returned by the endpoint is not a valid JSONRPC response"

	// errDataFieldRawBytes is the key of the entry in the JSONRPC error response's "data" map which holds the endpoint's original response.
	errDataFieldRawBytes = "endpoint_response"

	// errDataFieldUnmarshalingErr is the key of the entry in the JSONRPC error response's "data" map which holds the unmarshaling error.
	errDataFieldUnmarshalingErr = "unmarshaling_error"
)

// responseGeneric represents the standard response structure for EVM-based blockchain requests.
// Used as a fallback when:
// - No validation/observation is needed for the JSON-RPC method
// - No specific unmarshallers/structs exist for the request method
// responseGeneric captures the fields expected in response to any request on an
// EVM-based blockchain. It is intended to be used when no validation/observation
// is applicable to the corresponding request's JSONRPC method.
// i.e. when there are no unmarshallers/structs matching the method specified by the request.
type responseGeneric struct {
	logger polylog.Logger

	// jsonRPCResponse stores the JSONRPC response parsed from an endpoint's response bytes.
	jsonRPCResponse jsonrpc.Response

	// valid is set to true if the parsed response is deemed valid.
	// As of PR #152, a response is deemed valid if it can be unmarshaled as a JSONRPC struct
	// regardless of the contents of the response.
	valid bool

	// Why the response has failed validation.
	// Used when generating observations.
<<<<<<< HEAD
	validationErrorKind *qosobservations.EVMResponseValidationErrorKind
=======
	validationError *qosobservations.EVMResponseValidationError
>>>>>>> 2763353e
}

// GetObservation returns an observation that is NOT used in validating endpoints.
// This allows sharing data with other entities, e.g. a data pipeline.
// Implements the response interface.
func (r responseGeneric) GetObservation() qosobservations.EVMEndpointObservation {
	return qosobservations.EVMEndpointObservation{
		ResponseObservation: &qosobservations.EVMEndpointObservation_UnrecognizedResponse{
			UnrecognizedResponse: &qosobservations.EVMUnrecognizedResponse{
				JsonrpcResponse: &qosobservations.JsonRpcResponse{
					Id: r.jsonRPCResponse.ID.String(),
				},
<<<<<<< HEAD
				Valid:                       r.valid,
				ResponseValidationErrorKind: r.validationErrorKind,
=======
				Valid:                   r.valid,
				ResponseValidationError: r.validationError,
>>>>>>> 2763353e
			},
		},
	}
}

// TODO_MVP(@adshmh): handle any unmarshaling errors
// TODO_INCOMPLETE: build a method-specific payload generator.
func (r responseGeneric) GetResponsePayload() []byte {
	bz, err := json.Marshal(r.jsonRPCResponse)
	if err != nil {
		// This should never happen: log an entry but return the response anyway.
		r.logger.Warn().Err(err).Msg("responseGeneric: Marshaling JSONRPC response failed.")
	}
	return bz
}

// responseUnmarshallerGeneric processes raw response data into a responseGeneric struct.
// It extracts and stores any data needed for generating a response payload.
func responseUnmarshallerGeneric(logger polylog.Logger, jsonrpcReq jsonrpc.Request, data []byte) (response, error) {
	var response jsonrpc.Response
	err := json.Unmarshal(data, &response)
	if err != nil {
		errResponse := getGenericJSONRPCErrResponse(logger, jsonrpcReq.ID, data, err)
<<<<<<< HEAD
		validationErrorKind := qosobservations.EVMResponseValidationErrorKind_EVM_RESPONSE_VALIDATION_ERROR_KIND_UNMARSHAL
		errResponse.validationErrorKind = &validationErrorKind
=======
		validationError := qosobservations.EVMResponseValidationError_EVM_RESPONSE_VALIDATION_ERROR_UNMARSHAL
		errResponse.validationError = &validationError
>>>>>>> 2763353e
		return errResponse, err
	}

	return responseGeneric{
		logger: logger,

		jsonRPCResponse: response,

		// The response is assumed valid if it can be successfully unmarshaled into a JSONRPC response struct.
		valid: true,
	}, nil
}

// getGenericJSONRPCErrResponse creates a generic response containing:
// - JSON-RPC error with supplied ID
// - Error details
// - Invalid payload in the "data" field
func getGenericJSONRPCErrResponse(_ polylog.Logger, id jsonrpc.ID, malformedResponsePayload []byte, err error) responseGeneric {
	errData := map[string]string{
		errDataFieldRawBytes:        string(malformedResponsePayload),
		errDataFieldUnmarshalingErr: err.Error(),
	}

	return responseGeneric{
		jsonRPCResponse: jsonrpc.GetErrorResponse(id, errCodeUnmarshaling, errMsgUnmarshaling, errData),
	}
}

// TODO_INCOMPLETE: Handle the string `null`, as it could be returned
// when an object is expected.
// See the following link for more details:
// https://ethereum.org/en/developers/docs/apis/json-rpc/#eth_gettransactionbyhash<|MERGE_RESOLUTION|>--- conflicted
+++ resolved
@@ -44,11 +44,7 @@
 
 	// Why the response has failed validation.
 	// Used when generating observations.
-<<<<<<< HEAD
-	validationErrorKind *qosobservations.EVMResponseValidationErrorKind
-=======
 	validationError *qosobservations.EVMResponseValidationError
->>>>>>> 2763353e
 }
 
 // GetObservation returns an observation that is NOT used in validating endpoints.
@@ -61,13 +57,8 @@
 				JsonrpcResponse: &qosobservations.JsonRpcResponse{
 					Id: r.jsonRPCResponse.ID.String(),
 				},
-<<<<<<< HEAD
-				Valid:                       r.valid,
-				ResponseValidationErrorKind: r.validationErrorKind,
-=======
 				Valid:                   r.valid,
 				ResponseValidationError: r.validationError,
->>>>>>> 2763353e
 			},
 		},
 	}
@@ -91,13 +82,8 @@
 	err := json.Unmarshal(data, &response)
 	if err != nil {
 		errResponse := getGenericJSONRPCErrResponse(logger, jsonrpcReq.ID, data, err)
-<<<<<<< HEAD
-		validationErrorKind := qosobservations.EVMResponseValidationErrorKind_EVM_RESPONSE_VALIDATION_ERROR_KIND_UNMARSHAL
-		errResponse.validationErrorKind = &validationErrorKind
-=======
 		validationError := qosobservations.EVMResponseValidationError_EVM_RESPONSE_VALIDATION_ERROR_UNMARSHAL
 		errResponse.validationError = &validationError
->>>>>>> 2763353e
 		return errResponse, err
 	}
 
