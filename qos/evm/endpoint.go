--- conflicted
+++ resolved
@@ -9,56 +9,16 @@
 	qosobservations "github.com/buildwithgrove/path/observation/qos"
 )
 
-<<<<<<< HEAD
 var errHasReturnedEmptyResponse = errors.New("endpoint is invalid: history of empty responses")
-=======
-// The errors below list all the possible validation errors on an endpoint.
-var (
-	// Shared error message templates
-	errNoObservationStr   = "endpoint has not had an observation of its response to a %q request"
-	errInvalidResponseStr = "endpoint returned an invalid response to a %q request"
-
-	// empty response errors
-	errHasReturnedEmptyResponse = errors.New("endpoint is invalid: history of empty responses")
-
-	// chainID check errors
-	errNoChainIDObs      = fmt.Errorf(errNoObservationStr, methodChainID)
-	errInvalidChainIDObs = fmt.Errorf(errInvalidResponseStr, methodChainID)
-
-	// block number check errors
-	errNoBlockNumberObs      = fmt.Errorf(errNoObservationStr, methodBlockNumber)
-	errInvalidBlockNumberObs = fmt.Errorf(errInvalidResponseStr, methodBlockNumber)
-	errBlockNumberTooLow     = "endpoint has block height %d, perceived block height is %d"
-
-	// archival check errors
-	errNoArchivalBalanceObs      = fmt.Errorf("endpoint has not returned an archival balance response to a %q request", methodGetBalance)
-	errInvalidArchivalBalanceObs = "endpoint has archival balance %s, expected archival balance %s"
-)
->>>>>>> bf0ee43c
 
 // endpoint captures the details required to validate an EVM endpoint.
 // It contains all checks that should be run for the endpoint to validate
 // it is providing a valid response to service requests.
 type endpoint struct {
 	hasReturnedEmptyResponse bool
-<<<<<<< HEAD
 	checkChainID             endpointCheckChainID
 	checkBlockNumber         endpointCheckBlockNumber
 	checkArchival            endpointCheckArchival
-=======
-
-	// chainIDResponse stores the result of processing the endpoint's response to an `eth_chainId` request.
-	// It is nil if there has NOT been an observation of the endpoint's response to an `eth_chainId` request.
-	chainIDResponse *string
-
-	// parsedBlockNumberResponse stores the result of processing the endpoint's response to an `eth_blockNumber` request.
-	// It is nil if there has NOT been an observation of the endpoint's response to an `eth_blockNumber` request.
-	parsedBlockNumberResponse *uint64
-
-	// observedArchivalBalance stores the result of processing the endpoint's response
-	// to an `eth_getBalance` request for a specific contract address at a specific block number.
-	observedArchivalBalance string
->>>>>>> bf0ee43c
 }
 
 // newEndpoint initializes a new endpoint with the checks that should be run for the endpoint.
@@ -75,19 +35,8 @@
 func (e *endpoint) getChecks(es *EndpointStore) []gateway.RequestQoSContext {
 	var checks []gateway.RequestQoSContext
 
-<<<<<<< HEAD
 	if e.checkChainID.shouldRun() {
 		checks = append(checks, getEndpointCheck(es, e.checkChainID.getRequest()))
-=======
-// validateBlockNumber checks if the perceived block number is valid.
-// The perceived block number:
-//   - Valid if it is less than or equal to the last observed block number by this endpoint.
-//   - Invalid if it is greater than the last observed block number by this endpoint.
-func (e *endpoint) validateBlockNumber(perceivedBlockNumber uint64) error {
-	_, err := e.getBlockNumber()
-	if err != nil {
-		return err
->>>>>>> bf0ee43c
 	}
 	if e.checkBlockNumber.shouldRun() {
 		checks = append(checks, getEndpointCheck(es, e.checkBlockNumber.getRequest()))
@@ -108,51 +57,13 @@
 	if err := e.checkChainID.isValid(serviceState); err != nil {
 		return err
 	}
-<<<<<<< HEAD
 	if err := e.checkBlockNumber.isValid(serviceState); err != nil {
 		return err
 	}
 	if err := e.checkArchival.isValid(serviceState); err != nil {
 		return err
-=======
-	return *e.parsedBlockNumberResponse, nil
-}
-
-// validateArchivalCheck validates that the endpoint has returned an archival balance for the perceived block number.
-
-// If the archival check is not enabled for the service, this will always return a nil error.
-func (e *endpoint) validateArchivalCheck(archivalState archivalState) error {
-	if !archivalState.archivalCheckConfig.Enabled {
-		return nil
 	}
-
-	if e.observedArchivalBalance == "" {
-		return errNoArchivalBalanceObs
-	}
-	if e.observedArchivalBalance != archivalState.expectedBalance {
-		return fmt.Errorf(errInvalidArchivalBalanceObs, e.observedArchivalBalance, archivalState.expectedBalance)
->>>>>>> bf0ee43c
-	}
-
 	return nil
-}
-
-<<<<<<< HEAD
-// ApplyObservation updates the data stored regarding the endpoint using the supplied observation.
-// It returns true if the observation was not unrecognized, i.e. mutated the endpoint.
-// TODO_TECHDEBT(@adshmh): add a method to distinguish the following two scenarios:
-//   - an endpoint that returned in invalid response.
-//   - an endpoint with no/incomplete observations.
-func (e *endpoint) ApplyObservation(obs *qosobservations.EVMEndpointObservation, shouldPerformArchivalCheck bool) bool {
-	// If emptyResponse is not nil, the observation is for an empty response check.
-=======
-// getArchivalBalance returns the observed archival balance for the endpoint at the archival block height.
-// Returns an error if the endpoint hasn't yet returned an archival balance observation.
-func (e endpoint) getArchivalBalance() (string, error) {
-	if e.observedArchivalBalance == "" {
-		return "", errNoArchivalBalanceObs
-	}
-	return e.observedArchivalBalance, nil
 }
 
 // ApplyObservation updates the data stored regarding the endpoint using the supplied observation.
@@ -166,7 +77,7 @@
 //   - an endpoint that returned in invalid response.
 //   - an endpoint with no/incomplete observations.
 func (e *endpoint) ApplyObservation(obs *qosobservations.EVMEndpointObservation, archivalBlockHeight string) bool {
->>>>>>> bf0ee43c
+	// If emptyResponse is not nil, the observation is for an empty response check.
 	if obs.GetEmptyResponse() != nil {
 		e.applyEmptyResponseObservation()
 		return true
@@ -184,18 +95,10 @@
 		return true
 	}
 
-<<<<<<< HEAD
-	// shouldPerformArchivalCheck is true if the observation is for an archival check.
-	if shouldPerformArchivalCheck {
-		// If archivalResponse is not nil, the observation is for an archival check.
-		if archivalResponse := obs.GetArchivalResponse(); archivalResponse != nil {
-			e.applyArchivalObservation(archivalResponse)
-=======
 	if getBalanceResponse := obs.GetGetBalanceResponse(); getBalanceResponse != nil {
 		// Only update the archival balance if the balance was observed at the archival block height.
 		if balanceBlockHeight := getBalanceResponse.GetBlockNumber(); balanceBlockHeight == archivalBlockHeight {
-			e.observedArchivalBalance = getBalanceResponse.GetBalance()
->>>>>>> bf0ee43c
+			e.applyArchivalObservation(getBalanceResponse)
 			return true
 		}
 	}
@@ -203,7 +106,6 @@
 	return false
 }
 
-<<<<<<< HEAD
 // applyEmptyResponseObservation updates the empty response check if a valid observation is provided.
 func (e *endpoint) applyEmptyResponseObservation() {
 	e.hasReturnedEmptyResponse = true
@@ -227,12 +129,8 @@
 	}
 }
 
-// parseBlockNumberResponse parses the block number response from the endpoint.
-// It returns a pointer to the parsed block number, or a pointer to a zero value if the response is invalid.
-=======
 // parseBlockNumberResponse parses the block number response from a string to a uint64.
 // eg. "0x3f8627c" -> 66609788
->>>>>>> bf0ee43c
 func parseBlockNumberResponse(response string) *uint64 {
 	// base 0: use the string's prefix to determine its base.
 	parsed, err := strconv.ParseUint(response, 0, 64)
@@ -248,7 +146,7 @@
 }
 
 // applyArchivalObservation updates the archival check if a valid observation is provided.
-func (e *endpoint) applyArchivalObservation(archivalResponse *qosobservations.EVMArchivalResponse) {
+func (e *endpoint) applyArchivalObservation(archivalResponse *qosobservations.EVMGetBalanceResponse) {
 	e.checkArchival = endpointCheckArchival{
 		archivalBalance: archivalResponse.GetBalance(),
 		expiresAt:       time.Now().Add(checkArchivalInterval),
