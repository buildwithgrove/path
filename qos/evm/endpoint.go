package evm

import (
	"errors"
	"strconv"
	"time"

	"github.com/buildwithgrove/path/gateway"
	qosobservations "github.com/buildwithgrove/path/observation/qos"
)

var errHasReturnedEmptyResponse = errors.New("endpoint is invalid: history of empty responses")

// endpoint captures the details required to validate an EVM endpoint.
// It contains all checks that should be run for the endpoint to validate
// it is providing a valid response to service requests.
type endpoint struct {
	hasReturnedEmptyResponse bool
	checkBlockNumber         endpointCheckBlockNumber
	checkChainID             endpointCheckChainID
	checkArchival            endpointCheckArchival
}

// newEndpoint initializes a new endpoint with the checks that should be run for the endpoint.
func newEndpoint() endpoint {
	return endpoint{
		checkBlockNumber: endpointCheckBlockNumber{},
		checkChainID:     endpointCheckChainID{},
		checkArchival:    endpointCheckArchival{},
	}
}

// getChecks returns the list of checks that should be run for the endpoint on each hydrator run.
func (e *endpoint) getChecks(es *EndpointStore) []gateway.RequestQoSContext {
	var checks = []gateway.RequestQoSContext{
		// Block number check should always run
		getEndpointCheck(es, e.checkBlockNumber.getRequest()),
	}

<<<<<<< HEAD
	// Chain ID check runs infrequently as an endpoint's EVM chain ID is very unlikely to change regularly.
	if e.checkChainID.shouldRun() {
		checks = append(checks, getEndpointCheck(es, e.checkChainID.getRequest()))
	}

	// Archival check runs infrequently as the result of a request for an archival block is not expected to change regularly.
	// Additionally, this check will only run if the serviceis configured to perform archival checks.
	if e.checkArchival.shouldRun(es.serviceState.archivalState) {
		checks = append(checks, getEndpointCheck(es, e.checkArchival.getRequest(es.serviceState.archivalState)))
=======
// validateArchivalCheck validates that the endpoint has returned an archival balance for the perceived block number.

// If the archival check is not enabled for the service, this will always return a nil error.
func (e *endpoint) validateArchivalCheck(archivalState archivalState) error {
	// Return nil if the archival check is not enabled for the service.
	if archivalState.archivalCheckConfig.IsEmpty() {
		return nil
	}

	// No archival balance observation was made yet
	if e.observedArchivalBalance == "" {
		return errNoArchivalBalanceObs
	}

	// The archival balance observed does not match the expected archival balance
	if e.observedArchivalBalance != archivalState.expectedBalance {
		return fmt.Errorf(errInvalidArchivalBalanceObs, e.observedArchivalBalance, archivalState.expectedBalance)
>>>>>>> 7e8f88bd
	}

	return checks
}

// ApplyObservation updates the data stored regarding the endpoint using the supplied observation.
// It Returns true if the observation was not unrecognized, i.e. mutated the endpoint.
//
// For archival balance observations:
// - Only updates the archival balance if the balance was observed at the specified archival block height
// - This ensures accurate historical balance validation at the specific block number
//
// TODO_TECHDEBT(@adshmh): add a method to distinguish the following two scenarios:
//   - an endpoint that returned in invalid response.
//   - an endpoint with no/incomplete observations.
func (e *endpoint) ApplyObservation(obs *qosobservations.EVMEndpointObservation, archivalBlockHeight string) bool {
	// If emptyResponse is not nil, the observation is for an empty response check.
	if obs.GetEmptyResponse() != nil {
		e.applyEmptyResponseObservation()
		return true
	}

	// If chainIDResponse is not nil, the observation is for a chainID check.
	if chainIDResponse := obs.GetChainIdResponse(); chainIDResponse != nil {
		e.applyChainIDObservation(chainIDResponse)
		return true
	}

	// If blockNumberResponse is not nil, the observation is for a blockNumber check.
	if blockNumberResponse := obs.GetBlockNumberResponse(); blockNumberResponse != nil {
		e.applyBlockNumberObservation(blockNumberResponse)
		return true
	}

	// If getBalanceResponse is not nil, the observation is for a getBalance check (which may be an archival check).
	if getBalanceResponse := obs.GetGetBalanceResponse(); getBalanceResponse != nil {
		// Only update the archival balance if the balance was observed at the archival block height.
		if balanceBlockHeight := getBalanceResponse.GetBlockNumber(); balanceBlockHeight == archivalBlockHeight {
			e.applyArchivalObservation(getBalanceResponse)
			return true
		}
	}

	return false
}

// applyEmptyResponseObservation updates the empty response check if a valid observation is provided.
func (e *endpoint) applyEmptyResponseObservation() {
	e.hasReturnedEmptyResponse = true
}

// applyChainIDObservation updates the chain ID check if a valid observation is provided.
func (e *endpoint) applyChainIDObservation(chainIDResponse *qosobservations.EVMChainIDResponse) {
	observedChainID := chainIDResponse.GetChainIdResponse()

	e.checkChainID = endpointCheckChainID{
		chainID:   &observedChainID,
		expiresAt: time.Now().Add(checkChainIDInterval),
	}
}

// applyBlockNumberObservation updates the block number check if a valid observation is provided.
func (e *endpoint) applyBlockNumberObservation(blockNumberResponse *qosobservations.EVMBlockNumberResponse) {
	e.checkBlockNumber = endpointCheckBlockNumber{
		parsedBlockNumberResponse: parseBlockNumberResponse(blockNumberResponse.GetBlockNumberResponse()),
	}
}

// parseBlockNumberResponse parses the block number response from a string to a uint64.
// eg. "0x3f8627c" -> 66609788
func parseBlockNumberResponse(response string) *uint64 {
	parsed, err := strconv.ParseUint(response, 0, 64)
	if err != nil {
		zero := uint64(0)
		return &zero
	}
	return &parsed
}

// applyArchivalObservation updates the archival check if a valid observation is provided.
func (e *endpoint) applyArchivalObservation(archivalResponse *qosobservations.EVMGetBalanceResponse) {
	e.checkArchival = endpointCheckArchival{
		observedArchivalBalance: archivalResponse.GetBalance(),
		expiresAt:               time.Now().Add(checkArchivalInterval),
	}
}

// getBlockNumber returns the parsed block number value for the endpoint.
func (e endpoint) getBlockNumber() (uint64, error) {
	if e.checkBlockNumber.parsedBlockNumberResponse == nil {
		return 0, errNoBlockNumberObs
	}
	if *e.checkBlockNumber.parsedBlockNumberResponse == 0 {
		return 0, errInvalidBlockNumberObs
	}
	return *e.checkBlockNumber.parsedBlockNumberResponse, nil
}

// getArchivalBalance returns the observed archival balance for the endpoint at the archival block height.
// Returns an error if the endpoint hasn't yet returned an archival balance observation.
func (e endpoint) getArchivalBalance() (string, error) {
	if e.checkArchival.observedArchivalBalance == "" {
		return "", errNoArchivalBalanceObs
	}
	return e.checkArchival.observedArchivalBalance, nil
}<|MERGE_RESOLUTION|>--- conflicted
+++ resolved
@@ -31,13 +31,12 @@
 }
 
 // getChecks returns the list of checks that should be run for the endpoint on each hydrator run.
-func (e *endpoint) getChecks(es *EndpointStore) []gateway.RequestQoSContext {
+func (e *endpoint) getChecks(es *endpointStore) []gateway.RequestQoSContext {
 	var checks = []gateway.RequestQoSContext{
 		// Block number check should always run
 		getEndpointCheck(es, e.checkBlockNumber.getRequest()),
 	}
 
-<<<<<<< HEAD
 	// Chain ID check runs infrequently as an endpoint's EVM chain ID is very unlikely to change regularly.
 	if e.checkChainID.shouldRun() {
 		checks = append(checks, getEndpointCheck(es, e.checkChainID.getRequest()))
@@ -47,25 +46,6 @@
 	// Additionally, this check will only run if the serviceis configured to perform archival checks.
 	if e.checkArchival.shouldRun(es.serviceState.archivalState) {
 		checks = append(checks, getEndpointCheck(es, e.checkArchival.getRequest(es.serviceState.archivalState)))
-=======
-// validateArchivalCheck validates that the endpoint has returned an archival balance for the perceived block number.
-
-// If the archival check is not enabled for the service, this will always return a nil error.
-func (e *endpoint) validateArchivalCheck(archivalState archivalState) error {
-	// Return nil if the archival check is not enabled for the service.
-	if archivalState.archivalCheckConfig.IsEmpty() {
-		return nil
-	}
-
-	// No archival balance observation was made yet
-	if e.observedArchivalBalance == "" {
-		return errNoArchivalBalanceObs
-	}
-
-	// The archival balance observed does not match the expected archival balance
-	if e.observedArchivalBalance != archivalState.expectedBalance {
-		return fmt.Errorf(errInvalidArchivalBalanceObs, e.observedArchivalBalance, archivalState.expectedBalance)
->>>>>>> 7e8f88bd
 	}
 
 	return checks
