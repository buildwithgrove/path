--- conflicted
+++ resolved
@@ -10,19 +10,12 @@
 
 // The errors below list all the possible validation errors on an endpoint.
 var (
-<<<<<<< HEAD
 	// The errors below list all the possible validation errors on an endpoint.
 	errNoChainIDObs             = fmt.Errorf("endpoint has not had an observation of its response to a %q request", methodChainID)
 	errInvalidChainIDObs        = fmt.Errorf("endpoint returned an invalid response to a %q request", methodChainID)
 	errNoBlockNumberObs         = fmt.Errorf("endpoint has not had an observation of its response to a %q request", methodBlockNumber)
 	errInvalidBlockNumberObs    = fmt.Errorf("endpoint returned an invalid response to a %q request", methodBlockNumber)
 	errHasReturnedEmptyResponse = errors.New("endpoint is invalid: history of empty responses")
-=======
-	errNoChainIDObs          = fmt.Errorf("endpoint has not had an observation of its response to a %q request", methodChainID)
-	errInvalidChainIDObs     = fmt.Errorf("endpoint returned an invalid response to a %q request", methodChainID)
-	errNoBlockNumberObs      = fmt.Errorf("endpoint has not had an observation of its response to a %q request", methodBlockNumber)
-	errInvalidBlockNumberObs = fmt.Errorf("endpoint returned an invalid response to a %q request", methodBlockNumber)
->>>>>>> 6d49204d
 )
 
 // endpoint captures the details required to validate an EVM endpoint.
