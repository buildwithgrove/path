--- conflicted
+++ resolved
@@ -24,21 +24,14 @@
 // using synthetic service requests.
 var _ gateway.QoSEndpointCheckGenerator = &EndpointStore{}
 
-<<<<<<< HEAD
-func (es *EndpointStore) GetRequiredQualityChecks() []gateway.RequestQoSContext {
-	// TODO_IMPROVE(@adshmh): skip any checks for which the endpoint already has
-	// a valid (i.e. not expired) QoS data point.
-
-	qualityChecks := []gateway.RequestQoSContext{
-=======
 // TODO_IMPROVE(@commoddity): implement QoS check expiry functionality and use protocol.EndpointAddr
 // to filter out checks for any endpoint which has acurrently valid QoS data point.
 func (es *EndpointStore) GetRequiredQualityChecks(_ protocol.EndpointAddr) []gateway.RequestQoSContext {
-	return []gateway.RequestQoSContext{
->>>>>>> 02947f3a
+	qualityChecks := []gateway.RequestQoSContext{
 		getEndpointCheck(es.logger, es, withChainIDCheck),
 		getEndpointCheck(es.logger, es, withBlockHeightCheck),
 	}
+
 	// If the service is configured to perform an archival check and has calculated an expected archival balance,
 	// add the archival check to the list of quality checks to perform on every hydrator run.
 	if es.serviceState.shouldPerformArchivalCheck() {
