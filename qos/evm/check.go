--- conflicted
+++ resolved
@@ -1,13 +1,8 @@
 package evm
 
 import (
-<<<<<<< HEAD
-=======
 	"encoding/json"
 
-	"github.com/pokt-network/poktroll/pkg/polylog"
-
->>>>>>> 39fc3232
 	"github.com/buildwithgrove/path/gateway"
 	"github.com/buildwithgrove/path/protocol"
 	"github.com/buildwithgrove/path/qos/jsonrpc"
@@ -29,7 +24,6 @@
 
 // TODO_IMPROVE(@commoddity): implement QoS check expiry functionality and use protocol.EndpointAddr
 // to filter out checks for any endpoint which has acurrently valid QoS data point.
-<<<<<<< HEAD
 func (es *endpointStore) GetRequiredQualityChecks(_ protocol.EndpointAddr) []gateway.RequestQoSContext {
 	qualityChecks := []gateway.RequestQoSContext{
 		getEndpointCheck(es, getChainIDCheckRequest()),
@@ -39,40 +33,17 @@
 	// If the service is expected to be archival, perform an archival check.
 	if archivalCheckReq, ok := getArchivalCheckRequest(es.serviceState.archivalState); ok {
 		qualityChecks = append(qualityChecks, getEndpointCheck(es, archivalCheckReq))
-=======
-func (es *EndpointStore) GetRequiredQualityChecks(_ protocol.EndpointAddr) []gateway.RequestQoSContext {
-	qualityChecks := []gateway.RequestQoSContext{
-		getEndpointCheck(es.logger, es, withChainIDCheck),
-		getEndpointCheck(es.logger, es, withBlockHeightCheck),
-	}
-
-	// If the service is configured to perform an archival check and has calculated an expected archival balance,
-	// add the archival check to the list of quality checks to perform on every hydrator run.
-	if es.serviceState.shouldPerformArchivalCheck() {
-		qualityChecks = append(qualityChecks, getEndpointCheck(es.logger, es, withArchivalBlockCheck))
->>>>>>> 39fc3232
 	}
 
 	return qualityChecks
 }
 
 // getEndpointCheck prepares a request context for a specific endpoint check.
-<<<<<<< HEAD
 func getEndpointCheck(endpointStore *endpointStore, jsonrpcReq jsonrpc.Request) *requestContext {
 	return &requestContext{
 		logger:        endpointStore.logger,
 		endpointStore: endpointStore,
 		jsonrpcReq:    jsonrpcReq,
-=======
-func getEndpointCheck(
-	logger polylog.Logger,
-	endpointStore *EndpointStore,
-	options ...func(*requestContext),
-) *requestContext {
-	requestCtx := requestContext{
-		logger:        logger,
-		endpointStore: endpointStore,
->>>>>>> 39fc3232
 	}
 }
 
@@ -84,9 +55,17 @@
 		ID:      jsonrpc.IDFromInt(idChainIDCheck),
 		Method:  jsonrpc.Method(methodChainID),
 	}
+
+	if len(params) > 0 {
+		jsonParams, err := json.Marshal(params)
+		if err == nil {
+			request.Params = jsonrpc.NewParams(jsonParams)
+		}
+	}
+
+	return request
 }
 
-<<<<<<< HEAD
 // getBlockNumberCheckRequest returns a JSONRPC request to check the block number.
 // eg. '{"jsonrpc":"2.0","id":1,"method":"eth_blockNumber"}'
 func getBlockNumberCheckRequest() jsonrpc.Request {
@@ -129,56 +108,4 @@
 		Method:  jsonrpc.Method(methodGetBalance),
 		Params:  params,
 	}, true
-=======
-// withChainIDCheck updates the request context to make an EVM JSON-RPC eth_chainId request.
-// eg. '{"jsonrpc":"2.0","id":1,"method":"eth_chainId"}'
-func withChainIDCheck(requestCtx *requestContext) {
-	requestCtx.jsonrpcReq = buildJSONRPCReq(idChainIDCheck, methodChainID)
-}
-
-// withBlockHeightCheck updates the request context to make an EVM JSON-RPC eth_blockNumber request.
-// eg. '{"jsonrpc":"2.0","id":1,"method":"eth_blockNumber"}'
-func withBlockHeightCheck(requestCtx *requestContext) {
-	requestCtx.jsonrpcReq = buildJSONRPCReq(idBlockNumberCheck, methodBlockNumber)
-}
-
-// withArchivalBlockCheck updates the request context to make an EVM JSON-RPC eth_getBalance request with a random archival block number.
-// eg. '{"jsonrpc":"2.0","id":1,"method":"eth_getBalance","params":["0x28C6c06298d514Db089934071355E5743bf21d60", "0xe71e1d"]}'
-func withArchivalBlockCheck(requestCtx *requestContext) {
-	// Get the archival block number from the endpoint store.
-	archivalCheckConfig := requestCtx.endpointStore.serviceState.archivalCheckConfig
-	// Get the current state of the archival check.
-	serviceArchivalState := requestCtx.endpointStore.serviceState.archivalState
-
-	requestCtx.jsonrpcReq = buildJSONRPCReq(
-		idArchivalBlockCheck,
-		methodGetBalance,
-		// Pass params in this order, eg. "params":["0x28C6c06298d514Db089934071355E5743bf21d60", "0xe71e1d"]
-		// Reference: https://ethereum.org/en/developers/docs/apis/json-rpc/#eth_getbalance
-		archivalCheckConfig.ContractAddress,
-		serviceArchivalState.blockNumberHex,
-	)
-
-	// Set the archival balance check flag to true.
-	// This is used to ensure that only hydrator requests for the archival block number are used
-	// to update QoS data on whether endpoints are able to service archival requests.
-	requestCtx.archivalBalanceCheck = true
-}
-
-func buildJSONRPCReq(id int, method jsonrpc.Method, params ...any) jsonrpc.Request {
-	request := jsonrpc.Request{
-		JSONRPC: jsonrpc.Version2,
-		ID:      jsonrpc.IDFromInt(id),
-		Method:  method,
-	}
-
-	if len(params) > 0 {
-		jsonParams, err := json.Marshal(params)
-		if err == nil {
-			request.Params = jsonrpc.NewParams(jsonParams)
-		}
-	}
-
-	return request
->>>>>>> 39fc3232
 }