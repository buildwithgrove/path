package evm

import (
	"encoding/json"

	"github.com/pokt-network/poktroll/pkg/polylog"

	"github.com/buildwithgrove/path/gateway"
	"github.com/buildwithgrove/path/qos/jsonrpc"
)

const (
	// Each endpoint check should use its own ID to avoid potential conflicts.
	// ID of JSON-RPC requests for any new checks should be added to the list below.
	_              = iota
	idChainIDCheck = 1000 + iota
	idBlockNumberCheck
	idArchivalBlockCheck
)

// EndpointStore provides the endpoint check generator required by
// the gateway package to augment endpoints' quality data,
// using synthetic service requests.
var _ gateway.QoSEndpointCheckGenerator = &EndpointStore{}

func (es *EndpointStore) GetRequiredQualityChecks() []gateway.RequestQoSContext {
	// TODO_IMPROVE(@adshmh): skip any checks for which the endpoint already has
	// a valid (i.e. not expired) QoS data point.

<<<<<<< HEAD
	qualityChecks := []gateway.RequestQoSContext{
		getEndpointCheck(es.logger, es, endpointAddr, withChainIDCheck),
		getEndpointCheck(es.logger, es, endpointAddr, withBlockHeightCheck),
=======
	return []gateway.RequestQoSContext{
		getEndpointCheck(es.logger, es, withChainIDCheck),
		getEndpointCheck(es.logger, es, withBlockHeightCheck),
		// TODO_FUTURE: add an archival endpoint check.
>>>>>>> 73c4432c
	}
	// If the service is configured to perform an archival check and has calculated an expected archival balance,
	// add the archival check to the list of quality checks to perform on every hydrator run.
	if es.serviceState.shouldPerformArchivalCheck() {
		qualityChecks = append(qualityChecks, getEndpointCheck(es.logger, es, endpointAddr, withArchivalBlockCheck))
	}

	return qualityChecks
}

// getEndpointCheck prepares a request context for a specific endpoint check.
func getEndpointCheck(
	logger polylog.Logger,
	endpointStore *EndpointStore,
	options ...func(*requestContext),
) *requestContext {
	requestCtx := requestContext{
		logger:        logger,
		endpointStore: endpointStore,
	}

	for _, option := range options {
		option(&requestCtx)
	}

	return &requestCtx
}

// withChainIDCheck updates the request context to make an EVM JSON-RPC eth_chainId request.
// eg. '{"jsonrpc":"2.0","id":1,"method":"eth_chainId"}'
func withChainIDCheck(requestCtx *requestContext) {
	requestCtx.jsonrpcReq = buildJSONRPCReq(idChainIDCheck, methodChainID)
}

// withBlockHeightCheck updates the request context to make an EVM JSON-RPC eth_blockNumber request.
// eg. '{"jsonrpc":"2.0","id":1,"method":"eth_blockNumber"}'
func withBlockHeightCheck(requestCtx *requestContext) {
	requestCtx.jsonrpcReq = buildJSONRPCReq(idBlockNumberCheck, methodBlockNumber)
}

// withArchivalBlockCheck updates the request context to make an EVM JSON-RPC eth_getBalance request with a random archival block number.
// eg. '{"jsonrpc":"2.0","id":1,"method":"eth_getBalance","params":["0x28C6c06298d514Db089934071355E5743bf21d60", "0xe71e1d"]}'
func withArchivalBlockCheck(requestCtx *requestContext) {
	// Get the archival block number from the endpoint store.
	archivalCheckConfig := requestCtx.endpointStore.serviceState.archivalCheckConfig
	// Get the current state of the archival check.
	serviceArchivalState := requestCtx.endpointStore.serviceState.archivalState

	requestCtx.jsonrpcReq = buildJSONRPCReq(
		idArchivalBlockCheck,
		methodGetBalance,
		// Pass params in this order, eg. "params":["0x28C6c06298d514Db089934071355E5743bf21d60", "0xe71e1d"]
		// Reference: https://ethereum.org/en/developers/docs/apis/json-rpc/#eth_getbalance
		archivalCheckConfig.ContractAddress,
		serviceArchivalState.blockNumberHex,
	)
}

func buildJSONRPCReq(id int, method jsonrpc.Method, params ...any) jsonrpc.Request {
	request := jsonrpc.Request{
		JSONRPC: jsonrpc.Version2,
		ID:      jsonrpc.IDFromInt(id),
		Method:  method,
	}

	if len(params) > 0 {
		jsonParams, err := json.Marshal(params)
		if err == nil {
			request.Params = jsonrpc.NewParams(jsonParams)
		}
	}

	return request
}<|MERGE_RESOLUTION|>--- conflicted
+++ resolved
@@ -27,21 +27,14 @@
 	// TODO_IMPROVE(@adshmh): skip any checks for which the endpoint already has
 	// a valid (i.e. not expired) QoS data point.
 
-<<<<<<< HEAD
 	qualityChecks := []gateway.RequestQoSContext{
-		getEndpointCheck(es.logger, es, endpointAddr, withChainIDCheck),
-		getEndpointCheck(es.logger, es, endpointAddr, withBlockHeightCheck),
-=======
-	return []gateway.RequestQoSContext{
 		getEndpointCheck(es.logger, es, withChainIDCheck),
 		getEndpointCheck(es.logger, es, withBlockHeightCheck),
-		// TODO_FUTURE: add an archival endpoint check.
->>>>>>> 73c4432c
 	}
 	// If the service is configured to perform an archival check and has calculated an expected archival balance,
 	// add the archival check to the list of quality checks to perform on every hydrator run.
 	if es.serviceState.shouldPerformArchivalCheck() {
-		qualityChecks = append(qualityChecks, getEndpointCheck(es.logger, es, endpointAddr, withArchivalBlockCheck))
+		qualityChecks = append(qualityChecks, getEndpointCheck(es.logger, es, withArchivalBlockCheck))
 	}
 
 	return qualityChecks
