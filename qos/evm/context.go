package evm

import (
	"encoding/json"
	"fmt"
	"net/http"

	"github.com/pokt-network/poktroll/pkg/polylog"

	"github.com/buildwithgrove/path/gateway"
	qosobservations "github.com/buildwithgrove/path/observation/qos"
	"github.com/buildwithgrove/path/protocol"
	"github.com/buildwithgrove/path/qos/jsonrpc"
)

const (
	// TODO_MVP(@adshmh): Support individual configuration of timeout for every service that uses EVM QoS.
	// The default timeout when sending a request to
	// an EVM blockchain endpoint.
	defaultServiceRequestTimeoutMillisec = 10000
)

// requestContext provides the support required by the gateway
// package for handling service requests.
var _ gateway.RequestQoSContext = &requestContext{}

// TODO_TECHDEBT: Need a Validate() method here to allow
// the caller, e.g. gateway, determine whether the endpoint's
// response was valid, and whether a retry makes sense.
//
// response defines the functionality required from
// a parsed endpoint response.
type response interface {
	GetObservation() qosobservations.EVMEndpointObservation
	GetResponsePayload() []byte
}

type endpointResponse struct {
	protocol.EndpointAddr
	response
	unmarshalErr error
}

// requestContext provides the functionality required
// to support QoS for an EVM blockchain service.
type requestContext struct {
	logger polylog.Logger

	// TODO_TECHDEBT: support batch JSONRPC requests
	jsonrpcReq    jsonrpc.Request
	endpointStore *EndpointStore
	logger        polylog.Logger

	// isValid indicates whether the underlying user request
	// for this request context was found to be valid.
	// This field is set by the corresponding QoS instance
	// when creating this request context during the parsing
	// of the user request.
	isValid bool

	// preSelectedEndpointAddr allows overriding the default
	// endpoint selector with a specific endpoint's addresss.
	// This is used when building a request context as a check
	// for a specific endpoint.
	preSelectedEndpointAddr protocol.EndpointAddr

	// endpointResponses is the set of responses received from one or
	// more endpoints as part of handling this service request.
	// NOTE: these are all related to a single JSONRPC request,
	// enhancing to support batch JSONRPC requests will involve the
	// modification of this field's type.
	endpointResponses []endpointResponse
}

// TODO_MVP(@adshmh): Ensure the JSONRPC request struct
// can handle all valid service requests.
func (rc requestContext) GetServicePayload() protocol.Payload {
	reqBz, err := json.Marshal(rc.jsonrpcReq)
	if err != nil {
		// TODO_MVP(@adshmh): find a way to guarantee this never happens,
		// e.g. by storing the serialized form of the JSONRPC request
		// at the time of creating the request context.
		return protocol.Payload{}
	}

	return protocol.Payload{
		Data: string(reqBz),
		// Method is alway POST for EVM-based blockchains.
		Method: http.MethodPost,

		// Path field is not used for EVM-based blockchains.

		// TODO_IMPROVE: adjust the timeout based on the request method:
		// An endpoint may need more time to process certain requests,
		// as indicated by the request's method and/or parameters.
		TimeoutMillisec: defaultServiceRequestTimeoutMillisec,
	}
}

// UpdateWithResponse is NOT safe for concurrent use
func (rc *requestContext) UpdateWithResponse(endpointAddr protocol.EndpointAddr, responseBz []byte) {
	// TODO_IMPROVE: check whether the request was valid, and return an error if it was not.
	// This would be an extra safety measure, as the caller should have checked the returned value
	// indicating the validity of the request when calling on QoS instance's ParseHTTPRequest

	response, err := unmarshalResponse(rc.logger, rc.jsonrpcReq, responseBz)

	rc.endpointResponses = append(rc.endpointResponses,
		endpointResponse{
			EndpointAddr: endpointAddr,
			response:     response,
			unmarshalErr: err,
		},
	)
}

// TODO_TECHDEBT: support batch JSONRPC requests by breaking them into
// single JSONRPC requests and tracking endpoints' response(s) to each.
// This would also require combining the responses into a single, valid
// response to the batch JSONRPC request.
// See the following link for more details:
// https://www.jsonrpc.org/specification#batch
//
// GetHTTPResponse builds the HTTP response that should be returned for
// an EVM blockchain service request.
func (rc requestContext) GetHTTPResponse() gateway.HTTPResponse {
	// By default, return a generic HTTP response if no endpoint responses
	// have been reported to the request context.
	// intentionally ignoring the error here, since unmarshallResponse
	// is being called with an empty endpoint response payload.
	response, _ := unmarshalResponse(rc.logger, rc.jsonrpcReq, []byte(""))

	if len(rc.endpointResponses) >= 1 {
		// return the last endpoint response reported to the context.
		response = rc.endpointResponses[len(rc.endpointResponses)-1]
	}

	return httpResponse{
		responsePayload: response.GetResponsePayload(),
	}
}

<<<<<<< HEAD
// GetObservations returns all the observations contained in the request context.
// This method implements the gateway.RequestQoSContext interface.
=======
// GetObservations returns all endpoint observations from the request context.
// Implements gateway.RequestQoSContext interface.
>>>>>>> 0457b3b3
func (rc requestContext) GetObservations() qosobservations.Observations {
	observations := make([]*qosobservations.EVMEndpointObservation, len(rc.endpointResponses))
	for idx, endpointResponse := range rc.endpointResponses {
		obs := endpointResponse.response.GetObservation()
		obs.EndpointAddr = string(endpointResponse.EndpointAddr)
		observations[idx] = &obs
	}

	return qosobservations.Observations{
<<<<<<< HEAD
		ServiceObservations: &qosobservations.Observations_EVM{
			EVM: &qosobservations.EVMRequestObservations{
				// TODO_TECHDEBT(@adshmh): set the JSONRPCRequest field.
				// This likely requires adding a utility function to convert
				// from `qos.jsonrpc.Request` to `observation.qos.JsonRpcRequest`
				// to enable setting JSONRPC request fields in any QoS service's observations.
=======
		ServiceObservations: &qosobservations.Observations_Evm{
			Evm: &qosobservations.EVMRequestObservations{
				// TODO_TECHDEBT(@adshmh): Set JSONRPCRequest field.
				// Requires utility function to convert between:
				// - qos.jsonrpc.Request
				// - observation.qos.JsonRpcRequest
				// Needed for setting JSONRPC fields in any QoS service's observations.
>>>>>>> 0457b3b3
				EndpointObservations: observations,
			},
		},
	}
}

func (rc *requestContext) GetEndpointSelector() protocol.EndpointSelector {
	return rc
}

// Select returns the address of an endpoint using the request context's endpoint store.
// Implements the protocol.EndpointSelector interface.
func (rc *requestContext) Select(allEndpoints []protocol.Endpoint) (protocol.EndpointAddr, error) {
	if rc.preSelectedEndpointAddr != "" {
		return preSelectedEndpoint(rc.preSelectedEndpointAddr, allEndpoints)
	}

	return rc.endpointStore.Select(allEndpoints)
}

func preSelectedEndpoint(
	preSelectedEndpointAddr protocol.EndpointAddr,
	allEndpoints []protocol.Endpoint,
) (protocol.EndpointAddr, error) {
	for _, endpoint := range allEndpoints {
		if endpoint.Addr() == preSelectedEndpointAddr {
			return preSelectedEndpointAddr, nil
		}
	}

	return protocol.EndpointAddr(""), fmt.Errorf("singleEndpointSelector: endpoint %s not found in available endpoints", preSelectedEndpointAddr)
}<|MERGE_RESOLUTION|>--- conflicted
+++ resolved
@@ -49,7 +49,6 @@
 	// TODO_TECHDEBT: support batch JSONRPC requests
 	jsonrpcReq    jsonrpc.Request
 	endpointStore *EndpointStore
-	logger        polylog.Logger
 
 	// isValid indicates whether the underlying user request
 	// for this request context was found to be valid.
@@ -140,13 +139,8 @@
 	}
 }
 
-<<<<<<< HEAD
-// GetObservations returns all the observations contained in the request context.
-// This method implements the gateway.RequestQoSContext interface.
-=======
 // GetObservations returns all endpoint observations from the request context.
 // Implements gateway.RequestQoSContext interface.
->>>>>>> 0457b3b3
 func (rc requestContext) GetObservations() qosobservations.Observations {
 	observations := make([]*qosobservations.EVMEndpointObservation, len(rc.endpointResponses))
 	for idx, endpointResponse := range rc.endpointResponses {
@@ -156,14 +150,6 @@
 	}
 
 	return qosobservations.Observations{
-<<<<<<< HEAD
-		ServiceObservations: &qosobservations.Observations_EVM{
-			EVM: &qosobservations.EVMRequestObservations{
-				// TODO_TECHDEBT(@adshmh): set the JSONRPCRequest field.
-				// This likely requires adding a utility function to convert
-				// from `qos.jsonrpc.Request` to `observation.qos.JsonRpcRequest`
-				// to enable setting JSONRPC request fields in any QoS service's observations.
-=======
 		ServiceObservations: &qosobservations.Observations_Evm{
 			Evm: &qosobservations.EVMRequestObservations{
 				// TODO_TECHDEBT(@adshmh): Set JSONRPCRequest field.
@@ -171,7 +157,6 @@
 				// - qos.jsonrpc.Request
 				// - observation.qos.JsonRpcRequest
 				// Needed for setting JSONRPC fields in any QoS service's observations.
->>>>>>> 0457b3b3
 				EndpointObservations: observations,
 			},
 		},
