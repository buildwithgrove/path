--- conflicted
+++ resolved
@@ -149,11 +149,7 @@
 // GetObservations returns all endpoint observations from the request context.
 // Implements gateway.RequestQoSContext interface.
 func (rc requestContext) GetObservations() qosobservations.Observations {
-<<<<<<< HEAD
-	// TODO: Add responseNone type to track requests that fail without receiving endpoint responses
-=======
 	// TODO_MVP(@adshmh): Add responseNone type to track requests that fail without receiving endpoint responses
->>>>>>> a430927a
 	// (e.g., protocol failures) via metrics.
 	observations := make([]*qosobservations.EVMEndpointObservation, len(rc.endpointResponses))
 	for idx, endpointResponse := range rc.endpointResponses {
