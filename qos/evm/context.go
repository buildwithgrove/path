--- conflicted
+++ resolved
@@ -214,15 +214,6 @@
 // Implements protocol.EndpointSelector interface.
 // Tracks random selection when all endpoints fail validation.
 func (rc *requestContext) Select(allEndpoints protocol.EndpointAddrList) (protocol.EndpointAddr, error) {
-<<<<<<< HEAD
-	return rc.serviceState.Select(allEndpoints)
-}
-
-// SelectMultiple returns multiple endpoint addresses using the request context's endpoint store.
-// Implements the protocol.EndpointSelector interface.
-func (rc *requestContext) SelectMultiple(allEndpoints protocol.EndpointAddrList, numEndpoints int) (protocol.EndpointAddrList, error) {
-	return rc.serviceState.SelectMultiple(allEndpoints, numEndpoints)
-=======
 	// TODO_FUTURE(@adshmh): Enhance the endpoint selection meta data to track, e.g.:
 	// * Endpoint Selection Latency
 	// * Number of available endpoints
@@ -235,5 +226,10 @@
 	rc.endpointSelectionMetadata = selectionResult.Metadata
 
 	return selectionResult.SelectedEndpoint, nil
->>>>>>> 2791b5ce
+}
+
+// SelectMultiple returns multiple endpoint addresses using the request context's endpoint store.
+// Implements the protocol.EndpointSelector interface.
+func (rc *requestContext) SelectMultiple(allEndpoints protocol.EndpointAddrList, numEndpoints int) (protocol.EndpointAddrList, error) {
+	return rc.serviceState.SelectMultiple(allEndpoints, numEndpoints)
 }