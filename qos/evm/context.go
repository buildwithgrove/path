--- conflicted
+++ resolved
@@ -27,21 +27,12 @@
 // in the metrics/qos/evm and qos/evm packages, and elsewhere names like `response` are used.
 // Consider renaming:
 //   - metrics/qos/evm: response → EVMMetricsResponse
-<<<<<<< HEAD
-//   - qos/evm: response → EVMResponse
-//
-// TODO_TECHDEBT: Need a Validate() method here to allow
-// the caller, e.g. gateway, determine whether the endpoint's
-// response was valid, and whether a retry makes sense.
-//
-=======
 //   - qos/evm: response → EVMQoSResponse
 //   - observation/evm: observation -> EVMObservation
 //
 // TODO_TECHDEBT: Need to add a Validate() method here to allow the caller (e.g. gateway)
 // determine whether the endpoint's response was valid, and whether a retry makes sense.
 //
->>>>>>> 41f64f0d
 // response defines the functionality required from a parsed endpoint response, which all response types must implement.
 // It provides methods to:
 // 1. Generate observations for endpoint quality tracking
@@ -151,7 +142,6 @@
 		}
 
 		return responseNoneObj.GetHTTPResponse()
-
 	}
 
 	// return the last endpoint response reported to the context.
@@ -163,11 +153,7 @@
 func (rc requestContext) GetObservations() qosobservations.Observations {
 	var observations []*qosobservations.EVMEndpointObservation
 
-<<<<<<< HEAD
-	// If no responses were received, create an observation for the no-response scenario
-=======
 	// If no (zero) responses were received, create a single observation for the no-response scenario.
->>>>>>> 41f64f0d
 	if len(rc.endpointResponses) == 0 {
 		responseNoneObj := responseNone{
 			logger:     rc.logger,
@@ -176,11 +162,7 @@
 		responseNoneObs := responseNoneObj.GetObservation()
 		observations = append(observations, &responseNoneObs)
 	} else {
-<<<<<<< HEAD
-		// Process responses if any were received
-=======
 		// Otherwise, process all responses as individual observations.
->>>>>>> 41f64f0d
 		observations = make([]*qosobservations.EVMEndpointObservation, len(rc.endpointResponses))
 		for idx, endpointResponse := range rc.endpointResponses {
 			obs := endpointResponse.response.GetObservation()
