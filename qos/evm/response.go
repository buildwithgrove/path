package evm

import (
	"encoding/json"

	"github.com/pokt-network/poktroll/pkg/polylog"

	"github.com/buildwithgrove/path/qos/jsonrpc"
)

// responseUnmarshaller is the entrypoint function for any
// new supported response types.
// E.g. to handle "eth_getBalance" requests, the following need to be defined:
//  1. A new custom responseUnmarshaller
//  2. A new custom struct  to handle the details of the particular response.
type responseUnmarshaller func(
	logger polylog.Logger,
	jsonrpcReq jsonrpc.Request,
	jsonrpcResp jsonrpc.Response,
) (response, error)

var (
	// All response types needs to implement the response interface.
	// Any new response struct needs to be added to the following list.
	_ response = &responseToChainID{}
	_ response = &responseToBlockNumber{}
	_ response = &responseGeneric{}

	methodResponseMappings = map[jsonrpc.Method]responseUnmarshaller{
		methodChainID:     responseUnmarshallerChainID,
		methodBlockNumber: responseUnmarshallerBlockNumber,
	}
)

// unmarshalResponse parses the supplied raw byte slice, received from an endpoint, into a JSONRPC response.
// As of PR #72, responses to the following JSONRPC methods are processed into endpoint observations:
//   - eth_chainId
//   - eth_blockNumber
func unmarshalResponse(
	logger polylog.Logger,
	jsonrpcReq jsonrpc.Request,
	data []byte,
) (
	response, error,
) {
	// Unmarshal the raw response payload into a JSONRPC response.
	var jsonrpcResponse jsonrpc.Response
	err := json.Unmarshal(data, &jsonrpcResponse)
	if err != nil {
		// The response raw payload (e.g. as received from an endpoint) could not be unmarshalled as a JSONRC response.
		// Return a generic response to the user.
		return getGenericJSONRPCErrResponse(logger, jsonrpcReq.ID, data, err), err
	}

<<<<<<< HEAD
	if err := jsonrpcResponse.Validate(jsonrpcReq.ID); err != nil {
		return getGenericJSONRPCErrResponse(jsonrpcReq.ID, data, err, logger), err
=======
	// Validate the JSONRPC response.
	if err := jsonrpcResponse.Validate(); err != nil {
		return getGenericJSONRPCErrResponse(logger, jsonrpcReq.ID, data, err), err
>>>>>>> 04c1e72c
	}

	// We intentionally skip checking whether the JSONRPC response indicates an error.
	// This allows the method-specific handler to determine how to respond to the user.

	// Unmarshal the JSONRPC response into a method-specific response.
	unmarshaller, found := methodResponseMappings[jsonrpcReq.Method]
	if found {
		return unmarshaller(logger, jsonrpcReq, jsonrpcResponse)
	}

	// Default to a generic response if no method-specific response is found.
	return responseUnmarshallerGeneric(logger, jsonrpcReq, data)
}<|MERGE_RESOLUTION|>--- conflicted
+++ resolved
@@ -52,14 +52,9 @@
 		return getGenericJSONRPCErrResponse(logger, jsonrpcReq.ID, data, err), err
 	}
 
-<<<<<<< HEAD
+	// Validate the JSONRPC response.
 	if err := jsonrpcResponse.Validate(jsonrpcReq.ID); err != nil {
-		return getGenericJSONRPCErrResponse(jsonrpcReq.ID, data, err, logger), err
-=======
-	// Validate the JSONRPC response.
-	if err := jsonrpcResponse.Validate(); err != nil {
 		return getGenericJSONRPCErrResponse(logger, jsonrpcReq.ID, data, err), err
->>>>>>> 04c1e72c
 	}
 
 	// We intentionally skip checking whether the JSONRPC response indicates an error.
