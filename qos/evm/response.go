--- conflicted
+++ resolved
@@ -13,15 +13,11 @@
 // E.g. to handle "eth_getBalance" requests, the following need to be defined:
 //  1. A new custom responseUnmarshaller
 //  2. A new custom struct  to handle the details of the particular response.
-<<<<<<< HEAD
-type responseUnmarshaller func(logger polylog.Logger, jsonrpcReq jsonrpc.Request, jsonrpcResp jsonrpc.Response) (response, error)
-=======
 type responseUnmarshaller func(
 	logger polylog.Logger,
 	jsonrpcReq jsonrpc.Request,
 	jsonrpcResp jsonrpc.Response,
 ) (response, error)
->>>>>>> 0457b3b3
 
 var (
 	// All response types needs to implement the response interface.
@@ -47,10 +43,7 @@
 ) (
 	response, error,
 ) {
-<<<<<<< HEAD
-=======
 	// Unmarshal the raw response payload into a JSONRPC response.
->>>>>>> 0457b3b3
 	var jsonrpcResponse jsonrpc.Response
 	err := json.Unmarshal(data, &jsonrpcResponse)
 	if err != nil {
@@ -59,31 +52,20 @@
 		return getGenericJSONRPCErrResponse(logger, jsonrpcReq.ID, data, err), err
 	}
 
-<<<<<<< HEAD
-=======
 	// Validate the JSONRPC response.
->>>>>>> 0457b3b3
 	if err := jsonrpcResponse.Validate(); err != nil {
 		return getGenericJSONRPCErrResponse(logger, jsonrpcReq.ID, data, err), err
 	}
 
-<<<<<<< HEAD
-	// Note: we intentionally skip checking whether the JSONRPC response indicates an error. This allows the method-specific handler
-	// to determine how to respond to the user.
-=======
 	// We intentionally skip checking whether the JSONRPC response indicates an error.
 	// This allows the method-specific handler to determine how to respond to the user.
 
 	// Unmarshal the JSONRPC response into a method-specific response.
->>>>>>> 0457b3b3
 	unmarshaller, found := methodResponseMappings[jsonrpcReq.Method]
 	if found {
 		return unmarshaller(logger, jsonrpcReq, jsonrpcResponse)
 	}
 
-<<<<<<< HEAD
-=======
 	// Default to a generic response if no method-specific response is found.
->>>>>>> 0457b3b3
 	return responseUnmarshallerGeneric(logger, jsonrpcReq, data)
 }