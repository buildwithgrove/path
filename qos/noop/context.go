package noop

import (
	"net/http"

	"github.com/buildwithgrove/path/gateway"
	qosobservations "github.com/buildwithgrove/path/observation/qos"
	"github.com/buildwithgrove/path/protocol"
)

// requestContext implements all the functionality required by gateway.RequestQoSContext interface.
var _ gateway.RequestQoSContext = &requestContext{}

// requestContext provides the functionality required to fulfill the role of a Noop QoS service,
// i.e. no validation of requests or responses, and no data is kept on endpoints to guide
// the endpoint selection process.
type requestContext struct {
	// httpRequestBody contains the body of the HTTP request for which this instance of
	// requestContext was constructed.
	httpRequestBody []byte

	// endpointResponseTimeoutMillisec specifies the timeout for receiving a response from an endpoint serving
	// the request represented by this requestContext instance.
	endpointResponseTimeoutMillisec int

	// receivedResponses maintains response(s) received from one or more endpoints, for the
	// request represented by this instance of requestContext.
	receivedResponses []endpointResponse

	// presetFailureResponse, if set, is used to return a preconstructed response to the user.
	// This is used by the consutrctor of the requestContext instance, e.g. if reading the HTTP request's body fails.
	presetFailureResponse *HTTPResponse
}

// GetServicePayload returns the payload to be sent to a service endpoint.
// Implements the gateway.RequestQoSContext interface.
func (rc *requestContext) GetServicePayload() protocol.Payload {
	return protocol.Payload{
		Method:          http.MethodPost,
		Data:            string(rc.httpRequestBody),
		TimeoutMillisec: rc.endpointResponseTimeoutMillisec,
	}
}

// UpdateWithResponse is used to inform the requestContext of the response to its underlying service request, returned from an endpoint.
// UpdateWithResponse is NOT safe for concurrent use
// Implements the gateway.RequestQoSContext interface.
func (rc *requestContext) UpdateWithResponse(endpointAddr protocol.EndpointAddr, endpointSerializedResponse []byte) {
	rc.receivedResponses = append(rc.receivedResponses, endpointResponse{EndpointAddr: endpointAddr, ResponseBytes: endpointSerializedResponse})
}

// GetHTTPResponse returns a user-facing response that fulfills the gateway.HTTPResponse interface.
// Any preset failure responses, e.g. set during the construction of the requestContext instance, take priority.
// After that, this method simply returns an HTTP response based on the most recently reported endpoint response.
// Implements the gateway.RequestQoSContext interface.
func (rc *requestContext) GetHTTPResponse() gateway.HTTPResponse {
	if rc.presetFailureResponse != nil {
		return rc.presetFailureResponse
	}

	if len(rc.receivedResponses) == 0 {
		return &HTTPResponse{
			httpStatusCode: http.StatusOK,
			payload:        []byte("No responses have been received from any endpoints"),
		}
	}

	return &HTTPResponse{
		httpStatusCode: http.StatusOK,
		payload:        rc.receivedResponses[len(rc.receivedResponses)-1].ResponseBytes,
	}
}

// GetObservations returns an empty struct that fulfill the required interface, since the noop QoS does not make or use
// any endpoint observations to improve endpoint selection.
<<<<<<< HEAD
// This method implements the gateway.RequestQoSContext interface.
=======
// Implements the gateway.RequestQoSContext interface.
>>>>>>> 0457b3b3
func (rc *requestContext) GetObservations() qosobservations.Observations {
	return qosobservations.Observations{}
}

// GetEndpointSelector returns an endpoint selector which simply makes a random selection among available endpoints.
// Implements the gateway.RequestQoSContext interface.
func (rc *requestContext) GetEndpointSelector() protocol.EndpointSelector {
	return RandomEndpointSelector{}
}<|MERGE_RESOLUTION|>--- conflicted
+++ resolved
@@ -73,11 +73,7 @@
 
 // GetObservations returns an empty struct that fulfill the required interface, since the noop QoS does not make or use
 // any endpoint observations to improve endpoint selection.
-<<<<<<< HEAD
-// This method implements the gateway.RequestQoSContext interface.
-=======
 // Implements the gateway.RequestQoSContext interface.
->>>>>>> 0457b3b3
 func (rc *requestContext) GetObservations() qosobservations.Observations {
 	return qosobservations.Observations{}
 }
