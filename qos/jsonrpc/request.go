package jsonrpc

import (
	"encoding/json"
	"fmt"
)

// Method is the method specified by a JSONRPC request.
// See the following link for more details:
// https://www.jsonrpc.org/specification
type Method string
type Version string

const Version2 = Version("2.0")

// Request represents a request as specificed
// by the JSONRPC spec.
// See the following link for more details:
// https://www.jsonrpc.org/specification#request_object
type Request struct {
	ID      ID      `json:"id,omitempty"`
	JSONRPC Version `json:"jsonrpc"`
	Method  Method  `json:"method"`
	Params  Params  `json:"params,omitempty"`
}

// MarshalJSON customizes the JSON serialization of a Request.
// It returns a serialized version of the receiver with empty fields (e.g. ID, Params, etc) omitted
func (r Request) MarshalJSON() ([]byte, error) {
	// Define a structure that makes ID and Params optional in the JSON output
	type requestAlias struct {
		JSONRPC Version `json:"jsonrpc"`
		Method  Method  `json:"method"`
		Params  *Params `json:"params,omitempty"` // Optional in JSON output
		ID      *ID     `json:"id,omitempty"`     // Optional in JSON output
	}

	// Build the serializable version of the request
	out := requestAlias{
		JSONRPC: r.JSONRPC,
		Method:  r.Method,
	}

	// Only include non-empty fields
	if !r.ID.IsEmpty() {
		out.ID = &r.ID
	}
	if !r.Params.IsEmpty() {
		out.Params = &r.Params
	}

	// Marshal and return the serializable version of the request
	return json.Marshal(out)
}

<<<<<<< HEAD
// The following functions build Params objects from various input types.
// These are individually defined in order to allow type-safe param construction.
//
// JSON-RPC spec reference: https://www.jsonrpc.org/specification#parameter_structures

// BuildArrayParamsFromString builds a Params object from a single string.
//
// For example, for an `eth_getBalance` request, the params would look like:
// params - ["0x28C6c06298d514Db089934071355E5743bf21d60"]
//
// Used for eth_getTransactionReceipt and eth_getTransactionByHash
func BuildArrayParamsFromString(stringParam string) (Params, error) {
	if stringParam == "" {
		return Params{}, fmt.Errorf("param is empty")
	}
	jsonParams, err := json.Marshal([1]string{stringParam})
	if err != nil {
		return Params{}, err
	}
	return Params{rawMessage: jsonParams}, nil
}

=======
>>>>>>> 15bfb3fa
// BuildParamsFromStrings builds a Params object from an array of strings.
//
// For example, for an `eth_getBalance` request, the params would look like:
// params - ["0x28C6c06298d514Db089934071355E5743bf21d60", "0xe71e1d"]]
//
// JSON-RPC array params must be passed in the order specified by the method.
<<<<<<< HEAD
//
// Used for eth_getBalance, eth_getTransactionCount, and eth_getTransactionReceipt
func BuildArrayParamsFromStrings(params [2]string) (Params, error) {
=======
// Reference: https://www.jsonrpc.org/specification#parameter_structures
//
// TODO_FUTURE(@commoddity): other helper methods may be required to build
// params for different JSON-RPC methods, eg. ["<string>", <bool>]
func BuildParamsFromStringArray(params [2]string) (Params, error) {
>>>>>>> 15bfb3fa
	for i, param := range params {
		if param == "" {
			return Params{}, fmt.Errorf("param at index %d is empty", i)
		}
	}
	jsonParams, err := json.Marshal(params)
	if err != nil {
		return Params{}, err
	}
	return Params{rawMessage: jsonParams}, nil
<<<<<<< HEAD
}

// BuildArrayParamsFromStringAndBool builds a Params object from a single string and a boolean.
//
// For example, for an `eth_getBlockByNumber` request, the params would look like:
// params - ["0xe71e1d", false]
//
// Used for eth_getBlockByNumber
func BuildArrayParamsFromStringAndBool(stringParam string, boolParam bool) (Params, error) {
	if stringParam == "" {
		return Params{}, fmt.Errorf("string param is empty")
	}
	jsonParams, err := json.Marshal([2]any{stringParam, boolParam})
	if err != nil {
		return Params{}, err
	}
	return Params{rawMessage: jsonParams}, nil
}

// BuildArrayParamsFromObjectAndString builds a Params object from a map and a string.
//
// For example, for an `eth_call` request, the params would look like:
// params - [{"to":"0xdAC17F958D2ee523a2206206994597C13D831ec7","data":"0x18160ddd"}, "latest"]
//
// Used for eth_call
func BuildArrayParamsFromObjectAndString(objectParam map[string]string, stringParam string) (Params, error) {
	if stringParam == "" {
		return Params{}, fmt.Errorf("string param is empty")
	}
	jsonParams, err := json.Marshal([2]any{objectParam, stringParam})
	if err != nil {
		return Params{}, err
	}
	return Params{rawMessage: jsonParams}, nil
=======
>>>>>>> 15bfb3fa
}<|MERGE_RESOLUTION|>--- conflicted
+++ resolved
@@ -53,19 +53,18 @@
 	return json.Marshal(out)
 }
 
-<<<<<<< HEAD
 // The following functions build Params objects from various input types.
 // These are individually defined in order to allow type-safe param construction.
 //
 // JSON-RPC spec reference: https://www.jsonrpc.org/specification#parameter_structures
 
-// BuildArrayParamsFromString builds a Params object from a single string.
+// BuildParamsFromString builds a Params object from a single string.
 //
 // For example, for an `eth_getBalance` request, the params would look like:
 // params - ["0x28C6c06298d514Db089934071355E5743bf21d60"]
 //
 // Used for eth_getTransactionReceipt and eth_getTransactionByHash
-func BuildArrayParamsFromString(stringParam string) (Params, error) {
+func BuildParamsFromString(stringParam string) (Params, error) {
 	if stringParam == "" {
 		return Params{}, fmt.Errorf("param is empty")
 	}
@@ -76,25 +75,13 @@
 	return Params{rawMessage: jsonParams}, nil
 }
 
-=======
->>>>>>> 15bfb3fa
-// BuildParamsFromStrings builds a Params object from an array of strings.
+// BuildParamsFromStringArray builds a Params object from an array of strings.
 //
 // For example, for an `eth_getBalance` request, the params would look like:
 // params - ["0x28C6c06298d514Db089934071355E5743bf21d60", "0xe71e1d"]]
 //
-// JSON-RPC array params must be passed in the order specified by the method.
-<<<<<<< HEAD
-//
 // Used for eth_getBalance, eth_getTransactionCount, and eth_getTransactionReceipt
-func BuildArrayParamsFromStrings(params [2]string) (Params, error) {
-=======
-// Reference: https://www.jsonrpc.org/specification#parameter_structures
-//
-// TODO_FUTURE(@commoddity): other helper methods may be required to build
-// params for different JSON-RPC methods, eg. ["<string>", <bool>]
 func BuildParamsFromStringArray(params [2]string) (Params, error) {
->>>>>>> 15bfb3fa
 	for i, param := range params {
 		if param == "" {
 			return Params{}, fmt.Errorf("param at index %d is empty", i)
@@ -105,16 +92,15 @@
 		return Params{}, err
 	}
 	return Params{rawMessage: jsonParams}, nil
-<<<<<<< HEAD
 }
 
-// BuildArrayParamsFromStringAndBool builds a Params object from a single string and a boolean.
+// BuildParamsFromStringAndBool builds a Params object from a single string and a boolean.
 //
 // For example, for an `eth_getBlockByNumber` request, the params would look like:
 // params - ["0xe71e1d", false]
 //
 // Used for eth_getBlockByNumber
-func BuildArrayParamsFromStringAndBool(stringParam string, boolParam bool) (Params, error) {
+func BuildParamsFromStringAndBool(stringParam string, boolParam bool) (Params, error) {
 	if stringParam == "" {
 		return Params{}, fmt.Errorf("string param is empty")
 	}
@@ -125,13 +111,13 @@
 	return Params{rawMessage: jsonParams}, nil
 }
 
-// BuildArrayParamsFromObjectAndString builds a Params object from a map and a string.
+// BuildParamsFromObjectAndString builds a Params object from a map and a string.
 //
 // For example, for an `eth_call` request, the params would look like:
 // params - [{"to":"0xdAC17F958D2ee523a2206206994597C13D831ec7","data":"0x18160ddd"}, "latest"]
 //
 // Used for eth_call
-func BuildArrayParamsFromObjectAndString(objectParam map[string]string, stringParam string) (Params, error) {
+func BuildParamsFromObjectAndString(objectParam map[string]string, stringParam string) (Params, error) {
 	if stringParam == "" {
 		return Params{}, fmt.Errorf("string param is empty")
 	}
@@ -140,6 +126,4 @@
 		return Params{}, err
 	}
 	return Params{rawMessage: jsonParams}, nil
-=======
->>>>>>> 15bfb3fa
 }