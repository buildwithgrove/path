--- conflicted
+++ resolved
@@ -24,11 +24,7 @@
 }
 
 // MarshalJSON customizes the JSON serialization of a Request.
-<<<<<<< HEAD
-// It omits empty ID and Params fields from the output without requiring them to be stored as pointers.
-=======
 // It returns a serialized version of the receiver with empty fields (e.g. ID, Params, etc) omitted
->>>>>>> 0c763b2c
 func (r Request) MarshalJSON() ([]byte, error) {
 	// Define a structure that makes ID and Params optional in the JSON output
 	type requestAlias struct {
