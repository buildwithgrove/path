package jsonrpc

import (
	"encoding/json"
	"fmt"
)

// Params represents the 'params' field in a JSON-RPC request. It accepts any valid JSON data, including:
//   - Objects (single or array)
//   - Strings (single or array)
//   - Basic Go types (single value or array, can be mixed types)
//
// Params only validates JSON formatting - it does not perform method-specific validation.
// Individual request handlers must implement their own parameter validation logic.
//
// See the below link on JSONRPC spec for more details:
// https://www.jsonrpc.org/specification#parameter_structures
type Params struct {
	// rawMessage stores the actual value of the params field (e.g., ["0x1b4", true]), not the entire JSON-RPC request.
	// It is kept private to ensure all values pass through JSON validation during unmarshaling.
	//
	// According to JSON-RPC 2.0 spec, params must be a structured value.
	// Common blockchain examples:
	//  - Block by number:  {"params": ["0x1b4", true]}  // [blockNum, includeTx]
	//  - Get balance:      {"params": ["0x407d73d8a49eeb85d32cf465507dd71d507100c1", "latest"]} // [address, block]
	rawMessage json.RawMessage
}

// Custom marshaler allows Params to be serialized while keeping rawMessage private.
// This is needed because Go's default JSON marshaler only processes public fields, but we want to keep rawMessage private
// to enforce JSON-RPC 2.0 validation during unmarshaling.
func (p Params) MarshalJSON() ([]byte, error) {
	return p.rawMessage, nil
}

// Custom unmarshaler ensures incoming data complies with JSON-RPC 2.0 specification
func (p *Params) UnmarshalJSON(data []byte) error {
	// First validate the input is valid JSON.
	var rawMessage json.RawMessage
	if err := json.Unmarshal(data, &rawMessage); err != nil {
		return fmt.Errorf("failed to unmarshal params field: %v", err)
	}

	// Validate that params follows JSON-RPC 2.0 spec: must be array or object.
<<<<<<< HEAD
=======
	// json.Unmarshal into interface{} fails for primitive types as they are not valid top-level JSON structures.
>>>>>>> 0c763b2c
	// Examples:
	//   Valid:   [1, "test"] or {"foo": "bar"}
	//   Invalid: "test" or 42 or true
	var checkType interface{}
	if err := json.Unmarshal(data, &checkType); err != nil {
		return err
	}

	switch checkType.(type) {
	// The only valid types for params are an array or an object.
	case []interface{}, map[string]interface{}:
		p.rawMessage = rawMessage
		return nil
	default:
		return fmt.Errorf("params must be either array or object, got %T", checkType)
	}
}

// IsEmpty returns true when params contains no data.
// The JSON marshaler uses this to completely omit the params field from the JSON output when empty.
func (p Params) IsEmpty() bool {
	return len(p.rawMessage) == 0
}<|MERGE_RESOLUTION|>--- conflicted
+++ resolved
@@ -42,10 +42,7 @@
 	}
 
 	// Validate that params follows JSON-RPC 2.0 spec: must be array or object.
-<<<<<<< HEAD
-=======
 	// json.Unmarshal into interface{} fails for primitive types as they are not valid top-level JSON structures.
->>>>>>> 0c763b2c
 	// Examples:
 	//   Valid:   [1, "test"] or {"foo": "bar"}
 	//   Invalid: "test" or 42 or true
