package jsonrpc

import (
	"encoding/json"
	"fmt"
)

// Response captures all the fields of a JSONRPC response.
// See the following link for more details:
// https://www.jsonrpc.org/specification#response_object
type Response struct {
<<<<<<< HEAD
	ID      ID      `json:"id"`
	Version Version `json:"jsonrpc"`
=======
	// ID member is required.
	// It must be the same as the value of the id member in the Request Object.
	// If there was an error in detecting the id in the Request object (e.g. Parse error/Invalid Request), it MUST be Null.
	ID `json:"id"`
	// Version must be exactly "2.0"
	Version `json:"jsonrpc"`
>>>>>>> 76086280
	// Result captures the result field of the JSONRPC spec.
	// It is allowed to be any arbitrary value as permitted by the spec.
	// It is required on success and must not exist if there was an error invoking the method.
	Result any `json:"result,omitempty"`
	// Error captures the error field of the JSONRPC spec.
	// Is is required on error and must not exist if there was no error triggered during invocation.
	Error *ResponseError `json:"error,omitempty"`
}

func (r Response) Validate() error {
	if r.Version != Version2 {
		return fmt.Errorf("invalid JSONRPC response: jsonrpc field is %q, expected %q", r.Version, Version2)
	}
	if r.Result == nil && r.Error == nil {
		return fmt.Errorf("invalid JSONRPC response: either the result or error must be included")
	}
	if r.Result != nil && r.Error != nil {
		return fmt.Errorf("invalid JSONRPC response: both result and error must not be included")
	}
	return nil
}

func (r Response) GetResultAsBytes() ([]byte, error) {
	return json.Marshal(r.Result)
}

// GetErrorResponse is a helper function that builds a JSONRPC Response using the supplied ID and error values.
func GetErrorResponse(id ID, errCode int, errMsg string, errData map[string]string) Response {
	return Response{
		ID:      id,
		Version: Version2,
		Error: &ResponseError{
			Code:    errCode,
			Message: errMsg,
			Data:    errData,
		},
	}
}

func (r *Response) IsError() bool {
	return r.Error != nil
}<|MERGE_RESOLUTION|>--- conflicted
+++ resolved
@@ -9,17 +9,12 @@
 // See the following link for more details:
 // https://www.jsonrpc.org/specification#response_object
 type Response struct {
-<<<<<<< HEAD
-	ID      ID      `json:"id"`
-	Version Version `json:"jsonrpc"`
-=======
 	// ID member is required.
 	// It must be the same as the value of the id member in the Request Object.
 	// If there was an error in detecting the id in the Request object (e.g. Parse error/Invalid Request), it MUST be Null.
 	ID `json:"id"`
 	// Version must be exactly "2.0"
 	Version `json:"jsonrpc"`
->>>>>>> 76086280
 	// Result captures the result field of the JSONRPC spec.
 	// It is allowed to be any arbitrary value as permitted by the spec.
 	// It is required on success and must not exist if there was an error invoking the method.
