package cosmos

import (
	"errors"
	"fmt"
	"math/rand"
	"time"

	"github.com/buildwithgrove/path/protocol"
	"github.com/buildwithgrove/path/qos/selector"
	sharedtypes "github.com/pokt-network/poktroll/x/shared/types"
)

var (
	errEmptyResponseObs         = errors.New("endpoint is invalid: history of empty responses")
	errRecentInvalidResponseObs = errors.New("endpoint is invalid: recent invalid response")
	errEmptyEndpointListObs     = errors.New("received empty list of endpoints to select from")

	// CosmosSDK-specific validation errors
	errOutsideSyncAllowanceBlockNumberObs = errors.New("endpoint block number is outside sync allowance")
)

// TODO_UPNEXT(@adshmh): make the invalid response timeout duration configurable
// It is set to 30 minutes because that is the session time as of #321.
const invalidResponseTimeout = 30 * time.Minute

/* -------------------- QoS Valid Endpoint Selector -------------------- */
// This section contains methods for the `serviceState` struct
// but are kept in a separate file for clarity and readability.

// serviceState provides the endpoint selection capability required
// by the protocol package for handling a service request.
var _ protocol.EndpointSelector = &serviceState{}

// Select returns an endpoint address matching an entry from the list of available endpoints.
// available endpoints are filtered based on their validity first.
// A random endpoint is then returned from the filtered list of valid endpoints.
func (ss *serviceState) Select(availableEndpoints protocol.EndpointAddrList) (protocol.EndpointAddr, error) {
	logger := ss.logger.With("method", "Select")

	logger.Info().Msgf("filtering %d available endpoints.", len(availableEndpoints))

	filteredEndpointsAddr, err := ss.filterValidEndpoints(availableEndpoints)
	if err != nil {
		logger.Error().Err(err).Msg("error filtering endpoints")
		return protocol.EndpointAddr(""), err
	}

	if len(filteredEndpointsAddr) == 0 {
		logger.Warn().Msgf("SELECTING A RANDOM ENDPOINT because all endpoints failed validation from: %s", availableEndpoints.String())
		randomAvailableEndpointAddr := availableEndpoints[rand.Intn(len(availableEndpoints))]
		return randomAvailableEndpointAddr, nil
	}

	logger.Info().Msgf("filtered %d endpoints from %d available endpoints", len(filteredEndpointsAddr), len(availableEndpoints))

	// TODO_FUTURE: consider ranking filtered endpoints, e.g. based on latency, rather than randomization.
	selectedEndpointAddr := filteredEndpointsAddr[rand.Intn(len(filteredEndpointsAddr))]
	return selectedEndpointAddr, nil
}

// SelectMultiple returns multiple endpoint addresses from the list of valid endpoints.
// Valid endpoints are determined by filtering the available endpoints based on their
// validity criteria. If numEndpoints is 0, it defaults to 1.
func (ss *serviceState) SelectMultiple(allAvailableEndpoints protocol.EndpointAddrList, numEndpoints uint) (protocol.EndpointAddrList, error) {
	logger := ss.logger.With("method", "SelectMultiple").With("num_endpoints", numEndpoints)
	logger.Info().Msgf("filtering %d available endpoints to select up to %d.", len(allAvailableEndpoints), numEndpoints)

	filteredEndpointsAddr, err := ss.filterValidEndpoints(allAvailableEndpoints)
	if err != nil {
		logger.Error().Err(err).Msg("error filtering endpoints")
		return nil, err
	}

	// Select random endpoints as fallback
	if len(filteredEndpointsAddr) == 0 {
		logger.Warn().Msg("SELECTING RANDOM ENDPOINTS because all endpoints failed validation.")
		return selector.RandomSelectMultiple(allAvailableEndpoints, numEndpoints), nil
	}

	// Select up to numEndpoints endpoints from filtered list
	logger.Info().Msgf("filtered %d endpoints from %d available endpoints", len(filteredEndpointsAddr), len(allAvailableEndpoints))
	return selector.SelectEndpointsWithDiversity(logger, filteredEndpointsAddr, numEndpoints), nil
}

// filterValidEndpoints returns the subset of available endpoints that are valid
// according to previously processed observations.
func (ss *serviceState) filterValidEndpoints(availableEndpoints protocol.EndpointAddrList) (protocol.EndpointAddrList, error) {
	ss.endpointStore.endpointsMu.RLock()
	defer ss.endpointStore.endpointsMu.RUnlock()

	logger := ss.logger.With("method", "filterValidEndpoints").With("qos_instance", "cosmossdk")

	if len(availableEndpoints) == 0 {
		return nil, errEmptyEndpointListObs
	}

	logger.Info().Msgf("About to filter through %d available endpoints", len(availableEndpoints))

	// TODO_FUTURE: use service-specific metrics to add an endpoint ranking method
	// which can be used to assign a rank/score to a valid endpoint to guide endpoint selection.
	var filteredEndpointsAddr protocol.EndpointAddrList
	for _, availableEndpointAddr := range availableEndpoints {
		logger := logger.With("endpoint_addr", availableEndpointAddr)
		logger.Info().Msg("processing endpoint")

		endpoint, found := ss.endpointStore.endpoints[availableEndpointAddr]
		if !found {
			logger.Error().Msgf("❓ SKIPPING endpoint %s because it was not found in PATH's endpoint store.", availableEndpointAddr)
			continue
		}

		if err := ss.basicEndpointValidation(endpoint); err != nil {
			logger.Error().Err(err).Msgf("❌ SKIPPING %s endpoint because it failed basic validation: %v", availableEndpointAddr, err)
			continue
		}

		filteredEndpointsAddr = append(filteredEndpointsAddr, availableEndpointAddr)
		logger.Info().Msgf("✅ endpoint %s passed validation", availableEndpointAddr)
	}

	return filteredEndpointsAddr, nil
}

// basicEndpointValidation returns an error if the supplied endpoint is not
// valid based on the perceived state of the CosmosSDK blockchain.
//
// It returns an error if:
//   - The endpoint has returned an empty response in the past.
//   - The endpoint has returned an unmarshaling error within the last 30 minutes.
//   - The endpoint has returned an invalid response within the last 30 minutes.
//
// CometBFT-specific checks:
//   - The endpoint's response to a `status` method indicates an invalid chain ID.
//   - The endpoint's response to a `status` method indicates it's catching up.
//   - The endpoint's response to a `status` method shows block height outside sync allowance.
//   - The endpoint's response to a `health` method indicates it's unhealthy.
//
// CosmosSDK-specific checks:
//   - The endpoint's response to a `/cosmos/base/node/v1beta1/status` request shows block height outside sync allowance.
func (ss *serviceState) basicEndpointValidation(endpoint endpoint) error {
	ss.serviceStateLock.RLock()
	defer ss.serviceStateLock.RUnlock()

	// Check if the endpoint has returned an empty response.
	if endpoint.hasReturnedEmptyResponse {
		return fmt.Errorf("empty response validation failed: %w", errEmptyResponseObs)
	}

	// Check if the endpoint has returned an unmarshaling error within the last 30 minutes.
	if endpoint.hasReturnedUnmarshalingError && endpoint.invalidResponseLastObserved != nil {
		timeSinceInvalidResponse := time.Since(*endpoint.invalidResponseLastObserved)
		if timeSinceInvalidResponse < invalidResponseTimeout {
			return fmt.Errorf("recent unmarshaling error validation failed (%.0f minutes ago): %w",
				timeSinceInvalidResponse.Minutes(), errRecentInvalidResponseObs)
		}
	}

	// Check if the endpoint has returned an invalid response within the invalid response timeout period.
	if endpoint.hasReturnedInvalidResponse && endpoint.invalidResponseLastObserved != nil {
		timeSinceInvalidResponse := time.Since(*endpoint.invalidResponseLastObserved)
		if timeSinceInvalidResponse < invalidResponseTimeout {
			return fmt.Errorf("recent response validation failed (%.0f minutes ago): %w",
				timeSinceInvalidResponse.Minutes(), errRecentInvalidResponseObs)
		}
	}

	// Get the RPC types supported by the CosmosSDK service.
	supportedAPIs := ss.serviceQoSConfig.getSupportedAPIs()

	// If the service supports CometBFT, validate the endpoint's CometBFT checks.
	if _, ok := supportedAPIs[sharedtypes.RPCType_COMET_BFT]; ok {
		if err := ss.validateEndpointCometBFTChecks(endpoint); err != nil {
			return fmt.Errorf("cometBFT validation failed: %w", err)
		}
	}

	// If the service supports CosmosSDK, validate the endpoint's CosmosSDK checks.
	if _, ok := supportedAPIs[sharedtypes.RPCType_REST]; ok {
		if err := ss.validateEndpointCosmosSDKChecks(endpoint); err != nil {
			return fmt.Errorf("cosmos SDK validation failed: %w", err)
		}
	}

<<<<<<< HEAD
	// If the service supports EVM, validate the endpoint's EVM checks.
	if _, ok := supportedAPIs[sharedtypes.RPCType_JSON_RPC]; ok {
		if err := ss.validateEndpointEVMChecks(endpoint); err != nil {
			return fmt.Errorf("EVM validation failed: %w", err)
		}
	}

=======
>>>>>>> d69b2f53
	return nil
}

// validateEndpointCometBFTChecks validates the endpoint's CometBFT checks.
// Checks:
//   - Health status
//   - Status information
func (ss *serviceState) validateEndpointCometBFTChecks(endpoint endpoint) error {
	// Check if the endpoint's health status is valid.
	if err := ss.isCometBFTHealthValid(endpoint.checkCometBFTHealth); err != nil {
		return fmt.Errorf("cometBFT health validation failed: %w", err)
	}

	// Check if the endpoint's status information is valid.
	if err := ss.isCometBFTStatusValid(endpoint.checkCometBFTStatus); err != nil {
		return fmt.Errorf("cometBFT status validation failed: %w", err)
<<<<<<< HEAD
=======
	}

	// Check if the endpoint's block height is valid.
	if err := ss.isCometBFTBlockHeightValid(endpoint.checkCometBFTStatus); err != nil {
		return fmt.Errorf("cometBFT block height validation failed: %w", err)
>>>>>>> d69b2f53
	}

	return nil
}

// isCometBFTHealthValid returns an error if:
//   - The endpoint has not had an observation of its response to a `/health` request.
//   - The endpoint's health check indicates it's unhealthy.
func (ss *serviceState) isCometBFTHealthValid(check endpointCheckCometBFTHealth) error {
	healthy, err := check.GetHealthy()
	if err != nil {
		return fmt.Errorf("%w: %v", errNoHealthObs, err)
	}

	if !healthy {
		return fmt.Errorf("%w: endpoint reported unhealthy status", errInvalidHealthObs)
	}

	return nil
}

// isCometBFTStatusValid returns an error if:
<<<<<<< HEAD
//   - The endpoint has not had an observation of its response to a `/status` request.
//   - The endpoint's chain ID does not match the expected chain ID.
//   - The endpoint is catching up to the network.
//   - The endpoint's block height is outside the sync allowance.
=======
//   - The endpoint has not had an observation of its response to a `status` method request.
//   - The endpoint's chain ID does not match the expected chain ID.
//   - The endpoint is catching up to the network.
//
// This method intentionally does not check the block height sync allowance
// because it is checked separately in the `isCometBFTBlockHeightValid` method.
>>>>>>> d69b2f53
func (ss *serviceState) isCometBFTStatusValid(check endpointCheckCometBFTStatus) error {
	// Check chain ID
	chainID, err := check.GetChainID()
	if err != nil {
		return fmt.Errorf("%w: %v", errNoStatusObs, err)
	}

	expectedChainID := ss.serviceQoSConfig.getCosmosSDKChainID()
	if chainID != expectedChainID {
		return fmt.Errorf("%w: chain ID %s does not match expected chain ID %s",
			errInvalidChainIDObs, chainID, expectedChainID)
	}

	// Check if the endpoint is catching up to the network.
	catchingUp, err := check.GetCatchingUp()
	if err != nil {
		return fmt.Errorf("%w: %v", errNoStatusObs, err)
	}

	if catchingUp {
		return fmt.Errorf("%w: endpoint is catching up to the network", errCatchingUpObs)
	}

<<<<<<< HEAD
=======
	return nil
}

// isCometBFTBlockHeightValid returns an error if:
//   - The endpoint has not had an observation of its response to a `status` methodrequest.
//   - The endpoint's block height is outside the sync allowance.
//
// This method is intentionally kept separate from the other CometBFT `status` method checks
// so that correct status can be checked without validating against the perceived block number.
func (ss *serviceState) isCometBFTBlockHeightValid(check endpointCheckCometBFTStatus) error {
>>>>>>> d69b2f53
	// Check if the endpoint's block height is within the sync allowance.
	latestBlockHeight, err := check.GetLatestBlockHeight()
	if err != nil {
		return fmt.Errorf("%w: %v", errNoStatusObs, err)
	}
	if err := ss.validateBlockHeightSyncAllowance(latestBlockHeight); err != nil {
		return fmt.Errorf("cometBFT block height sync allowance validation failed: %w", err)
	}

	return nil
}

// validateEndpointCosmosSDKChecks validates the endpoint's CosmosSDK checks.
// Checks:
//   - Status information (block height)
func (ss *serviceState) validateEndpointCosmosSDKChecks(endpoint endpoint) error {
	// Check if the endpoint's Cosmos SDK status information is valid.
	if err := ss.isCosmosStatusValid(endpoint.checkCosmosStatus); err != nil {
		return fmt.Errorf("cosmos SDK status validation failed: %w", err)
	}

	return nil
}

// isCosmosStatusValid returns an error if:
//   - The endpoint has not had an observation of its response to a `/cosmos/base/node/v1beta1/status` request.
//   - The endpoint's block height is outside the sync allowance.
func (ss *serviceState) isCosmosStatusValid(check endpointCheckCosmosStatus) error {
	// Check if the endpoint's block height is within the sync allowance.
	latestBlockHeight, err := check.GetHeight()
	if err != nil {
		return fmt.Errorf("%w: %v", errNoStatusObs, err)
	}
	if err := ss.validateBlockHeightSyncAllowance(latestBlockHeight); err != nil {
		return fmt.Errorf("cosmos SDK block height sync allowance validation failed: %w", err)
	}

	return nil
}

// validateBlockHeightSyncAllowance returns an error if:
//   - The endpoint's block height is outside the latest block height minus the sync allowance.
func (ss *serviceState) validateBlockHeightSyncAllowance(latestBlockHeight uint64) error {
	syncAllowance := ss.serviceQoSConfig.getSyncAllowance()
	minAllowedBlockNumber := ss.perceivedBlockNumber - syncAllowance
	if latestBlockHeight < minAllowedBlockNumber {
		return fmt.Errorf("%w: block number %d is outside the sync allowance relative to min allowed block number %d and sync allowance %d",
			errOutsideSyncAllowanceBlockNumberObs, latestBlockHeight, minAllowedBlockNumber, syncAllowance)
<<<<<<< HEAD
	}

	return nil
}

// validateEndpointEVMChecks validates the endpoint's EVM checks.
// Checks:
//   - Health status
func (ss *serviceState) validateEndpointEVMChecks(endpoint endpoint) error {
	// Check if the endpoint's health status is valid.
	if err := ss.isEVMChainIDValid(endpoint.checkEVMChainID); err != nil {
		return fmt.Errorf("EVM health validation failed: %w", err)
	}

	return nil
}

// isEVMChainIDValid returns an error if:
//   - The endpoint has not had an observation of its response to a `eth_chainId` request.
//   - The endpoint's chain ID does not match the expected chain ID.
func (ss *serviceState) isEVMChainIDValid(check endpointCheckEVMChainID) error {
	evmChainID, err := check.GetChainID()
	if err != nil {
		return fmt.Errorf("%w: %v", errNoStatusObs, err)
	}

	expectedEVMChainID := ss.serviceQoSConfig.getEVMChainID()
	if evmChainID != expectedEVMChainID {
		return fmt.Errorf("%w: chain ID %s does not match expected chain ID %s",
			errInvalidChainIDObs, evmChainID, expectedEVMChainID)
=======
>>>>>>> d69b2f53
	}

	return nil
}<|MERGE_RESOLUTION|>--- conflicted
+++ resolved
@@ -182,7 +182,6 @@
 		}
 	}
 
-<<<<<<< HEAD
 	// If the service supports EVM, validate the endpoint's EVM checks.
 	if _, ok := supportedAPIs[sharedtypes.RPCType_JSON_RPC]; ok {
 		if err := ss.validateEndpointEVMChecks(endpoint); err != nil {
@@ -190,8 +189,6 @@
 		}
 	}
 
-=======
->>>>>>> d69b2f53
 	return nil
 }
 
@@ -208,14 +205,11 @@
 	// Check if the endpoint's status information is valid.
 	if err := ss.isCometBFTStatusValid(endpoint.checkCometBFTStatus); err != nil {
 		return fmt.Errorf("cometBFT status validation failed: %w", err)
-<<<<<<< HEAD
-=======
 	}
 
 	// Check if the endpoint's block height is valid.
 	if err := ss.isCometBFTBlockHeightValid(endpoint.checkCometBFTStatus); err != nil {
 		return fmt.Errorf("cometBFT block height validation failed: %w", err)
->>>>>>> d69b2f53
 	}
 
 	return nil
@@ -238,19 +232,12 @@
 }
 
 // isCometBFTStatusValid returns an error if:
-<<<<<<< HEAD
-//   - The endpoint has not had an observation of its response to a `/status` request.
-//   - The endpoint's chain ID does not match the expected chain ID.
-//   - The endpoint is catching up to the network.
-//   - The endpoint's block height is outside the sync allowance.
-=======
 //   - The endpoint has not had an observation of its response to a `status` method request.
 //   - The endpoint's chain ID does not match the expected chain ID.
 //   - The endpoint is catching up to the network.
 //
 // This method intentionally does not check the block height sync allowance
 // because it is checked separately in the `isCometBFTBlockHeightValid` method.
->>>>>>> d69b2f53
 func (ss *serviceState) isCometBFTStatusValid(check endpointCheckCometBFTStatus) error {
 	// Check chain ID
 	chainID, err := check.GetChainID()
@@ -274,8 +261,6 @@
 		return fmt.Errorf("%w: endpoint is catching up to the network", errCatchingUpObs)
 	}
 
-<<<<<<< HEAD
-=======
 	return nil
 }
 
@@ -286,7 +271,6 @@
 // This method is intentionally kept separate from the other CometBFT `status` method checks
 // so that correct status can be checked without validating against the perceived block number.
 func (ss *serviceState) isCometBFTBlockHeightValid(check endpointCheckCometBFTStatus) error {
->>>>>>> d69b2f53
 	// Check if the endpoint's block height is within the sync allowance.
 	latestBlockHeight, err := check.GetLatestBlockHeight()
 	if err != nil {
@@ -335,7 +319,6 @@
 	if latestBlockHeight < minAllowedBlockNumber {
 		return fmt.Errorf("%w: block number %d is outside the sync allowance relative to min allowed block number %d and sync allowance %d",
 			errOutsideSyncAllowanceBlockNumberObs, latestBlockHeight, minAllowedBlockNumber, syncAllowance)
-<<<<<<< HEAD
 	}
 
 	return nil
@@ -366,8 +349,6 @@
 	if evmChainID != expectedEVMChainID {
 		return fmt.Errorf("%w: chain ID %s does not match expected chain ID %s",
 			errInvalidChainIDObs, evmChainID, expectedEVMChainID)
-=======
->>>>>>> d69b2f53
 	}
 
 	return nil
