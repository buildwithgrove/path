package cosmos

import (
	"errors"
	"sync"

	"github.com/pokt-network/poktroll/pkg/polylog"

	"github.com/buildwithgrove/path/metrics/devtools"
	qosobservations "github.com/buildwithgrove/path/observation/qos"
	"github.com/buildwithgrove/path/protocol"
)

var _ protocol.EndpointSelector = &serviceState{}

var (
	errNilApplyObservations          = errors.New("ApplyObservations: received nil")
	errNilApplyCosmosSDKObservations = errors.New("ApplyObservations: received nil CosmosSDK observation")
)

// The serviceState struct maintains the expected current state of the CosmosSDK blockchain
// based on the endpoints' responses to different requests.
//
// It is responsible for the following:
//  1. Generate QoS endpoint checks for the hydrator
//  2. Select a valid endpoint for a service request
//  3. Update the stored endpoints from observations.
//  4. Update the stored service state from observations.
type serviceState struct {
	logger polylog.Logger

	// serviceStateLock is a read-write mutex used to synchronize access to this struct
	serviceStateLock sync.RWMutex

	// serviceQoSConfig maintains the QoS configs for this service
	serviceQoSConfig CosmosSDKServiceQoSConfig

	// endpointStore maintains the set of available endpoints and their quality data
	endpointStore *endpointStore

	// perceivedBlockNumber is the perceived current block number
	// based on endpoints' responses to `/status` requests.
	// It is calculated as the maximum of block height reported by
	// any of the endpoints for the service.
	perceivedBlockNumber uint64
}

/* -------------------- QoS Endpoint State Updater -------------------- */

// ApplyObservations updates endpoint storage and blockchain state from observations.
func (ss *serviceState) ApplyObservations(observations *qosobservations.Observations) error {
	if observations == nil {
		return errNilApplyObservations
	}

	cosmosSDKObservations := observations.GetCosmos()
	if cosmosSDKObservations == nil {
		return errNilApplyCosmosSDKObservations
	}

	updatedEndpoints := ss.endpointStore.updateEndpointsFromObservations(
		cosmosSDKObservations,
	)

	return ss.updateFromEndpoints(updatedEndpoints)
}

// updateFromEndpoints updates the service state based on new observations from endpoints.
// - Only endpoints with received observations are considered.
// - Estimations are derived from these updated endpoints.
func (ss *serviceState) updateFromEndpoints(updatedEndpoints map[protocol.EndpointAddr]endpoint) error {
	ss.serviceStateLock.Lock()
	defer ss.serviceStateLock.Unlock()

	for endpointAddr, endpoint := range updatedEndpoints {
		logger := ss.logger.With(
			"endpoint_addr", endpointAddr,
			"perceived_block_number", ss.perceivedBlockNumber,
		)

<<<<<<< HEAD
		// Do not update the perceived block number if the chain ID is invalid.
=======
		// Do not update the perceived block number if the `status` check fails.
		// Note that this does not check the block height sync allowance as the perceived block number
		// may not yet be set, causing a scenario where the perceived block number is never set.
>>>>>>> d69b2f53
		if err := ss.isCometBFTStatusValid(endpoint.checkCometBFTStatus); err != nil {
			logger.Error().Err(err).Msgf("❌ Skipping endpoint '%s' with invalid status", endpointAddr)
			continue
		}

		// Retrieve the block number from the endpoint.
		blockNumber, err := endpoint.checkCometBFTStatus.GetLatestBlockHeight()
		if err != nil {
			logger.Error().Err(err).Msgf("❌ Skipping endpoint '%s' with invalid block height", endpointAddr)
			continue
		}

		// Update perceived block number to maximum instead of overwriting with last endpoint.
		// Per perceivedBlockNumber field documentation, it should be "the maximum of block height reported by any endpoint"
		// but code was incorrectly overwriting with each endpoint, causing validation failures.
		if blockNumber > ss.perceivedBlockNumber {
			logger.Debug().Msgf("Updating perceived block number from %d to %d", ss.perceivedBlockNumber, blockNumber)
			ss.perceivedBlockNumber = blockNumber
		}
	}

	return nil
}

// getDisqualifiedEndpointsResponse gets the QoSLevelDisqualifiedEndpoints map for a devtools.DisqualifiedEndpointResponse.
// It checks the current service state and populates a map with QoS-level disqualified endpoints.
// This data is useful for creating a snapshot of the current QoS state for a given service.
func (ss *serviceState) getDisqualifiedEndpointsResponse(serviceID protocol.ServiceID) devtools.QoSLevelDataResponse {
	qosLevelDataResponse := devtools.QoSLevelDataResponse{
		DisqualifiedEndpoints: make(map[protocol.EndpointAddr]devtools.QoSDisqualifiedEndpoint),
	}

	// Populate the data response object using the endpoints in the endpoint store.
	for endpointAddr, endpoint := range ss.endpointStore.endpoints {
		if err := ss.basicEndpointValidation(endpoint); err != nil {
			supplierAddress, endpointURL := endpointAddr.Decompose()

			qosLevelDataResponse.DisqualifiedEndpoints[endpointAddr] = devtools.QoSDisqualifiedEndpoint{
				SupplierAddress: supplierAddress,
				EndpointURL:     endpointURL,
				Reason:          err.Error(),
				ServiceID:       serviceID,
			}

			// DEV_NOTE: if new checks are added to a service, we need to add them here.
			switch {
			// Endpoint is disqualified due to an empty response.
			case errors.Is(err, errEmptyResponseObs):
				qosLevelDataResponse.EmptyResponseCount++

			// Endpoint is disqualified due to a missing or invalid chain ID (status check related).
			case errors.Is(err, errInvalidChainIDObs):
				qosLevelDataResponse.ChainIDCheckErrorsCount++

			// Endpoint is disqualified due to block number issues (status check related).
			case errors.Is(err, errOutsideSyncAllowanceBlockNumberObs):
				qosLevelDataResponse.BlockNumberCheckErrorsCount++

			// Other CosmosSDK-specific errors (health, status, catching up) - not tracked individually
			case errors.Is(err, errNoHealthObs),
				errors.Is(err, errInvalidHealthObs),
				errors.Is(err, errNoStatusObs),
				errors.Is(err, errInvalidStatusObs),
				errors.Is(err, errCatchingUpObs):
				// These are tracked in the DisqualifiedEndpoints map but not counted separately

			default:
				ss.logger.Error().Err(err).Msgf("SHOULD NEVER HAPPEN: unknown error for endpoint: %s", endpointAddr)
			}

			continue
		}
	}

	return qosLevelDataResponse
}<|MERGE_RESOLUTION|>--- conflicted
+++ resolved
@@ -78,13 +78,9 @@
 			"perceived_block_number", ss.perceivedBlockNumber,
 		)
 
-<<<<<<< HEAD
-		// Do not update the perceived block number if the chain ID is invalid.
-=======
 		// Do not update the perceived block number if the `status` check fails.
 		// Note that this does not check the block height sync allowance as the perceived block number
 		// may not yet be set, causing a scenario where the perceived block number is never set.
->>>>>>> d69b2f53
 		if err := ss.isCometBFTStatusValid(endpoint.checkCometBFTStatus); err != nil {
 			logger.Error().Err(err).Msgf("❌ Skipping endpoint '%s' with invalid status", endpointAddr)
 			continue
