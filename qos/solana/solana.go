package solana

import (
	"context"
	"encoding/json"
	"errors"
	"io"
	"net/http"

	"github.com/pokt-network/poktroll/pkg/polylog"

	"github.com/buildwithgrove/path/gateway"
	qosobservations "github.com/buildwithgrove/path/observation/qos"
	"github.com/buildwithgrove/path/qos/jsonrpc"
)

// QoS struct performs the functionality defined by gateway package's ServiceQoS,
// which consists of:
// A) a QoSRequestParser which builds Solana-specific RequestQoSContext objects,
// by parsing user HTTP requests.
// B) an EndpointSelector, which selects an endpoint for performing a service request.
var _ gateway.QoSService = &QoS{}

// QoS is the ServiceQoS implementations for the Solana blockchain.
// It contains logic specific to Solana, including request parsing,
// response building, and endpoint validation/selection.
type QoS struct {
<<<<<<< HEAD
	*EndpointStore
	ServiceState ServiceState
	Logger       polylog.Logger
=======
	Logger polylog.Logger

	*EndpointStore
	ServiceState ServiceState
>>>>>>> 0457b3b3
}

// ParseHTTPRequest builds a request context from the provided HTTP request.
// It returns an error if the HTTP request cannot be parsed as a JSONRPC request.
//
<<<<<<< HEAD
// This method implements the gateway.QoSService interface.
=======
// Implements the gateway.QoSService interface.
>>>>>>> 0457b3b3
func (qos *QoS) ParseHTTPRequest(_ context.Context, req *http.Request) (gateway.RequestQoSContext, bool) {
	body, err := io.ReadAll(req.Body)
	if err != nil {
		return requestContextFromInternalError(err), false
	}

	var jsonrpcReq jsonrpc.Request
	if err := json.Unmarshal(body, &jsonrpcReq); err != nil {
		return requestContextFromUserError(err), false
	}

	// TODO_TECHDEBT(@adshmh): validate the JSONRPC request to block invalid requests from being sent to endpoints.
	// TODO_IMPROVE(@adshmh): perform method-specific validation of the JSONRPC request.
	// e.g. for a `getTokenAccountBalance` request, ensure there is a single account public key is specified as the `params` object.
	// https://solana.com/docs/rpc/http/gettokenaccountbalance
	return &requestContext{
<<<<<<< HEAD
		JSONRPCReq:    jsonrpcReq,
		EndpointStore: qos.EndpointStore,
		Logger:        qos.Logger,
=======
		Logger: qos.Logger,

		JSONRPCReq:    jsonrpcReq,
		EndpointStore: qos.EndpointStore,
>>>>>>> 0457b3b3

		// set isValid to true to signal to the requestContext that the request is considered valid.
		// The requestContext can be enhanced (see the above TODOs) to e.g. skip sending an invalid request to any endpoints,
		// and directly return an error response to the user instead.
		isValid: true,
	}, true
}

// ApplyObservations updates the stored endpoints and the perceived blockchain state using the supplied observations.
<<<<<<< HEAD
// This method implements the gateway.QoSService interface.
=======
// Implements the gateway.QoSService interface.
>>>>>>> 0457b3b3
func (q *QoS) ApplyObservations(observations *qosobservations.Observations) error {
	if observations == nil {
		return errors.New("ApplyObservations: received nil observations")
	}

	solanaObservations := observations.GetSolana()
	if solanaObservations == nil {
		return errors.New("ApplyObservations: received nil Solana observation")
	}

	updatedEndpoints := q.EndpointStore.UpdateEndpointsFromObservations(solanaObservations)

	// update the perceived current state of the blockchain.
	return q.ServiceState.UpdateFromEndpoints(updatedEndpoints)
}<|MERGE_RESOLUTION|>--- conflicted
+++ resolved
@@ -25,26 +25,16 @@
 // It contains logic specific to Solana, including request parsing,
 // response building, and endpoint validation/selection.
 type QoS struct {
-<<<<<<< HEAD
-	*EndpointStore
-	ServiceState ServiceState
-	Logger       polylog.Logger
-=======
 	Logger polylog.Logger
 
 	*EndpointStore
 	ServiceState ServiceState
->>>>>>> 0457b3b3
 }
 
 // ParseHTTPRequest builds a request context from the provided HTTP request.
 // It returns an error if the HTTP request cannot be parsed as a JSONRPC request.
 //
-<<<<<<< HEAD
-// This method implements the gateway.QoSService interface.
-=======
 // Implements the gateway.QoSService interface.
->>>>>>> 0457b3b3
 func (qos *QoS) ParseHTTPRequest(_ context.Context, req *http.Request) (gateway.RequestQoSContext, bool) {
 	body, err := io.ReadAll(req.Body)
 	if err != nil {
@@ -61,16 +51,10 @@
 	// e.g. for a `getTokenAccountBalance` request, ensure there is a single account public key is specified as the `params` object.
 	// https://solana.com/docs/rpc/http/gettokenaccountbalance
 	return &requestContext{
-<<<<<<< HEAD
-		JSONRPCReq:    jsonrpcReq,
-		EndpointStore: qos.EndpointStore,
-		Logger:        qos.Logger,
-=======
 		Logger: qos.Logger,
 
 		JSONRPCReq:    jsonrpcReq,
 		EndpointStore: qos.EndpointStore,
->>>>>>> 0457b3b3
 
 		// set isValid to true to signal to the requestContext that the request is considered valid.
 		// The requestContext can be enhanced (see the above TODOs) to e.g. skip sending an invalid request to any endpoints,
@@ -80,11 +64,7 @@
 }
 
 // ApplyObservations updates the stored endpoints and the perceived blockchain state using the supplied observations.
-<<<<<<< HEAD
-// This method implements the gateway.QoSService interface.
-=======
 // Implements the gateway.QoSService interface.
->>>>>>> 0457b3b3
 func (q *QoS) ApplyObservations(observations *qosobservations.Observations) error {
 	if observations == nil {
 		return errors.New("ApplyObservations: received nil observations")
