// solana package provides the support required for interacting
// with the Solana blockchain through the gateway.
package solana

import (
<<<<<<< HEAD
	qosobservations "github.com/buildwithgrove/path/observation/qos"
	"github.com/buildwithgrove/path/relayer"
)

// TODO_TECHDEBT: factor-out any code that is common between the endpoint stores of diffrent QoS instances.
// Alternatively, have a ServiceState instance wrapped around an endpoint store: the ServiceState performs all
// endpoint selection/verification, using a minimal set of load/store operations from an endpoint store.

// UpdateEndpointsFromObservations creates/updates endpoint entries in the store based on the supplied observations.
// It returns the set of created/updated endpoints.
func (es *EndpointStore) UpdateEndpointsFromObservations(
	solanaObservations *qosobservations.SolanaDetails,
) map[relayer.EndpointAddr]endpoint {
=======
	"errors"

	"github.com/buildwithgrove/path/message"
	"github.com/buildwithgrove/path/protocol"
)

// observationSet provides all the functionality required
// by the message package's ObservationSet to handle the sharing
// of QoS data between PATH instances, and the updating of local
// PATH instance's QoS data on Solana endpoints.
var _ message.ObservationSet = observationSet{}

// observation captures the result of processing an endpoint's
// response to a service request.
// It provides details needed to establish the validity of
// an endpoint.
type observation interface {
	// Apply updates the endpoint based on the observation's contents.
	// e.g. an observation from a response to a `getHealth` request updates the IsHealthy field of an endpoint.
	Apply(*endpoint)
}

type observationSet struct {
	// TODO_IMPROVE: use an interface here.
	EndpointStore *EndpointStore
	ServiceState  *ServiceState

	Observations map[protocol.EndpointAddr][]observation
}

// TODO_UPNEXT(@adshmh): implement marshalling to allow the
// observation set to be shared among PATH instances.
func (os observationSet) MarshalJSON() ([]byte, error) {
	return nil, nil
}

func (os observationSet) Broadcast() error {
	if os.EndpointStore == nil {
		return errors.New("broadcast: endpoint store not set")
	}

	updatedEndpoints := os.EndpointStore.ProcessObservations(os.Observations)

	// update the (estimated) current state of the blockchain.
	return os.ServiceState.UpdateFromEndpoints(updatedEndpoints)
}

// TODO_TECHDEBT: factor-out any code that is common between the endpoint stores of diffrent QoS instances.
// Alternatively, have a ServiceState instance wrapped around an endpoint store: the ServiceState performs all
// endpoint selection/verification, using a minimal set of load/store operations from an endpoint store.
func (es *EndpointStore) ProcessObservations(endpointObservations map[protocol.EndpointAddr][]observation) map[protocol.EndpointAddr]*endpoint {
>>>>>>> d6b356d7
	es.endpointsMu.Lock()
	defer es.endpointsMu.Unlock()

	if es.endpoints == nil {
		es.endpoints = make(map[protocol.EndpointAddr]endpoint)
	}

<<<<<<< HEAD
	logger := es.Logger.With(
		"observations_count", len(solanaObservations.EndpointDetails),
	)

	updatedEndpoints := make(map[relayer.EndpointAddr]endpoint)
	for _, observation := range solanaObservations.EndpointDetails {
		if observation == nil {
			continue
		}

		logger := logger.With("endpoint", observation.EndpointAddr)
		logger.Info().Msg("processing observation for endpoint.")
=======
	updatedEndpoints := make(map[protocol.EndpointAddr]*endpoint)
	for endpointAddr, observations := range endpointObservations {
		logger := es.Logger.With(
			"endpoint", endpointAddr,
			"observations count", len(observations),
		)
		logger.Info().Msg("processing observations for endpoint.")
>>>>>>> d6b356d7

		// It is a valid scenario for an endpoint to not be present in the store.
		// e.g. when the first observation(s) are received for an endpoint.
		ep := es.endpoints[relayer.EndpointAddr(observation.EndpointAddr)]

		isMutated := ep.ApplyObservation(observation)
		if !isMutated {
			continue
		}

		es.endpoints[relayer.EndpointAddr(observation.EndpointAddr)] = ep
		updatedEndpoints[relayer.EndpointAddr(observation.EndpointAddr)] = ep
	}

	return updatedEndpoints
}<|MERGE_RESOLUTION|>--- conflicted
+++ resolved
@@ -3,9 +3,8 @@
 package solana
 
 import (
-<<<<<<< HEAD
 	qosobservations "github.com/buildwithgrove/path/observation/qos"
-	"github.com/buildwithgrove/path/relayer"
+	"github.com/buildwithgrove/path/protocol"
 )
 
 // TODO_TECHDEBT: factor-out any code that is common between the endpoint stores of diffrent QoS instances.
@@ -16,60 +15,7 @@
 // It returns the set of created/updated endpoints.
 func (es *EndpointStore) UpdateEndpointsFromObservations(
 	solanaObservations *qosobservations.SolanaDetails,
-) map[relayer.EndpointAddr]endpoint {
-=======
-	"errors"
-
-	"github.com/buildwithgrove/path/message"
-	"github.com/buildwithgrove/path/protocol"
-)
-
-// observationSet provides all the functionality required
-// by the message package's ObservationSet to handle the sharing
-// of QoS data between PATH instances, and the updating of local
-// PATH instance's QoS data on Solana endpoints.
-var _ message.ObservationSet = observationSet{}
-
-// observation captures the result of processing an endpoint's
-// response to a service request.
-// It provides details needed to establish the validity of
-// an endpoint.
-type observation interface {
-	// Apply updates the endpoint based on the observation's contents.
-	// e.g. an observation from a response to a `getHealth` request updates the IsHealthy field of an endpoint.
-	Apply(*endpoint)
-}
-
-type observationSet struct {
-	// TODO_IMPROVE: use an interface here.
-	EndpointStore *EndpointStore
-	ServiceState  *ServiceState
-
-	Observations map[protocol.EndpointAddr][]observation
-}
-
-// TODO_UPNEXT(@adshmh): implement marshalling to allow the
-// observation set to be shared among PATH instances.
-func (os observationSet) MarshalJSON() ([]byte, error) {
-	return nil, nil
-}
-
-func (os observationSet) Broadcast() error {
-	if os.EndpointStore == nil {
-		return errors.New("broadcast: endpoint store not set")
-	}
-
-	updatedEndpoints := os.EndpointStore.ProcessObservations(os.Observations)
-
-	// update the (estimated) current state of the blockchain.
-	return os.ServiceState.UpdateFromEndpoints(updatedEndpoints)
-}
-
-// TODO_TECHDEBT: factor-out any code that is common between the endpoint stores of diffrent QoS instances.
-// Alternatively, have a ServiceState instance wrapped around an endpoint store: the ServiceState performs all
-// endpoint selection/verification, using a minimal set of load/store operations from an endpoint store.
-func (es *EndpointStore) ProcessObservations(endpointObservations map[protocol.EndpointAddr][]observation) map[protocol.EndpointAddr]*endpoint {
->>>>>>> d6b356d7
+) map[protocol.EndpointAddr]endpoint {
 	es.endpointsMu.Lock()
 	defer es.endpointsMu.Unlock()
 
@@ -77,12 +23,11 @@
 		es.endpoints = make(map[protocol.EndpointAddr]endpoint)
 	}
 
-<<<<<<< HEAD
 	logger := es.Logger.With(
 		"observations_count", len(solanaObservations.EndpointDetails),
 	)
 
-	updatedEndpoints := make(map[relayer.EndpointAddr]endpoint)
+	updatedEndpoints := make(map[protocol.EndpointAddr]endpoint)
 	for _, observation := range solanaObservations.EndpointDetails {
 		if observation == nil {
 			continue
@@ -90,27 +35,18 @@
 
 		logger := logger.With("endpoint", observation.EndpointAddr)
 		logger.Info().Msg("processing observation for endpoint.")
-=======
-	updatedEndpoints := make(map[protocol.EndpointAddr]*endpoint)
-	for endpointAddr, observations := range endpointObservations {
-		logger := es.Logger.With(
-			"endpoint", endpointAddr,
-			"observations count", len(observations),
-		)
-		logger.Info().Msg("processing observations for endpoint.")
->>>>>>> d6b356d7
 
 		// It is a valid scenario for an endpoint to not be present in the store.
 		// e.g. when the first observation(s) are received for an endpoint.
-		ep := es.endpoints[relayer.EndpointAddr(observation.EndpointAddr)]
+		ep := es.endpoints[protocol.EndpointAddr(observation.EndpointAddr)]
 
 		isMutated := ep.ApplyObservation(observation)
 		if !isMutated {
 			continue
 		}
 
-		es.endpoints[relayer.EndpointAddr(observation.EndpointAddr)] = ep
-		updatedEndpoints[relayer.EndpointAddr(observation.EndpointAddr)] = ep
+		es.endpoints[protocol.EndpointAddr(observation.EndpointAddr)] = ep
+		updatedEndpoints[protocol.EndpointAddr(observation.EndpointAddr)] = ep
 	}
 
 	return updatedEndpoints
