--- conflicted
+++ resolved
@@ -11,11 +11,7 @@
 
 // responseUnmarshallerGetEpochInfo deserializes the provided payload into a responseToGetEpochInfo struct,
 // adding any encountered errors to the returned struct.
-<<<<<<< HEAD
-func responseUnmarshallerGetEpochInfo(jsonrpcReq jsonrpc.Request, jsonrpcResp jsonrpc.Response, logger polylog.Logger) (response, error) {
-=======
 func responseUnmarshallerGetEpochInfo(logger polylog.Logger, jsonrpcReq jsonrpc.Request, jsonrpcResp jsonrpc.Response) (response, error) {
->>>>>>> 0457b3b3
 	// The endpoint returned an error: no need to do further processing of the response.
 	if jsonrpcResp.IsError() {
 		// Note: this assumes the `getEpochInfo` request sent to the endpoint was valid.
@@ -66,11 +62,7 @@
 }
 
 // GetObservation returns a Solana Endpoint observation based on an endpoint's response to a `getEpochInfo` request.
-<<<<<<< HEAD
-// This method implements the response interface used by the requestContext struct.
-=======
 // Implements the response interface used by the requestContext struct.
->>>>>>> 0457b3b3
 func (r responseToGetEpochInfo) GetObservation() qosobservations.SolanaEndpointObservation {
 	return qosobservations.SolanaEndpointObservation{
 		ResponseObservation: &qosobservations.SolanaEndpointObservation_GetEpochInfoResponse{
