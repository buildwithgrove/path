--- conflicted
+++ resolved
@@ -27,15 +27,9 @@
 	// a valid (e.g. not expired) quality data point.
 
 	return []gateway.RequestQoSContext{
-<<<<<<< HEAD
-		getEndpointCheck(endpointAddr, es, es.Logger, withGetHealth),
-		getEndpointCheck(endpointAddr, es, es.Logger, withGetEpochInfo),
-		// TODO_UPNEXT(@adshmh): Add a check for a `getBlock` request
-=======
 		getEndpointCheck(es.Logger, endpointAddr, es, withGetHealth),
 		getEndpointCheck(es.Logger, endpointAddr, es, withGetEpochInfo),
 		// TODO_MVP(@adshmh): Add a check for a `getBlock` request
->>>>>>> 0457b3b3
 	}
 }
 
@@ -43,10 +37,6 @@
 	logger polylog.Logger,
 	endpointAddr protocol.EndpointAddr,
 	endpointStore *EndpointStore,
-<<<<<<< HEAD
-	logger polylog.Logger,
-=======
->>>>>>> 0457b3b3
 	options ...func(*requestContext),
 ) *requestContext {
 	requestCtx := requestContext{
