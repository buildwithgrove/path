--- conflicted
+++ resolved
@@ -8,12 +8,8 @@
 	"github.com/pokt-network/poktroll/pkg/polylog"
 
 	"github.com/buildwithgrove/path/gateway"
-<<<<<<< HEAD
 	qosobservations "github.com/buildwithgrove/path/observation/qos"
-=======
-	"github.com/buildwithgrove/path/message"
 	"github.com/buildwithgrove/path/protocol"
->>>>>>> d6b356d7
 	"github.com/buildwithgrove/path/qos/jsonrpc"
 )
 
@@ -149,29 +145,11 @@
 		observations[idx] = &obs
 	}
 
-<<<<<<< HEAD
-	return qosobservations.QoSDetails {
-		SolanaDetails: &qosobservations.SolanaDetails {
+	return qosobservations.QoSDetails{
+		SolanaDetails: &qosobservations.SolanaDetails{
 			// TODO_TECHDEBT: set the JSONRPCRequest field.
-			EndpointDetails:  observations,
-		},		
-=======
-	observations := make(map[protocol.EndpointAddr][]observation)
-	for _, response := range rc.endpointResponses {
-		obs, ok := response.GetObservation()
-		if !ok {
-			continue
-		}
-
-		addr := response.EndpointAddr
-		observations[addr] = append(observations[addr], obs)
-	}
-
-	return observationSet{
-		EndpointStore: rc.EndpointStore,
-		ServiceState:  rc.ServiceState,
-		Observations:  observations,
->>>>>>> d6b356d7
+			EndpointDetails: observations,
+		},
 	}
 }
 
