package solana

import (
	"encoding/json"

	"github.com/pokt-network/poktroll/pkg/polylog"

	qosobservations "github.com/buildwithgrove/path/observation/qos"
	"github.com/buildwithgrove/path/qos/jsonrpc"
)

// responseUnmarshallerGetHealth deserializes the provided payload
// into a responseToBlockNumber struct, adding any encountered errors
// to the returned struct.
func responseUnmarshallerGetHealth(logger polylog.Logger, jsonrpcReq jsonrpc.Request, jsonrpcResp jsonrpc.Response) (response, error) {
	// TODO_MVP(@adshmh): validate a `getHealth` request before sending it out to an endpoint.
	// e.g. If the request contains a params field, it is invalid and should not be sent to any endpoints.
	//
	// There are 2 possible valid responses to a `getHealth` request:
	// 1. A JSONRPC response with `result` field set to "ok".
	// 2. A JSONRPC response with an error field indicating unhealthy status for the endpoint.
	//
	// See the following link for more details:
	// https://solana.com/docs/rpc/http/gethealth
	// The endpoint returned an error: no need to do further processing of the response.
	if jsonrpcResp.IsError() {
		return responseToGetHealth{
			Logger: logger,

			Response: jsonrpcResp,
		}, nil
	}

	resultBz, err := jsonrpcResp.GetResultAsBytes()
	if err != nil {
		return responseToGetHealth{
			Logger: logger,

			Response: jsonrpcResp,
		}, err
	}

	var getHealthResult string
	err = json.Unmarshal(resultBz, &getHealthResult)

	return responseToGetHealth{
		Logger: logger,

		Response:     jsonrpcResp,
		HealthResult: getHealthResult,
	}, err
}

// responseToGetHealth captures the fields expected in a
// response to a `getHealth` request.
type responseToGetHealth struct {
	// Response stores the JSONRPC response parsed from an endpoint's response bytes.
	jsonrpc.Response

	// HealthResult stores the result field of a response to a `getHealth` request.
	HealthResult string

	Logger polylog.Logger
}

// GetObservation returns a Solana Endpoint observation based on an endpoint's response to a `getHealth` request.
<<<<<<< HEAD
// This method implements the response interface used by the requestContext struct.
=======
// Implements the response interface used by the requestContext struct.
>>>>>>> 0457b3b3
func (r responseToGetHealth) GetObservation() qosobservations.SolanaEndpointObservation {
	return qosobservations.SolanaEndpointObservation{
		ResponseObservation: &qosobservations.SolanaEndpointObservation_GetHealthResponse{
			GetHealthResponse: &qosobservations.SolanaGetHealthResponse{
				Result: r.HealthResult,
			},
		},
	}
}

// TODO_MVP(@adshmh): handle the following scenarios:
//  1. An endpoint returned a malformed, i.e. Not in JSONRPC format, response.
//     The user-facing response should include the request's ID.
//  2. An endpoint returns a JSONRPC response indicating a user error:
//     This should be returned to the user as-is.
//  3. An endpoint returns a valid JSONRPC response to a valid user request:
//     This should be returned to the user as-is.
func (r responseToGetHealth) GetResponsePayload() []byte {
	bz, err := json.Marshal(r.Response)
	if err != nil {
		// This should never happen: log an entry but return the response anyway.
		r.Logger.Warn().Err(err).Msg("responseToGetHealth: Marshalling JSONRPC response failed.")
	}
	return bz
}<|MERGE_RESOLUTION|>--- conflicted
+++ resolved
@@ -64,11 +64,7 @@
 }
 
 // GetObservation returns a Solana Endpoint observation based on an endpoint's response to a `getHealth` request.
-<<<<<<< HEAD
-// This method implements the response interface used by the requestContext struct.
-=======
 // Implements the response interface used by the requestContext struct.
->>>>>>> 0457b3b3
 func (r responseToGetHealth) GetObservation() qosobservations.SolanaEndpointObservation {
 	return qosobservations.SolanaEndpointObservation{
 		ResponseObservation: &qosobservations.SolanaEndpointObservation_GetHealthResponse{
