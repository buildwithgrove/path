--- conflicted
+++ resolved
@@ -1,11 +1,8 @@
 package qos
 
 import (
-<<<<<<< HEAD
 	"errors"
-=======
 	"strings"
->>>>>>> 8c40e1c5
 
 	"github.com/pokt-network/poktroll/pkg/polylog"
 
@@ -155,7 +152,6 @@
 	return 200
 }
 
-<<<<<<< HEAD
 // GetTotalRequestPayloadLength calculates the total payload length across all request profiles.
 // For Cosmos SDK requests, this aggregates payload lengths from both REST and JSON-RPC requests.
 func (i *CosmosSDKObservationInterpreter) GetTotalRequestPayloadLength() uint32 {
@@ -190,7 +186,7 @@
 // GetRequestStatus interprets the observations to determine request status information.
 // Returns: (httpStatusCode, requestError, err)
 // - httpStatusCode: the suggested HTTP status code to return to the client
-// - requestError: error details (nil if successful)  
+// - requestError: error details (nil if successful)
 // - err: error if interpreter cannot determine status (e.g., nil observations)
 func (i *CosmosSDKObservationInterpreter) GetRequestStatus() (int32, *RequestError, error) {
 	if i.Observations == nil {
@@ -204,7 +200,7 @@
 
 	// If no request-level error, check endpoint observations for response errors
 	httpStatusCode := i.GetRequestHTTPStatus()
-	
+
 	// Request is successful if no request-level error and HTTP status indicates success
 	if httpStatusCode >= 200 && httpStatusCode < 300 {
 		return httpStatusCode, nil, nil
@@ -214,7 +210,8 @@
 	// Note: Unlike EVM, Cosmos doesn't have specific error categorization yet
 	// TODO_TECHDEBT: Add specific Cosmos error categorization similar to EVM
 	return httpStatusCode, nil, nil
-=======
+}
+
 // GetEndpointDomain returns the domain of the endpoint that served the request.
 //
 // If multiple endpoint observations are present, it returns the domain of the first endpoint observation.
@@ -262,5 +259,4 @@
 		i.Logger.Error().Err(err).Msg("SHOULD NEVER HAPPEN: Cannot get endpoint domain from endpoint address")
 	}
 	return domain
->>>>>>> 8c40e1c5
 }