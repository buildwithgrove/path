--- conflicted
+++ resolved
@@ -10,14 +10,6 @@
     - containerPort: 30070 
       hostPort: 3070
       protocol: TCP
-<<<<<<< HEAD
-    # # WATCH (Grafana)
-    # # For usage instructions see:
-    # #   https://github.com/buildwithgrove/helm-charts/blob/main/charts/watch/docs/accessing-grafana.md
-    # - containerPort: 80
-    #   hostPort: 3000
-    #   protocol: TCP
-=======
     # WATCH (Grafana)
     # For usage instructions see:
     #   https://github.com/buildwithgrove/helm-charts/blob/main/charts/watch/docs/accessing-grafana.md
@@ -72,7 +64,6 @@
       containerPath: /var/log/containers-backup
       # This gives us a backup location for logs on the host
 
->>>>>>> b8199641
 containerdConfigPatches:
   # Ensure kind can pull images from GitHub Container Registry
   - |
