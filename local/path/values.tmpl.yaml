# This file allows optional configuration of the PATH service.
# It is used to customize the PATH service for local development in two main ways:

# See the PATH Helm Chart `values.yaml` file for the full set of available customizations.
# https://github.com/buildwithgrove/helm-charts/blob/main/charts/path/values.yaml

# 🚨 IMPORTANT: To use this file 🚨
# 1. Run `make configs_copy_values_yaml` to create the .gitignored `.values.yaml` file if not already present.
# 2. Make any changes to the `local/path/.values.yaml` file, then save. Tilt will
#    automatically pick up the changes and restart PATH & GUARD with the updated values.

###########################################################################
# -------------------- GUARD Specific Configurations -------------------- #
###########################################################################
guard:
  # The services section allows configuring the HTTPRoutes that the PATH service will
  # use to route requests to the correct service.
  #
  # 1. Each service must have a unique service ID.
  # 2. Each service can have a list of aliases that can be used to route requests to the service.
  # TODO_MIGRATION(@commoddity): once GUARD is updated, remove `shannonServiceId` and use `serviceId` instead.
  services:
<<<<<<< HEAD
    - serviceId: F00C
      shannonServiceId: eth
      aliases:
        - eth
    - serviceId: F021
      shannonServiceId: poly
      aliases:
        - polygon
    #- serviceId: F000
    #  shannonServiceId: pocket
    #  aliases:
    #    - pocket
    #    - mainnet
    # etc...
=======
    - serviceId: eth
      aliases:
        - ethereum
    - serviceId: anvil
    - serviceId: pocket
    - serviceId: poly
      aliases:
        - polygon
>>>>>>> e3b02a1b

  # The auth section allows configuring the API key authentication for the PATH service.
  auth:
    apiKey:
      # To disable API key authentication, set `enabled` to `false`.
      enabled: true
      # The `apiKeys` section allows configuring the allowed set of API keys for the PATH service.
      apiKeys:
        - test_api_key
        # - api_key_123
        # - api_key_456
        # etc..<|MERGE_RESOLUTION|>--- conflicted
+++ resolved
@@ -20,22 +20,6 @@
   # 2. Each service can have a list of aliases that can be used to route requests to the service.
   # TODO_MIGRATION(@commoddity): once GUARD is updated, remove `shannonServiceId` and use `serviceId` instead.
   services:
-<<<<<<< HEAD
-    - serviceId: F00C
-      shannonServiceId: eth
-      aliases:
-        - eth
-    - serviceId: F021
-      shannonServiceId: poly
-      aliases:
-        - polygon
-    #- serviceId: F000
-    #  shannonServiceId: pocket
-    #  aliases:
-    #    - pocket
-    #    - mainnet
-    # etc...
-=======
     - serviceId: eth
       aliases:
         - ethereum
@@ -44,7 +28,6 @@
     - serviceId: poly
       aliases:
         - polygon
->>>>>>> e3b02a1b
 
   # The auth section allows configuring the API key authentication for the PATH service.
   auth:
