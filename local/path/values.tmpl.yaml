--- conflicted
+++ resolved
@@ -23,15 +23,12 @@
     - serviceId: eth
       aliases:
         - ethereum
-<<<<<<< HEAD
-=======
     - serviceId: anvil
     - serviceId: xrplevm
     - serviceId: pocket
     - serviceId: poly
       aliases:
         - polygon
->>>>>>> 471d760c
 
   # The auth section allows configuring the API key authentication for the PATH service.
   auth:
