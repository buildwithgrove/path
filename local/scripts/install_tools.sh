#!/usr/bin/env bash

# This script installs Docker, Kind, Helm, and Tilt if they are not already installed.
# It logs each step and provides a basic explanation of how functions work via comments.

# Function to check if a command exists on the system
# This function takes a single argument (the command name), checks if it's available, and returns 0 if found, 1 if not.
command_exists() {
    command -v "$1" >/dev/null 2>&1
}

# Function to install Docker if not present
# This function checks if Docker is installed. If not, it downloads and runs the official installation script.
install_docker() {
    if command_exists docker; then
        echo "$(date) - Docker already installed." >>install.log
    else
        echo "$(date) - Installing Docker..." >>install.log
        curl -fsSL https://get.docker.com -o get-docker.sh
        sh get-docker.sh
        rm -f get-docker.sh
        echo "$(date) - Docker installation complete." >>install.log
    fi
}

# Function to install Kind if not present
# This function checks if Kind is installed. If not, it downloads the binary and moves it to /usr/local/bin.
install_kind() {
    if command_exists kind; then
        echo "$(date) - Kind already installed." >>install.log
    else
        echo "$(date) - Installing Kind..." >>install.log
        KIND_VERSION=$(curl -s https://api.github.com/repos/kubernetes-sigs/kind/releases/latest | grep tag_name | cut -d '"' -f4)
        curl -Lo ./kind "https://kind.sigs.k8s.io/dl/${KIND_VERSION}/kind-linux-amd64"
        chmod +x kind
        mv kind /usr/local/bin/kind
        echo "$(date) - Kind installation complete." >>install.log
    fi
}

# Function to install kubectl if not present
install_kubectl() {
    if command_exists kubectl; then
        echo "$(date) - kubectl already installed." >>install.log
    else
        echo "$(date) - Installing kubectl..." >>install.log
        KUBECTL_VERSION=$(curl -s https://storage.googleapis.com/kubernetes-release/release/stable.txt)
        curl -LO "https://storage.googleapis.com/kubernetes-release/release/${KUBECTL_VERSION}/bin/linux/amd64/kubectl"
        chmod +x kubectl
        mv kubectl /usr/local/bin/kubectl
        echo "$(date) - kubectl installation complete." >>install.log
    fi
}

# Function to install Helm if not present
# This function checks if Helm is installed. If not, it uses the Helm install script to get the latest version.
install_helm() {
    if command_exists helm; then
        echo "$(date) - Helm already installed." >>install.log
    else
        echo "$(date) - Installing Helm..." >>install.log
        curl https://raw.githubusercontent.com/helm/helm/master/scripts/get-helm-3 | bash
        echo "$(date) - Helm installation complete." >>install.log
    fi
}

# Function to install Tilt if not present
# This function checks if Tilt is installed. If not, it runs the Tilt install script.
install_tilt() {
    if command_exists tilt; then
        echo "$(date) - Tilt already installed." >>install.log
    else
        echo "$(date) - Installing Tilt..." >>install.log
        curl -fsSL https://raw.githubusercontent.com/tilt-dev/tilt/master/scripts/install.sh | bash
        echo "$(date) - Tilt installation complete." >>install.log
    fi
}

# Function to install Graphviz if not present
# This function checks if Graphviz is installed. If not, it installs it using the package manager.
install_graphviz() {
    if command_exists dot; then
        echo "$(date) - Graphviz already installed." >>install.log
    else
        echo "$(date) - Visit this link to install Graphviz manually: https://graphviz.org"
        echo "$(date) - This is optional and only needed for debugging purposes."
<<<<<<< HEAD
=======
    fi
}

# Function to install Relay Util if not present
# This function checks if Relay Util is installed. If not, it installs it using the package manager.
install_relay_util() {
    if command_exists relay-util; then
        echo "$(date) - Relay Util already installed." >>install.log
    else
        echo "$(date) - Installing Relay Util..." >>install.log
        go install github.com/commoddity/relay-util/v2@latest
        echo "$(date) - Relay Util installation complete." >>install.log
>>>>>>> 6d49204d
    fi
}

# Main execution starts here
echo "$(date) - Starting installation script..." >>install.log

install_docker
install_kind
install_kubectl
install_helm
install_tilt
install_graphviz
<<<<<<< HEAD
=======
install_relay_util
>>>>>>> 6d49204d

echo "$(date) - Installation script completed." >>install.log<|MERGE_RESOLUTION|>--- conflicted
+++ resolved
@@ -84,8 +84,6 @@
     else
         echo "$(date) - Visit this link to install Graphviz manually: https://graphviz.org"
         echo "$(date) - This is optional and only needed for debugging purposes."
-<<<<<<< HEAD
-=======
     fi
 }
 
@@ -98,7 +96,6 @@
         echo "$(date) - Installing Relay Util..." >>install.log
         go install github.com/commoddity/relay-util/v2@latest
         echo "$(date) - Relay Util installation complete." >>install.log
->>>>>>> 6d49204d
     fi
 }
 
@@ -111,9 +108,6 @@
 install_helm
 install_tilt
 install_graphviz
-<<<<<<< HEAD
-=======
 install_relay_util
->>>>>>> 6d49204d
 
 echo "$(date) - Installation script completed." >>install.log