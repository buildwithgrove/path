--- conflicted
+++ resolved
@@ -68,11 +68,7 @@
 	// ReadyStates is a map of component names to their ready status
 	ReadyStates map[string]bool `json:"readyStates,omitempty"`
 	// ConfiguredServiceIDs lists the service IDs that the PATH instance is configured for.
-<<<<<<< HEAD
-	ConfiguredServiceIDs map[protocol.ServiceID]struct{} `json:"configuredServiceIDs,omitempty"`
-=======
 	ConfiguredServiceIDs []protocol.ServiceID `json:"configuredServiceIDs,omitempty"`
->>>>>>> d3be85a3
 }
 
 // healthCheckHandler returns the health status of PATH as a JSON response.
@@ -112,19 +108,10 @@
 	}
 
 	healthCheckJSON := healthCheckJSON{
-<<<<<<< HEAD
-		Status:      status,
-		ReadyStates: readyStates,
-		ImageTag:    imageTag,
-	}
-	if c.ServiceIDReporter != nil { // Ensure the ServiceIDReporter is not nil to avoid panic, ie. in unit tests.
-		healthCheckJSON.ConfiguredServiceIDs = c.ServiceIDReporter.ConfiguredServiceIDs()
-=======
 		Status:               status,
 		ReadyStates:          readyStates,
 		ImageTag:             imageTag,
 		ConfiguredServiceIDs: c.getConfiguredServiceIDs(),
->>>>>>> d3be85a3
 	}
 
 	responseBytes, err := json.Marshal(healthCheckJSON)
