package health

import (
	"encoding/json"
	"net/http"
	"os"

	"github.com/buildwithgrove/path/protocol"
	"github.com/pokt-network/poktroll/pkg/polylog"
)

const (
	// The image tag is set to the value of the IMAGE_TAG environment variable,
	// which is passed to the Docker image as a build argument at build time.
	// It represent the semver version of PATH (eg. `v0.0.1`).
	imageTagEnvVar = "IMAGE_TAG"
	// If the image tag is not set by the Docker build process, the default value is "development".
	defaultImageTag = "development"
)

// The status of the health check component.
type healthCheckStatus string

const (
	// StatusReady indicates that all PATH components are ready
	statusReady healthCheckStatus = "ready"
	// StatusNotReady indicates that one or more PATH components
	// are still initializing (e.g. warming up caches, etc)
	statusNotReady healthCheckStatus = "not_ready"
)

type (
	// health.Checker struct is used to store all PATH components whose
	// health needs to be checked to consider PATH ready to serve traffic.
	Checker struct {
		Logger            polylog.Logger
		Components        []Check
		ServiceIDReporter ServiceIDReporter
	}

	// health.Check is an interface that must be implemented
	// by components that need to report their health status
	Check interface {
		Name() string // Name returns the name of the component being checked.
		// TODO_FUTURE: consider adding a message/reason for an unhealthy status.
		IsAlive() bool // IsAlive returns true if the component is healthy, otherwise false.
	}

	// ServiceIDReporter is satisfied by the protocol instance and returns
	// the list of service IDs that the protocol instance is configured for.
	ServiceIDReporter interface {
		ConfiguredServiceIDs() map[protocol.ServiceID]struct{}
	}
)

// healthCheckJSON is the JSON structure of the response body
// returned by the `/healthz` endpoint along with the status code.
type healthCheckJSON struct {
	// Status is either "ready" or "not_ready". "not_ready" indicates
	// that the service is still warming up its caches, etc.
	Status healthCheckStatus `json:"status"`
	// ImageTag is the semver tag of the PATH Docker image, eg. `v0.0.1`
	// Will default to `development` if not set in the image.
	ImageTag string `json:"imageTag"`
	// ReadyStates is a map of component names to their ready status
	ReadyStates map[string]bool `json:"readyStates,omitempty"`
<<<<<<< HEAD
	// ConfiguredServiceIDs is a map of service IDs to their ready status
=======
	// ConfiguredServiceIDs lists the service IDs that the PATH instance is configured for.
>>>>>>> 1878e162
	ConfiguredServiceIDs map[protocol.ServiceID]struct{} `json:"configuredServiceIDs,omitempty"`
}

// healthCheckHandler returns the health status of PATH as a JSON response.
//
// It will return a 200 OK status code if all components are ready or
// a 503 Service Unavailable status code if any component is not ready.

func (c *Checker) HealthzHandler(w http.ResponseWriter, req *http.Request) {
	readyStates := c.getComponentReadyStates()
	status := getStatus(readyStates)

	responseBytes := c.getHealthCheckResponse(status, readyStates)
	if responseBytes == nil {
		http.Error(w, "Internal Server Error", http.StatusInternalServerError)
		return
	}

	if status == statusReady {
		w.WriteHeader(http.StatusOK)
	} else {
		w.WriteHeader(http.StatusServiceUnavailable)
	}

	if _, err := w.Write(responseBytes); err != nil {
		c.Logger.Error().Msgf("error writing health check response: %s", err.Error())
	}
}

// getHealthCheckResponse returns the health check JSON response body as bytes
//
// The value of the IMAGE_TAG environment variable is set in the Docker image by a build arg at build time.
// If the IMAGE_TAG environment variable is not set, the default value is "development".
func (c *Checker) getHealthCheckResponse(status healthCheckStatus, readyStates map[string]bool) []byte {
	imageTag := os.Getenv(imageTagEnvVar) // eg. `v0.0.1`
	if imageTag == "" {
		imageTag = defaultImageTag
	}

	healthCheckJSON := healthCheckJSON{
		Status:      status,
		ReadyStates: readyStates,
		ImageTag:    imageTag,
	}
	if c.ServiceIDReporter != nil { // Ensure the ServiceIDReporter is not nil to avoid panic, ie. in unit tests.
		healthCheckJSON.ConfiguredServiceIDs = c.ServiceIDReporter.ConfiguredServiceIDs()
	}

	responseBytes, err := json.Marshal(healthCheckJSON)
	if err != nil {
		c.Logger.Error().Msgf("error marshaling health check response: %s", err.Error())
		return nil
	}

	return responseBytes
}

// getComponentReadyStates returns a map of component names to their ready status
func (c *Checker) getComponentReadyStates() map[string]bool {
	readyStates := make(map[string]bool)
	for _, component := range c.Components {
		readyStates[component.Name()] = component.IsAlive()
	}

	return readyStates
}

// getStatus returns false if any component is not ready, otherwise true
func getStatus(readyStates map[string]bool) healthCheckStatus {
	for _, ready := range readyStates {
		if !ready {
			return statusNotReady
		}
	}
	return statusReady
}<|MERGE_RESOLUTION|>--- conflicted
+++ resolved
@@ -64,11 +64,7 @@
 	ImageTag string `json:"imageTag"`
 	// ReadyStates is a map of component names to their ready status
 	ReadyStates map[string]bool `json:"readyStates,omitempty"`
-<<<<<<< HEAD
-	// ConfiguredServiceIDs is a map of service IDs to their ready status
-=======
 	// ConfiguredServiceIDs lists the service IDs that the PATH instance is configured for.
->>>>>>> 1878e162
 	ConfiguredServiceIDs map[protocol.ServiceID]struct{} `json:"configuredServiceIDs,omitempty"`
 }
 
