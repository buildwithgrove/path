package health

import (
	"encoding/json"
	"net/http"
	"os"
	"slices"

	"github.com/buildwithgrove/path/protocol"
	"github.com/pokt-network/poktroll/pkg/polylog"

	"github.com/buildwithgrove/path/protocol"
)

const (
	// The image tag is set to the value of the IMAGE_TAG environment variable,
	// which is passed to the Docker image as a build argument at build time.
	// It represent the semver version of PATH (eg. `v0.0.1`).
	imageTagEnvVar = "IMAGE_TAG"
	// If the image tag is not set by the Docker build process, the default value is "development".
	defaultImageTag = "development"
)

// The status of the health check component.
type healthCheckStatus string

const (
	// StatusReady indicates that all PATH components are ready
	statusReady healthCheckStatus = "ready"
	// StatusNotReady indicates that one or more PATH components
	// are still initializing (e.g. warming up caches, etc)
	statusNotReady healthCheckStatus = "not_ready"
)

type (
	// health.Checker struct is used to store all PATH components whose
	// health needs to be checked to consider PATH ready to serve traffic.
	Checker struct {
		Logger            polylog.Logger
		Components        []Check
		ServiceIDReporter ServiceIDReporter
	}

	// health.Check is an interface that must be implemented
	// by components that need to report their health status
	Check interface {
		Name() string // Name returns the name of the component being checked.
		// TODO_FUTURE: consider adding a message/reason for an unhealthy status.
		IsAlive() bool // IsAlive returns true if the component is healthy, otherwise false.
	}

	// ServiceIDReporter is satisfied by the protocol instance and returns
	// the list of service IDs that the protocol instance is configured for.
	ServiceIDReporter interface {
		ConfiguredServiceIDs() map[protocol.ServiceID]struct{}
	}
)

// healthCheckJSON is the JSON structure of the response body
// returned by the `/healthz` endpoint along with the status code.
type healthCheckJSON struct {
	// Status is either "ready" or "not_ready". "not_ready" indicates
	// that the service is still warming up its caches, etc.
	Status healthCheckStatus `json:"status"`
	// ImageTag is the semver tag of the PATH Docker image, eg. `v0.0.1`
	// Will default to `development` if not set in the image.
	ImageTag string `json:"imageTag"`
	// ReadyStates is a map of component names to their ready status
	ReadyStates map[string]bool `json:"readyStates,omitempty"`
	// ConfiguredServiceIDs lists the service IDs that the PATH instance is configured for.
<<<<<<< HEAD
	ConfiguredServiceIDs map[protocol.ServiceID]struct{} `json:"configuredServiceIDs,omitempty"`
=======
	ConfiguredServiceIDs []protocol.ServiceID `json:"configuredServiceIDs,omitempty"`
>>>>>>> b2e39f96
}

// healthCheckHandler returns the health status of PATH as a JSON response.
//
// It will return a 200 OK status code if all components are ready or
// a 503 Service Unavailable status code if any component is not ready.

func (c *Checker) HealthzHandler(w http.ResponseWriter, req *http.Request) {
	readyStates := c.getComponentReadyStates()
	status := getStatus(readyStates)

	responseBytes := c.getHealthCheckResponse(status, readyStates)
	if responseBytes == nil {
		http.Error(w, "Internal Server Error", http.StatusInternalServerError)
		return
	}

	if status == statusReady {
		w.WriteHeader(http.StatusOK)
	} else {
		w.WriteHeader(http.StatusServiceUnavailable)
	}

	if _, err := w.Write(responseBytes); err != nil {
		c.Logger.Error().Msgf("error writing health check response: %s", err.Error())
	}
}

// getHealthCheckResponse returns the health check JSON response body as bytes
//
// The value of the IMAGE_TAG environment variable is set in the Docker image by a build arg at build time.
// If the IMAGE_TAG environment variable is not set, the default value is "development".
func (c *Checker) getHealthCheckResponse(status healthCheckStatus, readyStates map[string]bool) []byte {
	imageTag := os.Getenv(imageTagEnvVar) // eg. `v0.0.1`
	if imageTag == "" {
		imageTag = defaultImageTag
	}

	healthCheckJSON := healthCheckJSON{
<<<<<<< HEAD
		Status:      status,
		ReadyStates: readyStates,
		ImageTag:    imageTag,
	}
	if c.ServiceIDReporter != nil { // Ensure the ServiceIDReporter is not nil to avoid panic, ie. in unit tests.
		healthCheckJSON.ConfiguredServiceIDs = c.ServiceIDReporter.ConfiguredServiceIDs()
=======
		Status:               status,
		ReadyStates:          readyStates,
		ImageTag:             imageTag,
		ConfiguredServiceIDs: c.getConfiguredServiceIDs(),
>>>>>>> b2e39f96
	}

	responseBytes, err := json.Marshal(healthCheckJSON)
	if err != nil {
		c.Logger.Error().Msgf("error marshaling health check response: %s", err.Error())
		return nil
	}

	return responseBytes
}

// getComponentReadyStates returns a map of component names to their ready status
func (c *Checker) getComponentReadyStates() map[string]bool {
	readyStates := make(map[string]bool)
	for _, component := range c.Components {
		readyStates[component.Name()] = component.IsAlive()
	}

	return readyStates
}

// getConfiguredServiceIDs returns a slice of configured service IDs
func (c *Checker) getConfiguredServiceIDs() []protocol.ServiceID {
	if c.ServiceIDReporter == nil {
		return nil
	}
	configuredServiceIDs := make([]protocol.ServiceID, 0, len(c.ServiceIDReporter.ConfiguredServiceIDs()))
	for serviceID := range c.ServiceIDReporter.ConfiguredServiceIDs() {
		configuredServiceIDs = append(configuredServiceIDs, serviceID)
	}
	slices.Sort(configuredServiceIDs)
	return configuredServiceIDs
}

// getStatus returns false if any component is not ready, otherwise true
func getStatus(readyStates map[string]bool) healthCheckStatus {
	for _, ready := range readyStates {
		if !ready {
			return statusNotReady
		}
	}
	return statusReady
}<|MERGE_RESOLUTION|>--- conflicted
+++ resolved
@@ -6,7 +6,6 @@
 	"os"
 	"slices"
 
-	"github.com/buildwithgrove/path/protocol"
 	"github.com/pokt-network/poktroll/pkg/polylog"
 
 	"github.com/buildwithgrove/path/protocol"
@@ -68,11 +67,7 @@
 	// ReadyStates is a map of component names to their ready status
 	ReadyStates map[string]bool `json:"readyStates,omitempty"`
 	// ConfiguredServiceIDs lists the service IDs that the PATH instance is configured for.
-<<<<<<< HEAD
-	ConfiguredServiceIDs map[protocol.ServiceID]struct{} `json:"configuredServiceIDs,omitempty"`
-=======
 	ConfiguredServiceIDs []protocol.ServiceID `json:"configuredServiceIDs,omitempty"`
->>>>>>> b2e39f96
 }
 
 // healthCheckHandler returns the health status of PATH as a JSON response.
@@ -112,19 +107,10 @@
 	}
 
 	healthCheckJSON := healthCheckJSON{
-<<<<<<< HEAD
-		Status:      status,
-		ReadyStates: readyStates,
-		ImageTag:    imageTag,
-	}
-	if c.ServiceIDReporter != nil { // Ensure the ServiceIDReporter is not nil to avoid panic, ie. in unit tests.
-		healthCheckJSON.ConfiguredServiceIDs = c.ServiceIDReporter.ConfiguredServiceIDs()
-=======
 		Status:               status,
 		ReadyStates:          readyStates,
 		ImageTag:             imageTag,
 		ConfiguredServiceIDs: c.getConfiguredServiceIDs(),
->>>>>>> b2e39f96
 	}
 
 	responseBytes, err := json.Marshal(healthCheckJSON)
