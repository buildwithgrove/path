//go:build e2e

package e2e

import (
	"bytes"
	"fmt"
	"io"
	"net/http"
	"testing"

	"github.com/stretchr/testify/require"
)

const (
	// morseConfigFile is the name of the config file under "e2e" directory, that contains
	// the config for a PATH instance that uses Shannon as the relaying protocol.
	morseConfigFile = ".morse.config.yaml"
)

func Test_MorseRelay(t *testing.T) {
	// Start an instance of PATH using the E2E config file for Shannon.
	pathContainerPort, teardownFn := setupPathInstance(t, morseConfigFile)
	defer teardownFn()

	tests := []struct {
		name      string
		reqMethod string
		serviceID string
		relayID   string
		body      string
	}{
		{
<<<<<<< HEAD
			name:      "should successfully relay eth_chainId for eth (F00C)",
			reqMethod: http.MethodPost,
			serviceID: "F00C",
			relayID:   "1201",
			body:      `{"jsonrpc": "2.0", "id": "1201", "method": "eth_chainId"}`,
		},
		{
			name:      "should successfully relay eth_blockNumber for eth (F00C)",
			reqMethod: http.MethodPost,
			serviceID: "F00C",
			relayID:   "1202",
			body:      `{"jsonrpc": "2.0", "id": "1202", "method": "eth_blockNumber"}`,
=======
			name:         "should successfully relay eth_chainId for eth (F00C)",
			reqMethod:    http.MethodPost,
			serviceAlias: "F00C",
			relayID:      "1201",
			body:         `{"jsonrpc": "2.0", "id": "1201", "method": "eth_chainId"}`,
		},
		{
			name:         "should successfully relay eth_blockNumber for eth (F00C)",
			reqMethod:    http.MethodPost,
			serviceAlias: "F00C",
			relayID:      "1202",
			body:         `{"jsonrpc": "2.0", "id": "1202", "method": "eth_blockNumber"}`,
>>>>>>> 4acd8207
		},

		// TODO_UPNEXT(@adshmh): add more test cases with valid and invalid jsonrpc request payloads.
		// TODO_UPNEXT(@adshmh): add the following test cases for Solana:
		//	1. Valid GetEpochInfo request
		//	2. Invalid GetEpochInfo request
		//      3. Valid generic request
		//      4. Invalid generic request
	}

	reqPath := "/v1/abcdef12"
	for _, test := range tests {
		t.Run(test.name, func(t *testing.T) {
			c := require.New(t)

<<<<<<< HEAD
			// eg. fullURL = "http://localdev.me:55006/v1"
			fullURL := fmt.Sprintf("http://%s:%s%s", localdevMe, pathContainerPort, reqPath)
=======
			// eg. fullURL = "http://F00C.localdev.me:55006/v1/abcdef12"
			fullURL := fmt.Sprintf("http://%s.%s:%s%s", test.serviceAlias, localdevMe, pathContainerPort, reqPath)
>>>>>>> 4acd8207

			client := &http.Client{}

			// Send a service request to the PATH container running in Docker.
			req, err := http.NewRequest(test.reqMethod, fullURL, bytes.NewBuffer([]byte(test.body)))
			c.NoError(err)
			req.Header.Set("Content-Type", "application/json")
			req.Header.Set("target-service-id", test.serviceID)

			var success bool
			var allErrors []error
			for i := 0; i < 10; i++ {
				resp, err := client.Do(req)
				if err != nil {
					allErrors = append(allErrors, fmt.Errorf("request error: %v", err))
					continue
				}
				defer resp.Body.Close()

				bodyBytes, err := io.ReadAll(resp.Body)
				if err != nil {
					allErrors = append(allErrors, fmt.Errorf("response read error: %v", err))
					continue
				}

				err = validateJsonRpcResponse(test.relayID, bodyBytes)
				if err != nil {
					allErrors = append(allErrors, fmt.Errorf("validation error: %v --- %s", err, string(bodyBytes)))
					continue
				}

				success = true
				break
			}

			if !success {
				for _, err := range allErrors {
					fmt.Println(err)
				}
			}

			// Assert that one relay request was successful.
			c.True(success)
		})
	}
}<|MERGE_RESOLUTION|>--- conflicted
+++ resolved
@@ -24,27 +24,13 @@
 	defer teardownFn()
 
 	tests := []struct {
-		name      string
-		reqMethod string
-		serviceID string
-		relayID   string
-		body      string
+		name         string
+		reqMethod    string
+		serviceAlias string
+		relayID      string
+		body         string
 	}{
 		{
-<<<<<<< HEAD
-			name:      "should successfully relay eth_chainId for eth (F00C)",
-			reqMethod: http.MethodPost,
-			serviceID: "F00C",
-			relayID:   "1201",
-			body:      `{"jsonrpc": "2.0", "id": "1201", "method": "eth_chainId"}`,
-		},
-		{
-			name:      "should successfully relay eth_blockNumber for eth (F00C)",
-			reqMethod: http.MethodPost,
-			serviceID: "F00C",
-			relayID:   "1202",
-			body:      `{"jsonrpc": "2.0", "id": "1202", "method": "eth_blockNumber"}`,
-=======
 			name:         "should successfully relay eth_chainId for eth (F00C)",
 			reqMethod:    http.MethodPost,
 			serviceAlias: "F00C",
@@ -57,7 +43,6 @@
 			serviceAlias: "F00C",
 			relayID:      "1202",
 			body:         `{"jsonrpc": "2.0", "id": "1202", "method": "eth_blockNumber"}`,
->>>>>>> 4acd8207
 		},
 
 		// TODO_UPNEXT(@adshmh): add more test cases with valid and invalid jsonrpc request payloads.
@@ -73,13 +58,8 @@
 		t.Run(test.name, func(t *testing.T) {
 			c := require.New(t)
 
-<<<<<<< HEAD
-			// eg. fullURL = "http://localdev.me:55006/v1"
-			fullURL := fmt.Sprintf("http://%s:%s%s", localdevMe, pathContainerPort, reqPath)
-=======
 			// eg. fullURL = "http://F00C.localdev.me:55006/v1/abcdef12"
 			fullURL := fmt.Sprintf("http://%s.%s:%s%s", test.serviceAlias, localdevMe, pathContainerPort, reqPath)
->>>>>>> 4acd8207
 
 			client := &http.Client{}
 
@@ -87,7 +67,7 @@
 			req, err := http.NewRequest(test.reqMethod, fullURL, bytes.NewBuffer([]byte(test.body)))
 			c.NoError(err)
 			req.Header.Set("Content-Type", "application/json")
-			req.Header.Set("target-service-id", test.serviceID)
+			req.Header.Set("target-service-id", test.serviceAlias)
 
 			var success bool
 			var allErrors []error
