--- conflicted
+++ resolved
@@ -134,11 +134,7 @@
 
 	case testModeE2E:
 		var port string
-<<<<<<< HEAD
 		port, teardownFn = setupPathInstance(t, shannonConfigFile, cfg.E2ELoadTestConfig.E2EConfig.DockerConfig)
-=======
-		port, teardownFn = setupPathInstance(t, configFile, cfg.E2ELoadTestConfig.E2EConfig.DockerConfig)
->>>>>>> 471d760c
 		gatewayURL = fmt.Sprintf("http://localhost:%s/v1", port)
 		waitForHydratorIfNeeded()
 		return gatewayURL, teardownFn
@@ -175,10 +171,7 @@
 	} else {
 		fmt.Println("\n🌿 Starting PATH E2E test ...")
 	}
-<<<<<<< HEAD
 	fmt.Printf("  📡 Test protocol: %sShannon%s\n", BOLD_CYAN, RESET)
-=======
->>>>>>> 471d760c
 	fmt.Printf("  🧬 Gateway URL: %s%s%s\n", BLUE, gatewayURL, RESET)
 
 	if cfg.E2ELoadTestConfig.LoadTestConfig != nil {
