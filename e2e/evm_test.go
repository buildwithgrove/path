//go:build e2e

package e2e

import (
	"bytes"
	"context"
	"encoding/json"
	"fmt"
	"math/rand"
	"net/http"
	"os"
	"os/signal"
	"strconv"
	"strings"
	"sync"
	"testing"
	"time"

	"github.com/cheggaaa/pb/v3"

	"github.com/buildwithgrove/path/protocol"
	"github.com/buildwithgrove/path/qos/evm"
	"github.com/buildwithgrove/path/qos/jsonrpc"
	"github.com/buildwithgrove/path/request"
)

/*
For full information on the test options, see `opts_test.go`

Example Usage:
- `make test_e2e_evm_morse`                           - Run all EVM tests for Morse
- `make test_e2e_evm_shannon`                         - Run all EVM tests for Shannon
- `make test_e2e_evm_morse SERVICE_ID_OVERRIDE=F021`  - Run only the F021 EVM test for Morse
- `make test_e2e_evm_morse DOCKER_FORCE_REBUILD=true` - Force a rebuild of the Docker image for the EVM tests
- `make test_e2e_evm_morse DOCKER_LOG=true`           - Log the output of the Docker container for the EVM tests
- `make test_e2e_evm_morse WAIT_FOR_HYDRATOR=30`      - Wait for 30 seconds before starting tests to allow several rounds of hydrator checks to complete.
*/

// -------------------- Test Configuration Initialization --------------------

// Global test options
var opts testOptions

// init initializes the test options
func init() {
	opts = gatherTestOptions()
}

// -------------------- Get Test Cases for Protocol --------------------

// testCase represents a single service load test configuration
//
// Fields:
// - name:              Descriptive name for the test case
// - serviceID:         The service ID to test
// - archival:          Whether to select a random historical block
// - methods:           The methods to test for this service
// - serviceParams:     Service-specific parameters
// - latencyMultiplier: Multiplier for latency expectations
type testCase struct {
	name          string
	serviceID     protocol.ServiceID
	archival      bool
	serviceParams evmServiceParameters
	// latencyMultiplier is particularly important for dev/test chains that are slower than mainnet.
	// For integration tests, we need complete reliability and avoid false positives.
	latencyMultiplier int
	methodConfigs     map[jsonrpc.Method]methodTestConfig
}

// getTestCases returns the appropriate test cases based on the protocol.
//
// - Filters for a specific service ID if provided.
// - Panics if the service ID override is not found.
func getTestCases(t *testing.T, protocolStr protocolStr, serviceIDOverride protocol.ServiceID) []testCase {
	var testCases []testCase

	// Select test cases based on protocol
	switch protocolStr {
	case morse:
		testCases = morseTestCases
	case shannon:
		testCases = shannonTestCases
	default:
		t.Fatalf("Unsupported protocol: %s", protocolStr)
	}

	// Filter by serviceIDOverride if provided
	if serviceIDOverride != "" {
		for _, tc := range testCases {
			if tc.serviceID == serviceIDOverride {
				// Return single matching test case in a slice
				return []testCase{tc}
			}
		}
		panic(fmt.Sprintf("Service ID override %s not found", serviceIDOverride))
	}

	return testCases
}

// Shannon network test cases
var (
	shannonTestCases = []testCase{
		{
			name:      "anvil (local Ethereum) Load Test",
			serviceID: "anvil",
			serviceParams: evmServiceParameters{
				contractAddress: "0xdAC17F958D2ee523a2206206994597C13D831ec7",
				callData:        "0x18160ddd",
			},
			latencyMultiplier: 10,
			methodConfigs:     shannonBetaTestNetMethodConfigs,
		},
	}
)

// Morse network test cases
var morseTestCases = []testCase{
	{
		name:      "F00C (Ethereum) Load Test",
		serviceID: "F00C",
		archival:  true, // Use random historical block for archival service
		serviceParams: evmServiceParameters{
			// https://etherscan.io/address/0x28C6c06298d514Db089934071355E5743bf21d60
			contractAddress:    "0x28C6c06298d514Db089934071355E5743bf21d60",
			contractStartBlock: 12_300_000,
			transactionHash:    "0xfeccd627b5b391d04fe45055873de3b2c0b4302d52e96bd41d5f0019a704165f",
			callData:           "0x18160ddd",
		},
		methodConfigs: defaultTestConfigAllMethods,
	},
	{
		name:      "F021 (Polygon) Load Test",
		serviceID: "F021",
		archival:  true, // Use random historical block for archival service
		serviceParams: evmServiceParameters{
			// https://polygonscan.com/address/0x0d500B1d8E8eF31E21C99d1Db9A6444d3ADf1270
			contractAddress:    "0x0d500B1d8E8eF31E21C99d1Db9A6444d3ADf1270",
			contractStartBlock: 5_000_000,
			transactionHash:    "0xb4f33e8516656d513df5d827323003c7ad1dcbb5bc46dff57c9bebad676fefe4",
			callData:           "0x18160ddd",
		},
		methodConfigs: defaultTestConfigAllMethods,
	},
	{
		name:      "F01C (Oasys) Load Test",
		serviceID: "F01C",
		archival:  true, // Use random historical block for archival service
		serviceParams: evmServiceParameters{
			// https://explorer.oasys.games/address/0xf89d7b9c864f589bbF53a82105107622B35EaA40
			contractAddress:    "0xf89d7b9c864f589bbF53a82105107622B35EaA40",
			contractStartBlock: 424_300,
			transactionHash:    "0x7e5904f6f566577718aa3ddfe589bb6d553daaeb183e2bdc63f5bf838fede8ee",
			callData:           "0x18160ddd",
		},
		methodConfigs: defaultTestConfigAllMethods,
	},
	{
		name:      "F036 (XRPL EVM Testnet) Load Test",
		serviceID: "F036",
		archival:  true, // Use random historical block for archival service
		serviceParams: evmServiceParameters{
			// https://explorer.testnet.xrplevm.org/address/0xc29e2583eD5C77df8792067989Baf9E4CCD4D7fc
			contractAddress:    "0xc29e2583eD5C77df8792067989Baf9E4CCD4D7fc",
			contractStartBlock: 368_266,
			transactionHash:    "0xa59fde70cac38068dfd87adb1d7eb40200421ebf7075911f83bcdde810e94058",
			callData:           "0x18160ddd",
		},
		methodConfigs: defaultTestConfigAllMethods,
	},
}

/* -------------------- EVM Load Test Function -------------------- */

// Test_PATH_E2E_EVM runs an E2E load test against the EVM JSON-RPC endpoints
func Test_PATH_E2E_EVM(t *testing.T) {
	ctx, cancel := context.WithCancel(context.Background())
	defer cancel()
	setupSIGINTHandler(ctx, cancel, t)

	configFilePath := fmt.Sprintf(opts.configPathTemplate, opts.testProtocol)
	if !opts.gatewayURLOverridden {
		pathContainerPort, teardownFn := setupPathInstance(t, configFilePath, opts.docker)
		defer teardownFn()
		opts.gatewayURL = fmt.Sprintf(opts.gatewayURL, pathContainerPort)
	}
<<<<<<< HEAD

	logEVMTestStartInfo(opts)
	waitForHydratorIfNeeded(opts)

	testCases := getTestCases(t, opts.testProtocol, opts.serviceIDOverride)
	serviceSummaries := make(map[protocol.ServiceID]*serviceSummary)

	for _, tc := range testCases {
		isArchival := tc.archival
		if !isArchival {
			tc.serviceParams.blockNumber = "latest"
		} else {
			tc.serviceParams.blockNumber = setTestBlockNumber(
				t,
				opts.gatewayURL,
				tc.serviceID,
				tc.serviceParams.contractStartBlock,
			)
		}

		serviceSummaries[tc.serviceID] = &serviceSummary{
			serviceID:    tc.serviceID,
			methodErrors: make(map[jsonrpc.Method]map[string]int),
			methodCount:  len(tc.methodConfigs),
			totalErrors:  0,
		}

=======

	logEVMTestStartInfo(opts)
	waitForHydratorIfNeeded(opts)

	testCases := getTestCases(t, opts.testProtocol, opts.serviceIDOverride)
	serviceSummaries := make(map[protocol.ServiceID]*serviceSummary)

	for _, tc := range testCases {
		isArchival := tc.archival
		if !isArchival {
			tc.serviceParams.blockNumber = "latest"
		} else {
			tc.serviceParams.blockNumber = setTestBlockNumber(
				t,
				opts.gatewayURL,
				tc.serviceID,
				tc.serviceParams.contractStartBlock,
			)
		}

		serviceSummaries[tc.serviceID] = &serviceSummary{
			serviceID:     tc.serviceID,
			methodConfigs: tc.methodConfigs,
			methodErrors:  make(map[jsonrpc.Method]map[string]int),
			methodCount:   len(tc.methodConfigs),
			totalErrors:   0,
		}

>>>>>>> a06d3a14
		serviceTestFailed := runEVMServiceTest(t, ctx, tc, opts, serviceSummaries[tc.serviceID])
		if serviceTestFailed {
			fmt.Printf("\n%s❌ TEST FAILED: Service %s failed assertions%s\n", RED, tc.serviceID, RESET)
			printServiceSummaries(serviceSummaries)
			t.FailNow()
		} else {
			fmt.Printf("\n%s✅ Service %s test passed%s\n", GREEN, tc.serviceID, RESET)
		}
	}

	fmt.Printf("\n%s✅ EVM E2E Test: All %d services passed%s\n", GREEN, len(testCases), RESET)
	printServiceSummaries(serviceSummaries)
}

// setupSIGINTHandler sets up a signal handler for SIGINT to cancel the test context.
func setupSIGINTHandler(ctx context.Context, cancel context.CancelFunc, t *testing.T) {
	sigCh := make(chan os.Signal, 1)
	signal.Notify(sigCh, os.Interrupt)
	go func() {
		<-sigCh
		fmt.Println("🛑 Received SIGINT, cancelling test...")
		cancel()

		// Give a short time for cleanup to happen in the other handlers
		// but don't hang forever
		timer := time.NewTimer(5 * time.Second)
		select {
		case <-timer.C:
			fmt.Println("Cleanup timed out, forcing exit...")
			os.Exit(1)
		}
	}()
}

// logEVMTestStartInfo logs the test start information for the user.
func logEVMTestStartInfo(opts testOptions) {
	fmt.Println("\n🌿 Starting PATH E2E EVM test ...")
	fmt.Printf("  🧬 Gateway URL: %s\n", opts.gatewayURL)
	fmt.Printf("  📡 Test protocol: %s\n", opts.testProtocol)
	if opts.serviceIDOverride != "" {
		fmt.Printf("  ⛓️  Running tests for service ID: %s\n", opts.serviceIDOverride)
	} else {
		fmt.Printf("  ⛓️  Running tests for all service IDs\n")
	}
}

// waitForHydratorIfNeeded waits for several rounds of hydrator checks if configured.
func waitForHydratorIfNeeded(opts testOptions) {
<<<<<<< HEAD
	if opts.waitForHydrator > 0 {
		fmt.Printf("\n⏰ Waiting for %d seconds before starting tests to allow several rounds of hydrator checks to complete...\n", opts.waitForHydrator)
		if os.Getenv("CI") != "" || os.Getenv("GITHUB_ACTIONS") != "" {
=======
	fmt.Printf("\n⏰ Waiting for %d seconds before starting tests to allow several rounds of hydrator checks to complete...\n", opts.waitForHydrator)
	if opts.waitForHydrator > 0 {
		if isCIEnv() {
>>>>>>> a06d3a14
			<-time.After(time.Duration(opts.waitForHydrator) * time.Second)
		} else {
			showWaitBar(opts.waitForHydrator)
		}
	}
}

// runEVMServiceTest runs the E2E test for a single EVM service in a test case.
func runEVMServiceTest(
	t *testing.T,
	ctx context.Context,
	tc testCase,
	opts testOptions,
	summary *serviceSummary,
) (serviceTestFailed bool) {
	results := make(map[jsonrpc.Method]*methodMetrics)
	var resultsMutex sync.Mutex

	fmt.Printf("\n🛠️  Running EVM test: %s%s%s\n\n", BOLD_BLUE, tc.name, RESET)

	// Validate that all methods have a definition
	for method := range tc.methodConfigs {
		if _, exists := tc.methodConfigs[method]; !exists {
			t.Fatalf("No definition for method %s", method)
		}
	}

	var methods []jsonrpc.Method
	for method := range tc.methodConfigs {
		methods = append(methods, method)
	}

	progBars, err := newProgressBars(methods, tc.methodConfigs)
	if err != nil {
		t.Fatalf("Failed to create progress bars: %v", err)
	}
	defer func() {
		if err := progBars.finish(); err != nil {
			fmt.Printf("Error stopping progress bars: %v", err)
		}
	}()

	var methodWg sync.WaitGroup
	for method := range tc.methodConfigs {
		methodWg.Add(1)

		methodDef := tc.methodConfigs[method]

		go func(ctx context.Context, method jsonrpc.Method, def methodTestConfig) {
			defer methodWg.Done()

<<<<<<< HEAD
			metrics := runMethodAttack(
				ctx,
				method,
				def,
				tc,
				opts,
				progBars.get(method),
			)
=======
			metrics := runMethodAttack(ctx, method, def, tc, opts, progBars.get(method))
>>>>>>> a06d3a14

			resultsMutex.Lock()
			results[method] = metrics
			resultsMutex.Unlock()

		}(ctx, method, methodDef)
	}
	methodWg.Wait()

	if err := progBars.finish(); err != nil {
		fmt.Printf("Error stopping progress bars: %v", err)
	}

	if tc.latencyMultiplier != 0 {
		fmt.Printf("%s⚠️  Adjusting latency expectations for %s by %dx to account for slower than average chain.%s ⚠️\n",
			YELLOW, tc.name, tc.latencyMultiplier, RESET,
		)
		tc.methodConfigs = adjustLatencyForTestCase(tc.methodConfigs, tc.latencyMultiplier)
	}

	calculateServiceSummary(t, tc, results, summary, &serviceTestFailed)
	return serviceTestFailed
}

// runMethodAttack executes the attack for a single JSON-RPC method and returns metrics.
func runMethodAttack(
	ctx context.Context,
	method jsonrpc.Method,
	def methodTestConfig,
	tc testCase,
	opts testOptions,
	progBar *pb.ProgressBar,
) *methodMetrics {
	select {
	case <-ctx.Done():
		fmt.Printf("Method %s cancelled", method)
		return nil
	default:
	}
	jsonrpcReq := jsonrpc.Request{
		JSONRPC: jsonrpc.Version2,
		ID:      jsonrpc.IDFromInt(1),
		Method:  method,
<<<<<<< HEAD
		Params: createEVMJsonRPCParams(
			method,
			tc.serviceParams,
		),
	}
	metrics := runAttack(
		ctx,
		opts.gatewayURL,
		tc.serviceID,
		method,
		def,
		progBar,
		jsonrpcReq,
	)
=======
		Params:  createEVMJsonRPCParams(method, tc.serviceParams),
	}
	metrics := runAttack(ctx, opts.gatewayURL, tc.serviceID, method, def, progBar, jsonrpcReq)
>>>>>>> a06d3a14
	return metrics
}

// calculateServiceSummary validates method results, aggregates summary metrics, and updates the service summary.
func calculateServiceSummary(
	t *testing.T,
	tc testCase,
	results map[jsonrpc.Method]*methodMetrics,
	summary *serviceSummary,
	serviceTestFailed *bool,
) {
	var totalLatency time.Duration
	var totalP90Latency time.Duration
	var totalSuccessRate float64
	var methodsWithResults int

	// Validate results for each method and collect summary data
	for method := range tc.methodConfigs {
		methodMetrics := results[method]

		// Skip methods with no data
		if methodMetrics == nil || len(methodMetrics.results) == 0 {
			continue
		}

		validateResults(t, methodMetrics, tc.methodConfigs[method])

		// If the test has failed after validation, set the service failure flag
		if t.Failed() {
			*serviceTestFailed = true
		}

		// Extract latencies for P90 calculation
		var latencies []time.Duration
		for _, res := range methodMetrics.results {
			latencies = append(latencies, res.Latency)
		}

		// Calculate P90 for this method
		p90 := calculateP90(latencies)
		avgLatency := calculateAvgLatency(latencies)

		// Add to summary totals
		totalLatency += avgLatency
		totalP90Latency += p90
		totalSuccessRate += methodMetrics.successRate
		methodsWithResults++

		// Collect errors for the summary
		if len(methodMetrics.errors) > 0 {
			// Initialize method errors map if not already created
			if summary.methodErrors[method] == nil {
				summary.methodErrors[method] = make(map[string]int)
			}

			// Copy errors to summary
			for errMsg, count := range methodMetrics.errors {
				summary.methodErrors[method][errMsg] = count
				summary.totalErrors += count
			}
		}
	}

	// Calculate averages if we have methods with results
	if methodsWithResults > 0 {
		summary.avgLatency = time.Duration(int64(totalLatency) / int64(methodsWithResults))
		summary.avgP90Latency = time.Duration(int64(totalP90Latency) / int64(methodsWithResults))
		summary.avgSuccessRate = totalSuccessRate / float64(methodsWithResults)
	}
}

// adjustLatencyForTestCase increases the latency expectations by the multiplier
// for all methods in the test case to account for a slower than average service providers (e.g. dev/test environments)
func adjustLatencyForTestCase(
	testConfig map[jsonrpc.Method]methodTestConfig,
	latencyMultiplier int,
) map[jsonrpc.Method]methodTestConfig {
	// Create a new map to avoid modifying the original test config
	adjustedDefs := make(map[jsonrpc.Method]methodTestConfig, len(testConfig))

	for method, def := range testConfig {
		adjustedDef := def
		adjustedDef.maxP50Latency = def.maxP50Latency * time.Duration(latencyMultiplier)
		adjustedDef.maxP95Latency = def.maxP95Latency * time.Duration(latencyMultiplier)
		adjustedDef.maxP99Latency = def.maxP99Latency * time.Duration(latencyMultiplier)
		adjustedDefs[method] = adjustedDef
	}

	return adjustedDefs
}

/* -------------------- Get Test Block Number -------------------- */

// setTestBlockNumber gets a block number for testing or fails the test
func setTestBlockNumber(
	t *testing.T,
	gatewayURL string,
	serviceID protocol.ServiceID,
	contractStartBlock uint64,
) string {
	// Get current block height - fail test if this doesn't work
	currentBlock, err := getCurrentBlockNumber(gatewayURL, serviceID)
	if err != nil {
		t.Fatalf("FATAL: Could not get current block height: %v", err)
	}

	// Get random historical block number
	return calculateArchivalBlockNumber(currentBlock, contractStartBlock)
}

// getCurrentBlockNumber gets current block height with consensus from multiple requests
func getCurrentBlockNumber(gatewayURL string, serviceID protocol.ServiceID) (uint64, error) {
	// Track frequency of each block height seen
	blockHeights := make(map[uint64]int)
	maxAttempts, requiredAgreement := 5, 3
	client := &http.Client{Timeout: 5 * time.Second}

	// Make multiple attempts to get consensus
	for range maxAttempts {
		blockNum, err := fetchBlockNumber(client, gatewayURL, serviceID)
		if err != nil {
			continue
		}

		// Update consensus tracking
		blockHeights[blockNum]++
		if blockHeights[blockNum] >= requiredAgreement {
			return blockNum, nil
		}
	}

	// If we get here, we didn't reach consensus
	return 0, fmt.Errorf("failed to reach consensus on block height after %d attempts", maxAttempts)
}

// fetchBlockNumber makes a single request to get the current block number
func fetchBlockNumber(client *http.Client, gatewayURL string, serviceID protocol.ServiceID) (uint64, error) {
	// Build and send request
	req, err := buildBlockNumberRequest(gatewayURL, serviceID)
	if err != nil {
		return 0, err
	}

	resp, err := client.Do(req)
	if err != nil {
		return 0, err
	}
	defer resp.Body.Close()

	if resp.StatusCode != http.StatusOK {
		return 0, fmt.Errorf("bad status code: %d", resp.StatusCode)
	}

	// Parse response
	var jsonRPC jsonrpc.Response
	if err := json.NewDecoder(resp.Body).Decode(&jsonRPC); err != nil {
		return 0, err
	}

	// Process hex string result
	hexString, ok := jsonRPC.Result.(string)
	if !ok {
		return 0, fmt.Errorf("expected string result, got %T", jsonRPC.Result)
	}

	// Parse hex (remove "0x" prefix if present)
	hexStr := strings.TrimPrefix(hexString, "0x")
	blockNum, err := strconv.ParseUint(hexStr, 16, 64)
	if err != nil {
		return 0, err
	}

	return blockNum, nil
}

// Helper to build a block number request
func buildBlockNumberRequest(gatewayURL string, serviceID protocol.ServiceID) (*http.Request, error) {
	blockNumberReq := jsonrpc.Request{
		JSONRPC: jsonrpc.Version2,
		ID:      jsonrpc.IDFromInt(1),
		Method:  jsonrpc.Method(eth_blockNumber),
	}

	blockNumberReqBytes, err := json.Marshal(blockNumberReq)
	if err != nil {
		return nil, err
	}

	req, err := http.NewRequest(http.MethodPost, gatewayURL, bytes.NewReader(blockNumberReqBytes))
	if err != nil {
		return nil, err
	}

	req.Header.Set("Content-Type", "application/json")
	req.Header.Set(request.HTTPHeaderTargetServiceID, string(serviceID))

	return req, nil
}

func calculateArchivalBlockNumber(currentBlock, contractStartBlock uint64) string {
	var blockNumHex string
	// Case 1: Block number is below or equal to the archival threshold
	if currentBlock <= evm.DefaultEVMArchivalThreshold {
		blockNumHex = blockNumberToHex(1)
	} else {
		// Case 2: Block number is above the archival threshold
		maxBlockNumber := currentBlock - evm.DefaultEVMArchivalThreshold

		// Ensure we don't go below the minimum archival block
		if maxBlockNumber < contractStartBlock {
			blockNumHex = blockNumberToHex(contractStartBlock)
		} else {
			// Generate a random block number within valid range
			r := rand.New(rand.NewSource(time.Now().UnixNano()))
			rangeSize := maxBlockNumber - contractStartBlock + 1
			blockNumHex = blockNumberToHex(contractStartBlock + (r.Uint64() % rangeSize))
		}
	}

	return blockNumHex
}

func blockNumberToHex(blockNumber uint64) string {
	return fmt.Sprintf("0x%x", blockNumber)
}<|MERGE_RESOLUTION|>--- conflicted
+++ resolved
@@ -186,7 +186,6 @@
 		defer teardownFn()
 		opts.gatewayURL = fmt.Sprintf(opts.gatewayURL, pathContainerPort)
 	}
-<<<<<<< HEAD
 
 	logEVMTestStartInfo(opts)
 	waitForHydratorIfNeeded(opts)
@@ -208,34 +207,6 @@
 		}
 
 		serviceSummaries[tc.serviceID] = &serviceSummary{
-			serviceID:    tc.serviceID,
-			methodErrors: make(map[jsonrpc.Method]map[string]int),
-			methodCount:  len(tc.methodConfigs),
-			totalErrors:  0,
-		}
-
-=======
-
-	logEVMTestStartInfo(opts)
-	waitForHydratorIfNeeded(opts)
-
-	testCases := getTestCases(t, opts.testProtocol, opts.serviceIDOverride)
-	serviceSummaries := make(map[protocol.ServiceID]*serviceSummary)
-
-	for _, tc := range testCases {
-		isArchival := tc.archival
-		if !isArchival {
-			tc.serviceParams.blockNumber = "latest"
-		} else {
-			tc.serviceParams.blockNumber = setTestBlockNumber(
-				t,
-				opts.gatewayURL,
-				tc.serviceID,
-				tc.serviceParams.contractStartBlock,
-			)
-		}
-
-		serviceSummaries[tc.serviceID] = &serviceSummary{
 			serviceID:     tc.serviceID,
 			methodConfigs: tc.methodConfigs,
 			methodErrors:  make(map[jsonrpc.Method]map[string]int),
@@ -243,7 +214,6 @@
 			totalErrors:   0,
 		}
 
->>>>>>> a06d3a14
 		serviceTestFailed := runEVMServiceTest(t, ctx, tc, opts, serviceSummaries[tc.serviceID])
 		if serviceTestFailed {
 			fmt.Printf("\n%s❌ TEST FAILED: Service %s failed assertions%s\n", RED, tc.serviceID, RESET)
@@ -292,15 +262,9 @@
 
 // waitForHydratorIfNeeded waits for several rounds of hydrator checks if configured.
 func waitForHydratorIfNeeded(opts testOptions) {
-<<<<<<< HEAD
-	if opts.waitForHydrator > 0 {
-		fmt.Printf("\n⏰ Waiting for %d seconds before starting tests to allow several rounds of hydrator checks to complete...\n", opts.waitForHydrator)
-		if os.Getenv("CI") != "" || os.Getenv("GITHUB_ACTIONS") != "" {
-=======
 	fmt.Printf("\n⏰ Waiting for %d seconds before starting tests to allow several rounds of hydrator checks to complete...\n", opts.waitForHydrator)
 	if opts.waitForHydrator > 0 {
 		if isCIEnv() {
->>>>>>> a06d3a14
 			<-time.After(time.Duration(opts.waitForHydrator) * time.Second)
 		} else {
 			showWaitBar(opts.waitForHydrator)
@@ -352,18 +316,7 @@
 		go func(ctx context.Context, method jsonrpc.Method, def methodTestConfig) {
 			defer methodWg.Done()
 
-<<<<<<< HEAD
-			metrics := runMethodAttack(
-				ctx,
-				method,
-				def,
-				tc,
-				opts,
-				progBars.get(method),
-			)
-=======
 			metrics := runMethodAttack(ctx, method, def, tc, opts, progBars.get(method))
->>>>>>> a06d3a14
 
 			resultsMutex.Lock()
 			results[method] = metrics
@@ -407,26 +360,9 @@
 		JSONRPC: jsonrpc.Version2,
 		ID:      jsonrpc.IDFromInt(1),
 		Method:  method,
-<<<<<<< HEAD
-		Params: createEVMJsonRPCParams(
-			method,
-			tc.serviceParams,
-		),
-	}
-	metrics := runAttack(
-		ctx,
-		opts.gatewayURL,
-		tc.serviceID,
-		method,
-		def,
-		progBar,
-		jsonrpcReq,
-	)
-=======
 		Params:  createEVMJsonRPCParams(method, tc.serviceParams),
 	}
 	metrics := runAttack(ctx, opts.gatewayURL, tc.serviceID, method, def, progBar, jsonrpcReq)
->>>>>>> a06d3a14
 	return metrics
 }
 
