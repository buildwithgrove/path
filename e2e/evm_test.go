--- conflicted
+++ resolved
@@ -48,17 +48,10 @@
 	// eg. `./.morse.config.yaml` or `./.shannon.config.yaml`
 	configPath = "./.%s.config.yaml"
 
-<<<<<<< HEAD
-	// useDockerTest is a flag to determine whether to use Docker for the test.
-	// By default it is true, but may be disabled for local manual testing, for example
-	// if wanting to test a manually run instance of PATH using the built binary.
-	useDockerTest = true
-=======
 	// skipDockerTest is a flag to determine whether to skip using Docker for the test.
 	// By default it is true, but may be disabled for local manual testing, for example
 	// if wanting to test a manually run instance of PATH using the built binary.
 	skipDockerTest = true
->>>>>>> 077d96af
 )
 
 // init initializes the gateway URL with an optional override
@@ -85,13 +78,8 @@
 	if gatewayURLOverride := os.Getenv(envGatewayURLOverride); gatewayURLOverride != "" {
 		gatewayURL = gatewayURLOverride
 	}
-<<<<<<< HEAD
-	if useDockerTest = os.Getenv(envSkipDockerTestOverride) == "true"; useDockerTest {
-		useDockerTest = false
-=======
 	if skipDockerTest = os.Getenv(envSkipDockerTestOverride) == "true"; skipDockerTest {
 		skipDockerTest = true
->>>>>>> 077d96af
 	}
 }
 
@@ -180,11 +168,7 @@
 	//
 	// It can be overridden by setting the `SKIP_DOCKER_TEST` environment variable to `true`,
 	// for example, if wanting to test a manually run instance of PATH using the built binary.
-<<<<<<< HEAD
-	if useDockerTest {
-=======
 	if !skipDockerTest {
->>>>>>> 077d96af
 		pathContainerPort, teardownFn := setupPathInstance(t, configFilePath)
 		defer teardownFn()
 
@@ -198,23 +182,6 @@
 	fmt.Printf("  🧬 Gateway URL: %s\n", gatewayURL)
 	fmt.Printf("  📡 Test protocol: %s\n", testProtocol)
 
-<<<<<<< HEAD
-=======
-	// TODO_NEXT: This arbitrary wait is a temporary hacky solution and will be removed once PR #202 is merged:
-	// 		See: https://github.com/buildwithgrove/path/pull/202
-	//
-	// In the CI environment, we need to wait for 2 minutes to allow several rounds of hydrator checks to complete.
-	if os.Getenv("CI") != "" || os.Getenv("GITHUB_ACTIONS") != "" {
-		fmt.Println("⏰ Waiting for 2 minutes before starting tests to allow several rounds of hydrator checks to complete...")
-		time.Sleep(2 * time.Minute)
-	} else {
-		// In the local environment, we wait for 40 seconds to allow several rounds of hydrator checks to complete.
-		secondsToWait := 40
-		fmt.Printf("⏰ Waiting for %d seconds before starting tests to allow several rounds of hydrator checks to complete...\n", secondsToWait)
-		showWaitBar(secondsToWait)
-	}
-
->>>>>>> 077d96af
 	// Get test cases based on protocol
 	testCases := getTestCases(testProtocol)
 
