//go:build e2e

package e2e

import (
	"bytes"
	"encoding/json"
	"fmt"
	"math/rand"
	"net/http"
	"os"
	"strconv"
	"strings"
	"sync"
	"testing"
	"time"

	"github.com/buildwithgrove/path/protocol"
	"github.com/buildwithgrove/path/qos/evm"
	"github.com/buildwithgrove/path/qos/jsonrpc"
	"github.com/buildwithgrove/path/request"
)

/* Example Usage

	`make test_e2e_evm_morse`                           - Run all EVM tests for Morse
	`make test_e2e_evm_shannon`                         - Run all EVM tests for Shannon
	`make test_e2e_evm_morse SERVICE_ID_OVERRIDE=F021`  - Run only the F021 EVM test for Morse
	`make test_e2e_evm_morse DOCKER_FORCE_REBUILD=true` - Force a rebuild of the Docker image for the EVM tests
	`make test_e2e_evm_morse DOCKER_LOG=true`           - Log the output of the Docker container for the EVM tests

For full information on the test options, see `opts_test.go`
*/

/* -------------------- Test Configuration Initialization -------------------- */

// Global test options
var opts testOptions

// init initializes the test options
func init() {
	opts = gatherTestOptions()
}

/* -------------------- Get Test Cases for Protocol -------------------- */

// testCase represents a single service load test configuration
type testCase struct {
	name              string
	serviceID         protocol.ServiceID // The service ID to test
	archival          bool               // Whether to select a random historical block
	methods           []jsonrpc.Method   // The methods to test for this service
	serviceParams     serviceParameters  // Service-specific parameters
	latencyMultiplier int                // Multiplier for latency expectations
}

// getTestCases returns the appropriate test cases based on the protocol
func getTestCases(t *testing.T, protocolStr protocolStr, serviceIDOverride protocol.ServiceID) []testCase {
	// Get the appropriate test cases based on the protocol
	var testCases []testCase
	switch protocolStr {
	case morse:
		testCases = morseTestCases
	case shannon:
		testCases = shannonTestCases
	default:
		// This shouldn't happen due to the init check, but just in case
		t.Fatalf("Unsupported protocol: %s", protocolStr)
	}

	// If a service ID override is provided, filter for that specific test case.
	if serviceIDOverride != "" {
		var filteredTestCases []testCase
		for _, tc := range testCases {
			if tc.serviceID == serviceIDOverride {
				filteredTestCases = append(filteredTestCases, tc)
				return filteredTestCases
			}
		}
		panic(fmt.Sprintf("Service ID override %s not found", serviceIDOverride))
	}

	return testCases
}

var (
	morseTestCases = []testCase{
		{
			name:      "F00C (Ethereum) Load Test",
			serviceID: "F00C",
			methods:   runAllMethods(),
			archival:  true, // F00C is an archival service so we should use a random historical block.
			serviceParams: serviceParameters{
				// https://etherscan.io/address/0x28C6c06298d514Db089934071355E5743bf21d60
				contractAddress:    "0x28C6c06298d514Db089934071355E5743bf21d60",
				contractStartBlock: 12_300_000,
				transactionHash:    "0xfeccd627b5b391d04fe45055873de3b2c0b4302d52e96bd41d5f0019a704165f",
				callData:           "0x18160ddd",
			},
		},
		{
			name:      "F021 (Polygon) Load Test",
			serviceID: "F021",
			methods:   runAllMethods(),
			archival:  true, // F021 is an archival service so we should use a random historical block.
			serviceParams: serviceParameters{
				// https://polygonscan.com/address/0x0d500B1d8E8eF31E21C99d1Db9A6444d3ADf1270
				contractAddress:    "0x0d500B1d8E8eF31E21C99d1Db9A6444d3ADf1270",
				contractStartBlock: 5_000_000,
				transactionHash:    "0xb4f33e8516656d513df5d827323003c7ad1dcbb5bc46dff57c9bebad676fefe4",
				callData:           "0x18160ddd",
			},
		},
		{
			name:      "F01C (Oasys) Load Test",
			serviceID: "F01C",
			methods:   runAllMethods(),
			archival:  true, // F01C is an archival service so we should use a random historical block.
			serviceParams: serviceParameters{
				// https://explorer.oasys.games/address/0xf89d7b9c864f589bbF53a82105107622B35EaA40
				contractAddress:    "0xf89d7b9c864f589bbF53a82105107622B35EaA40",
				contractStartBlock: 424_300,
				transactionHash:    "0x7e5904f6f566577718aa3ddfe589bb6d553daaeb183e2bdc63f5bf838fede8ee",
				callData:           "0x18160ddd",
			},
		},
		{
			name:      "F036 (XRPL EVM Testnet) Load Test",
			serviceID: "F036",
			methods:   runAllMethods(),
			archival:  true, // F036 is an archival service so we should use a random historical block.
			serviceParams: serviceParameters{
				// https://explorer.testnet.xrplevm.org/address/0xc29e2583eD5C77df8792067989Baf9E4CCD4D7fc
				contractAddress:    "0xc29e2583eD5C77df8792067989Baf9E4CCD4D7fc",
				contractStartBlock: 368_266,
				transactionHash:    "0xa59fde70cac38068dfd87adb1d7eb40200421ebf7075911f83bcdde810e94058",
				callData:           "0x18160ddd",
			},
		},
	}

	shannonTestCases = []testCase{
		{
			name:      "anvil (local Ethereum) Load Test",
			serviceID: "anvil",
			// anvil is an ephemeral test chain so we don't test
			// `eth_getTransactionReceipt` and `eth_getTransactionByHash`
			methods: []jsonrpc.Method{
				eth_blockNumber,
				eth_call,
				eth_getBlockByNumber,
				eth_getBalance,
				eth_chainId,
				eth_getTransactionCount,
				eth_gasPrice,
			},
			serviceParams: serviceParameters{
				contractAddress: "0xdAC17F958D2ee523a2206206994597C13D831ec7",
				callData:        "0x18160ddd",
			},
			// TODO_MVP(@commoddity): This is a temporary solution to account for
			// the fact that anvil is slower due to being a test/development chain.
			latencyMultiplier: 2,
		},
	}
)

/* -------------------- EVM Load Test Function -------------------- */

// Test_PATH_E2E_EVM runs an E2E load test against the EVM JSON-RPC endpoints
func Test_PATH_E2E_EVM(t *testing.T) {
	fmt.Println("🚀 Setting up PATH instance...")

	// Config YAML file, eg. `./.morse.config.yaml` or `./.shannon.config.yaml`
	configFilePath := fmt.Sprintf(opts.configPathTemplate, opts.testProtocol)

	// Default port for PATH instance
	// If using Docker, the port will be dynamically assigned
	// and overridden by the value returned from `setupPathInstance`.
	port := "3069"

	// If GATEWAY_URL_OVERRIDE is not set, we will start an instance of PATH in Docker using `dockertest`.
	// This is configured in the file `docker_test.go` and is the default behavior.
	//
	// If GATEWAY_URL_OVERRIDE is set, we'll use the provided URL directly and skip starting a Docker container,
	// assuming PATH is already running externally at the provided URL.
	if !opts.gatewayURLOverridden {
		pathContainerPort, teardownFn := setupPathInstance(t, configFilePath, opts.docker)
		defer teardownFn()

		port = pathContainerPort

		// Format the gateway URL with the dynamically assigned port
		opts.gatewayURL = fmt.Sprintf(opts.gatewayURL, port)
	}

	fmt.Printf("🌿 Starting PATH E2E EVM test.\n")
	fmt.Printf("  🧬 Gateway URL: %s\n", opts.gatewayURL)
	fmt.Printf("  📡 Test protocol: %s\n", opts.testProtocol)
	if opts.serviceIDOverride != "" {
		fmt.Printf("  ⛓️  Running tests for service ID: %s\n", opts.serviceIDOverride)
	} else {
		fmt.Printf("  ⛓️  Running tests for all service IDs\n")
	}

<<<<<<< HEAD
=======
	// TODO_NEXT: This arbitrary wait is somewhat hacky and may need to be revisited in the future.
	//
	// Wait for several rounds of hydrator checks to complete to ensure invalid endpoints are sanctioned.
	// 		ie. for returning empty or invalid responses, etc.
	secondsToWait := 30
	fmt.Printf("⏰ Waiting for %d seconds before starting tests to allow several rounds of hydrator checks to complete...\n", secondsToWait)
	if os.Getenv("CI") != "" || os.Getenv("GITHUB_ACTIONS") != "" {
		<-time.After(time.Duration(secondsToWait) * time.Second) // In CI, do not use wait bar as CI logs do not support it.
	} else {
		showWaitBar(secondsToWait) // In local environment, show progress bar to indicate we're waiting.
	}

>>>>>>> d15057c6
	// Get test cases based on protocol
	testCases := getTestCases(t, opts.testProtocol, opts.serviceIDOverride)

	// Initialize map to store service summaries
	serviceSummaries := make(map[protocol.ServiceID]*serviceSummary)

	for i := range testCases {
		// If archival is true then we will use a random historical block for the test.
		if testCases[i].archival {
			testCases[i].serviceParams.blockNumber = setTestBlockNumber(
				t,
				opts.gatewayURL,
				testCases[i].serviceID,
				testCases[i].serviceParams.contractStartBlock,
			)
		} else {
			testCases[i].serviceParams.blockNumber = "latest"
		}

		fmt.Printf("🛠️  Testing service %d of %d\n", i+1, len(testCases))
		fmt.Printf("  ⛓️  Service ID: %s\n", testCases[i].serviceID)
		fmt.Printf("  📡 Block number: %s\n", testCases[i].serviceParams.blockNumber)

		// Initialize service summary
		serviceSummaries[testCases[i].serviceID] = &serviceSummary{
			serviceID:    testCases[i].serviceID,
			methodErrors: make(map[jsonrpc.Method]map[string]int),
			methodCount:  len(testCases[i].methods),
			totalErrors:  0,
		}

		// Use t.Run for proper test reporting
		serviceTestFailed := false
		t.Run(testCases[i].name, func(t *testing.T) {
			// Create results map with a mutex to protect concurrent access
			results := make(map[jsonrpc.Method]*methodMetrics)
			var resultsMutex sync.Mutex

			// Validate that all methods have a definition
			for _, method := range testCases[i].methods {
				if _, exists := methodDefinitions[method]; !exists {
					t.Fatalf("No definition for method %s", method)
				}
			}

			// Create and start all progress bars upfront
			progBars, err := newProgressBars(testCases[i].methods, methodDefinitions)
			if err != nil {
				t.Fatalf("Failed to create progress bars: %v", err)
			}

			// Make sure we stop the progress bars before printing results
			defer func() {
				if err := progBars.finish(); err != nil {
					t.Logf("Error stopping progress bars: %v", err)
				}
			}()

			// Create wait group for methods
			var methodWg sync.WaitGroup

			// Run attack for each method concurrently
			for _, method := range testCases[i].methods {
				methodWg.Add(1)

				// Get method configuration
				methodDef := methodDefinitions[method]

				// Run the attack in a goroutine
				go func(method jsonrpc.Method, def methodDefinition) {
					defer methodWg.Done()

					// Create the JSON-RPC request
					jsonrpcReq := jsonrpc.Request{
						JSONRPC: jsonrpc.Version2,
						ID:      jsonrpc.IDFromInt(1),
						Method:  method,
						Params: createParams(
							method,
							testCases[i].serviceParams,
						),
					}

					// Run the attack
					metrics := runAttack(
						opts.gatewayURL,
						testCases[i].serviceID,
						method,
						def,
						progBars.get(method),
						jsonrpcReq,
					)

					// Safely store the results
					resultsMutex.Lock()
					results[method] = metrics
					resultsMutex.Unlock()
				}(method, methodDef)
			}

			// Wait for all method tests to complete
			methodWg.Wait()

			// Make sure progress bars are stopped before printing results
			if err := progBars.finish(); err != nil {
				t.Logf("Error stopping progress bars: %v", err)
			}

			// Add space after progress bars
			fmt.Println()

			// Adjust latency expectations for slow chain if latency multiplier is set.
			if testCases[i].latencyMultiplier != 0 {
				fmt.Printf("%s⚠️  Adjusting latency expectations for %s by %dx to account for slower than average chain.%s\n",
					YELLOW, testCases[i].name, testCases[i].latencyMultiplier, RESET,
				)
				methodDefinitions = adjustLatencyForTestCase(methodDefinitions, testCases[i].latencyMultiplier)
			}

			// Calculate service summary metrics
			summary := serviceSummaries[testCases[i].serviceID]

			var totalLatency time.Duration
			var totalP90Latency time.Duration
			var totalSuccessRate float64
			var methodsWithResults int

			// Validate results for each method and collect summary data
			for _, method := range testCases[i].methods {
				methodMetrics := results[method]

				// Skip methods with no data
				if methodMetrics == nil || len(methodMetrics.results) == 0 {
					continue
				}

				validateResults(t, methodMetrics, methodDefinitions[method])

				// If the test has failed after validation, set the service failure flag
				if t.Failed() {
					serviceTestFailed = true
				}

				// Extract latencies for P90 calculation
				var latencies []time.Duration
				for _, res := range methodMetrics.results {
					latencies = append(latencies, res.Latency)
				}

				// Calculate P90 for this method
				p90 := calculateP90(latencies)
				avgLatency := calculateAvgLatency(latencies)

				// Add to summary totals
				totalLatency += avgLatency
				totalP90Latency += p90
				totalSuccessRate += methodMetrics.successRate
				methodsWithResults++

				// Collect errors for the summary
				if len(methodMetrics.errors) > 0 {
					// Initialize method errors map if not already created
					if summary.methodErrors[method] == nil {
						summary.methodErrors[method] = make(map[string]int)
					}

					// Copy errors to summary
					for errMsg, count := range methodMetrics.errors {
						summary.methodErrors[method][errMsg] = count
						summary.totalErrors += count
					}
				}
			}

			// Calculate averages if we have methods with results
			if methodsWithResults > 0 {
				summary.avgLatency = time.Duration(int64(totalLatency) / int64(methodsWithResults))
				summary.avgP90Latency = time.Duration(int64(totalP90Latency) / int64(methodsWithResults))
				summary.avgSuccessRate = totalSuccessRate / float64(methodsWithResults)
			}
		})

		// If this service test failed, fail the overall test immediately
		if serviceTestFailed {
			fmt.Printf("\n%s❌ TEST FAILED: Service %s failed assertions%s\n", RED, testCases[i].serviceID, RESET)

			// Print summary before failing
			printServiceSummaries(serviceSummaries)

			t.FailNow() // This will exit the test immediately
		} else {
			fmt.Printf("\n%s✅ Service %s test passed%s\n", GREEN, testCases[i].serviceID, RESET)
		}
	}

	// If execution reaches here, all services have passed
	fmt.Printf("\n%s✅ EVM E2E Test: All %d services passed%s\n", GREEN, len(testCases), RESET)

	// Print summary after all tests are complete
	printServiceSummaries(serviceSummaries)
}

// TODO_MVP(@commoddity): This is a temporary solution.
//
// adjustLatencyForTestCase increases the latency expectations by the multiplier
// for all methods in the test case to account for a slower than average chain.
func adjustLatencyForTestCase(defs map[jsonrpc.Method]methodDefinition, multiplier int) map[jsonrpc.Method]methodDefinition {
	// Create a new map to avoid modifying the original
	adjustedDefs := make(map[jsonrpc.Method]methodDefinition, len(defs))

	for method, def := range defs {
		adjustedDef := def

		adjustedDef.maxP50Latency = def.maxP50Latency * time.Duration(multiplier)
		adjustedDef.maxP95Latency = def.maxP95Latency * time.Duration(multiplier)
		adjustedDef.maxP99Latency = def.maxP99Latency * time.Duration(multiplier)

		adjustedDefs[method] = adjustedDef
	}

	return adjustedDefs
}

/* -------------------- Get Test Block Number -------------------- */

// setTestBlockNumber gets a block number for testing or fails the test
func setTestBlockNumber(
	t *testing.T,
	gatewayURL string,
	serviceID protocol.ServiceID,
	contractStartBlock uint64,
) string {
	// Get current block height - fail test if this doesn't work
	currentBlock, err := getCurrentBlockNumber(gatewayURL, serviceID)
	if err != nil {
		t.Fatalf("FATAL: Could not get current block height: %v", err)
	}

	// Get random historical block number
	return calculateArchivalBlockNumber(currentBlock, contractStartBlock)
}

// getCurrentBlockNumber gets current block height with consensus from multiple requests
func getCurrentBlockNumber(gatewayURL string, serviceID protocol.ServiceID) (uint64, error) {
	// Track frequency of each block height seen
	blockHeights := make(map[uint64]int)
	maxAttempts, requiredAgreement := 5, 3
	client := &http.Client{Timeout: 5 * time.Second}

	// Make multiple attempts to get consensus
	for range maxAttempts {
		blockNum, err := fetchBlockNumber(client, gatewayURL, serviceID)
		if err != nil {
			continue
		}

		// Update consensus tracking
		blockHeights[blockNum]++
		if blockHeights[blockNum] >= requiredAgreement {
			return blockNum, nil
		}
	}

	// If we get here, we didn't reach consensus
	return 0, fmt.Errorf("failed to reach consensus on block height after %d attempts", maxAttempts)
}

// fetchBlockNumber makes a single request to get the current block number
func fetchBlockNumber(client *http.Client, gatewayURL string, serviceID protocol.ServiceID) (uint64, error) {
	// Build and send request
	req, err := buildBlockNumberRequest(gatewayURL, serviceID)
	if err != nil {
		return 0, err
	}

	resp, err := client.Do(req)
	if err != nil {
		return 0, err
	}
	defer resp.Body.Close()

	if resp.StatusCode != http.StatusOK {
		return 0, fmt.Errorf("bad status code: %d", resp.StatusCode)
	}

	// Parse response
	var jsonRPC jsonrpc.Response
	if err := json.NewDecoder(resp.Body).Decode(&jsonRPC); err != nil {
		return 0, err
	}

	// Process hex string result
	hexString, ok := jsonRPC.Result.(string)
	if !ok {
		return 0, fmt.Errorf("expected string result, got %T", jsonRPC.Result)
	}

	// Parse hex (remove "0x" prefix if present)
	hexStr := strings.TrimPrefix(hexString, "0x")
	blockNum, err := strconv.ParseUint(hexStr, 16, 64)
	if err != nil {
		return 0, err
	}

	return blockNum, nil
}

// Helper to build a block number request
func buildBlockNumberRequest(gatewayURL string, serviceID protocol.ServiceID) (*http.Request, error) {
	blockNumberReq := jsonrpc.Request{
		JSONRPC: jsonrpc.Version2,
		ID:      jsonrpc.IDFromInt(1),
		Method:  jsonrpc.Method(eth_blockNumber),
	}

	blockNumberReqBytes, err := json.Marshal(blockNumberReq)
	if err != nil {
		return nil, err
	}

	req, err := http.NewRequest(http.MethodPost, gatewayURL, bytes.NewReader(blockNumberReqBytes))
	if err != nil {
		return nil, err
	}

	req.Header.Set("Content-Type", "application/json")
	req.Header.Set(request.HTTPHeaderTargetServiceID, string(serviceID))

	return req, nil
}

func calculateArchivalBlockNumber(currentBlock, contractStartBlock uint64) string {
	var blockNumHex string
	// Case 1: Block number is below or equal to the archival threshold
	if currentBlock <= evm.DefaultEVMArchivalThreshold {
		blockNumHex = blockNumberToHex(1)
	} else {
		// Case 2: Block number is above the archival threshold
		maxBlockNumber := currentBlock - evm.DefaultEVMArchivalThreshold

		// Ensure we don't go below the minimum archival block
		if maxBlockNumber < contractStartBlock {
			blockNumHex = blockNumberToHex(contractStartBlock)
		} else {
			// Generate a random block number within valid range
			r := rand.New(rand.NewSource(time.Now().UnixNano()))
			rangeSize := maxBlockNumber - contractStartBlock + 1
			blockNumHex = blockNumberToHex(contractStartBlock + (r.Uint64() % rangeSize))
		}
	}

	return blockNumHex
}

func blockNumberToHex(blockNumber uint64) string {
	return fmt.Sprintf("0x%x", blockNumber)
}<|MERGE_RESOLUTION|>--- conflicted
+++ resolved
@@ -203,8 +203,6 @@
 		fmt.Printf("  ⛓️  Running tests for all service IDs\n")
 	}
 
-<<<<<<< HEAD
-=======
 	// TODO_NEXT: This arbitrary wait is somewhat hacky and may need to be revisited in the future.
 	//
 	// Wait for several rounds of hydrator checks to complete to ensure invalid endpoints are sanctioned.
@@ -217,7 +215,6 @@
 		showWaitBar(secondsToWait) // In local environment, show progress bar to indicate we're waiting.
 	}
 
->>>>>>> d15057c6
 	// Get test cases based on protocol
 	testCases := getTestCases(t, opts.testProtocol, opts.serviceIDOverride)
 
