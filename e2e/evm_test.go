//go:build e2e

package e2e

import (
	"bytes"
	"encoding/json"
	"fmt"
	"math/rand"
	"net/http"
	"os"
	"strconv"
	"strings"
	"sync"
	"testing"
	"time"

	"github.com/buildwithgrove/path/protocol"
	"github.com/buildwithgrove/path/qos/evm"
	"github.com/buildwithgrove/path/qos/jsonrpc"
	"github.com/buildwithgrove/path/request"
)

/* -------------------- Test Configuration Initialization -------------------- */

// protocolStr is a type to determine whether to test PATH with Morse or Shannon
type protocolStr string

const (
	morse   protocolStr = "morse"
	shannon protocolStr = "shannon"
)

func (p protocolStr) isValid() bool {
	return p == morse || p == shannon
}

var (
	// Set default gateway URL
	// Uses port from test Docker container
	// Defaults to port `3069`
	gatewayURL = "http://localhost:%s/v1"

	// Protocol string for the test
	// eg. `morse` or `shannon`
	testProtocol protocolStr
	// Config path for protocol
	// eg. `./.morse.config.yaml` or `./.shannon.config.yaml`
	configPath = "./.%s.config.yaml"

	// skipDockerTest is a flag to determine whether to skip using Docker for the test.
	// By default it is true, but may be disabled for local manual testing, for example
	// if wanting to test a manually run instance of PATH using the built binary.
	skipDockerTest = true
)

// init initializes the gateway URL with an optional override

const (
	// Required environment variables
	envTestProtocolOverride = "TEST_PROTOCOL"

	// Optional environment variables
	envGatewayURLOverride     = "GATEWAY_URL"
	envSkipDockerTestOverride = "SKIP_DOCKER_TEST"
)

func init() {
	// Required environment variables
	if testProtocol = protocolStr(os.Getenv(envTestProtocolOverride)); testProtocol == "" {
		panic(fmt.Sprintf("%s environment variable is not set", envTestProtocolOverride))
	}
	if !testProtocol.isValid() {
		panic(fmt.Sprintf("%s environment variable is not set to `morse` or `shannon`", envTestProtocolOverride))
	}

	// Optional environment variables
	if gatewayURLOverride := os.Getenv(envGatewayURLOverride); gatewayURLOverride != "" {
		gatewayURL = gatewayURLOverride
	}
	if skipDockerTest = os.Getenv(envSkipDockerTestOverride) == "true"; skipDockerTest {
		skipDockerTest = true
	}
}

/* -------------------- Get Test Cases for Protocol -------------------- */

// testCase represents a single service load test configuration
type testCase struct {
	name          string
	serviceID     protocol.ServiceID // The service ID to test
	archival      bool               // Whether to select a random historical block
	methods       []jsonrpc.Method   // The methods to test for this service
	serviceParams serviceParameters  // Service-specific parameters
}

// getTestCases returns the appropriate test cases based on the protocol
func getTestCases(protocolStr protocolStr) []testCase {
	switch protocolStr {
	case morse:
		return getMorseTestCases()
	case shannon:
		return getShannonTestCases()
	default:
		// This shouldn't happen due to the init check, but just in case
		panic(fmt.Sprintf("Unsupported protocol: %s", protocolStr))
	}
}

// getMorseTestCases returns test cases for Morse protocol
func getMorseTestCases() []testCase {
	return []testCase{
		{
			name:      "F00C (Ethereum) Load Test",
			serviceID: "F00C",
			methods:   runAllMethods(),
			archival:  true, // F00C is an archival service so we should use a random historical block.
			serviceParams: serviceParameters{
				// https://etherscan.io/address/0x28C6c06298d514Db089934071355E5743bf21d60
				contractAddress:    "0x28C6c06298d514Db089934071355E5743bf21d60",
				contractStartBlock: 12_300_000,
				transactionHash:    "0xfeccd627b5b391d04fe45055873de3b2c0b4302d52e96bd41d5f0019a704165f",
				callData:           "0x18160ddd",
			},
		},
		{
			name:      "F021 (Polygon) Load Test",
			serviceID: "F021",
			methods:   runAllMethods(),
			archival:  true, // F021 is an archival service so we should use a random historical block.
			serviceParams: serviceParameters{
				// https://polygonscan.com/address/0x0d500B1d8E8eF31E21C99d1Db9A6444d3ADf1270
				contractAddress:    "0x0d500B1d8E8eF31E21C99d1Db9A6444d3ADf1270",
				contractStartBlock: 5_000_000,
				transactionHash:    "0xb4f33e8516656d513df5d827323003c7ad1dcbb5bc46dff57c9bebad676fefe4",
				callData:           "0x18160ddd",
			},
		},
		{
			name:      "F01C (Oasys) Load Test",
			serviceID: "F01C",
			methods:   runAllMethods(),
			archival:  true, // F01C is an archival service so we should use a random historical block.
			serviceParams: serviceParameters{
				// https://explorer.oasys.games/address/0xf89d7b9c864f589bbF53a82105107622B35EaA40
				contractAddress:    "0xf89d7b9c864f589bbF53a82105107622B35EaA40",
				contractStartBlock: 424_300,
				transactionHash:    "0x7e5904f6f566577718aa3ddfe589bb6d553daaeb183e2bdc63f5bf838fede8ee",
				callData:           "0x18160ddd",
			},
		},
		{
			name:      "F036 (XRPL EVM Testnet) Load Test",
			serviceID: "F036",
			methods:   runAllMethods(),
			archival:  true, // F036 is an archival service so we should use a random historical block.
			serviceParams: serviceParameters{
				// https://explorer.testnet.xrplevm.org/address/0xc29e2583eD5C77df8792067989Baf9E4CCD4D7fc
				contractAddress:    "0xc29e2583eD5C77df8792067989Baf9E4CCD4D7fc",
				contractStartBlock: 368_266,
				transactionHash:    "0xa59fde70cac38068dfd87adb1d7eb40200421ebf7075911f83bcdde810e94058",
				callData:           "0x18160ddd",
			},
		},
	}
}

// getShannonTestCases returns test cases for Shannon protocol
func getShannonTestCases() []testCase {
	return []testCase{
		{
			name:      "anvil (local Ethereum) Load Test",
			serviceID: "anvil",
			// anvil is an ephemeral test chain so we don't test
			// `eth_getTransactionReceipt` and `eth_getTransactionByHash`
			methods: []jsonrpc.Method{
				eth_blockNumber,
				eth_call,
				eth_getBlockByNumber,
				eth_getBalance,
				eth_chainId,
				eth_getTransactionCount,
				eth_gasPrice,
			},
			serviceParams: serviceParameters{
				contractAddress: "0xdAC17F958D2ee523a2206206994597C13D831ec7",
				callData:        "0x18160ddd",
			},
		},
	}
}

/* -------------------- EVM Load Test Function -------------------- */

// Test_PATH_E2E_EVM runs an E2E load test against the EVM JSON-RPC endpoints
func Test_PATH_E2E_EVM(t *testing.T) {
	fmt.Println("🚀 Setting up PATH instance...")

	// Config YAML file, eg. `./.morse.config.yaml` or `./.shannon.config.yaml`
	configFilePath := fmt.Sprintf(configPath, testProtocol)

	// Default port for PATH instance
	// If using Docker, the port will be dynamically assigned
	// and overridden by the value returned from `setupPathInstance`.
	port := "3069"

	// If `useDockerTest` is true, we will start an instance of PATH in Docker using `dockertest`.
	// This is configured in the file `docker_test.go` and is the default behavior.
	//
	// It can be overridden by setting the `SKIP_DOCKER_TEST` environment variable to `true`,
	// for example, if wanting to test a manually run instance of PATH using the built binary.
	if !skipDockerTest {
		pathContainerPort, teardownFn := setupPathInstance(t, configFilePath)
		defer teardownFn()

		port = pathContainerPort
	}

	// eg. `http://localhost:30771/v1`
	gatewayURL = fmt.Sprintf(gatewayURL, port)

	fmt.Printf("🌿 Starting PATH E2E EVM test.\n")
	fmt.Printf("  🧬 Gateway URL: %s\n", gatewayURL)
	fmt.Printf("  📡 Test protocol: %s\n", testProtocol)

<<<<<<< HEAD
=======
	// TODO_NEXT: This arbitrary wait is a temporary hacky solution and will be removed once PR #202 is merged:
	// 		See: https://github.com/buildwithgrove/path/pull/202
	//
	// Wait for several rounds of hydrator checks to complete to ensure invalid endpoints are sanctioned.
	// ie.for returning empty responses, etc.
	secondsToWait := 80
	fmt.Printf("⏰ Waiting for %d seconds before starting tests to allow several rounds of hydrator checks to complete...\n", secondsToWait)
	if os.Getenv("CI") != "" || os.Getenv("GITHUB_ACTIONS") != "" {
		time.Sleep(time.Duration(secondsToWait*2) * time.Second) // Wait for double the default time in CI
	} else {
		showWaitBar(secondsToWait) // In local environment, show progress bar to indicate we're waiting.
	}

>>>>>>> 1f071e8c
	// Get test cases based on protocol
	testCases := getTestCases(testProtocol)

	for i := range testCases {
		// If archival is true then we will use a random historical block for the test.
		if testCases[i].archival {
			testCases[i].serviceParams.blockNumber = setTestBlockNumber(
				t,
				gatewayURL,
				testCases[i].serviceID,
				testCases[i].serviceParams.contractStartBlock,
			)
		} else {
			testCases[i].serviceParams.blockNumber = "latest"
		}

		fmt.Printf("🛠️  Testing service %d of %d\n", i+1, len(testCases))
		fmt.Printf("  ⛓️  Service ID: %s\n", testCases[i].serviceID)
		fmt.Printf("  📡 Block number: %s\n", testCases[i].serviceParams.blockNumber)

		// Use t.Run for proper test reporting
		serviceTestFailed := false
		t.Run(testCases[i].name, func(t *testing.T) {
			// Create results map with a mutex to protect concurrent access
			results := make(map[jsonrpc.Method]*MethodMetrics)
			var resultsMutex sync.Mutex

			// Validate that all methods have a definition
			for _, method := range testCases[i].methods {
				if _, exists := methodDefinitions[method]; !exists {
					t.Fatalf("No definition for method %s", method)
				}
			}

			// Create and start all progress bars upfront
			progBars, err := newProgressBars(testCases[i].methods, methodDefinitions)
			if err != nil {
				t.Fatalf("Failed to create progress bars: %v", err)
			}

			// Make sure we stop the progress bars before printing results
			defer func() {
				if err := progBars.finish(); err != nil {
					t.Logf("Error stopping progress bars: %v", err)
				}
			}()

			// Create wait group for methods
			var methodWg sync.WaitGroup

			// Run attack for each method concurrently
			for _, method := range testCases[i].methods {
				methodWg.Add(1)

				// Get method configuration
				methodDef := methodDefinitions[method]

				// Run the attack in a goroutine
				go func(method jsonrpc.Method, def methodDefinition) {
					defer methodWg.Done()

					// Create the JSON-RPC request
					jsonrpcReq := jsonrpc.Request{
						JSONRPC: jsonrpc.Version2,
						ID:      jsonrpc.IDFromInt(1),
						Method:  method,
						Params: createParams(
							method,
							testCases[i].serviceParams,
						),
					}

					// Run the attack
					metrics := runAttack(
						gatewayURL,
						testCases[i].serviceID,
						method,
						def,
						progBars.get(method),
						jsonrpcReq,
					)

					// Safely store the results
					resultsMutex.Lock()
					results[method] = metrics
					resultsMutex.Unlock()
				}(method, methodDef)
			}

			// Wait for all method tests to complete
			methodWg.Wait()

			// Make sure progress bars are stopped before printing results
			if err := progBars.finish(); err != nil {
				t.Logf("Error stopping progress bars: %v", err)
			}

			// Add space after progress bars
			fmt.Println()

			// TODO_MVP(@commoddity): This is a temporary solution and will be removed once we have
			// properly supplied chains on Shannon to run E2E tests.
			if testProtocol == shannon {
				// Adjust latency expectations for Shannon protocol.
				methodDefinitions = adjustLatencyForShannonTests(methodDefinitions)
			}

			// Validate results for each method
			for _, method := range testCases[i].methods {
				validateResults(t, results[method], methodDefinitions[method])
				// If the test has failed after validation, set the service failure flag
				if t.Failed() {
					serviceTestFailed = true
				}
			}
		})

		// If this service test failed, fail the overall test immediately
		if serviceTestFailed {
			fmt.Printf("\n\x1b[31m❌ TEST FAILED: Service %s failed assertions\x1b[0m\n", testCases[i].serviceID)
			t.FailNow() // This will exit the test immediately
		} else {
			fmt.Printf("\n\x1b[32m✅ Service %s test passed\x1b[0m\n", testCases[i].serviceID)
		}
	}

	// If execution reaches here, all services have passed
	fmt.Printf("\n\x1b[32m✅ OVERALL TEST PASSED: All %d services passed\x1b[0m\n", len(testCases))
}

// TODO_MVP(@commoddity): This is a temporary solution and will be removed
// once we have properly supplied chains on Shannon to run E2E tests.
//
// adjustLatencyForShannonTests increases the latency expectations by 2x for Shannon tests since there is
// currently only one supplier for `anvil` and it's a test blockchain which is slower than an actual chain.
func adjustLatencyForShannonTests(defs map[jsonrpc.Method]methodDefinition) map[jsonrpc.Method]methodDefinition {
	// Create a new map to avoid modifying the original
	adjustedDefs := make(map[jsonrpc.Method]methodDefinition, len(defs))

	const multiplier = 2

	fmt.Printf("⚠️  Adjusting latency expectations for Shannon tests by %dx to account for `anvil` test chain\n", multiplier)

	// Copy and adjust each method definition
	for method, def := range defs {
		adjustedDef := def

		// Multiply latency expectations by 4
		adjustedDef.maxP50Latency = def.maxP50Latency * multiplier
		adjustedDef.maxP95Latency = def.maxP95Latency * multiplier
		adjustedDef.maxP99Latency = def.maxP99Latency * multiplier

		adjustedDefs[method] = adjustedDef
	}

	return adjustedDefs
}

/* -------------------- Get Test Block Number -------------------- */

// setTestBlockNumber gets a block number for testing or fails the test
func setTestBlockNumber(
	t *testing.T,
	gatewayURL string,
	serviceID protocol.ServiceID,
	contractStartBlock uint64,
) string {
	// Get current block height - fail test if this doesn't work
	currentBlock, err := getCurrentBlockNumber(gatewayURL, serviceID)
	if err != nil {
		t.Fatalf("FATAL: Could not get current block height: %v", err)
	}

	// Get random historical block number
	return calculateArchivalBlockNumber(currentBlock, contractStartBlock)
}

// getCurrentBlockNumber gets current block height with consensus from multiple requests
func getCurrentBlockNumber(gatewayURL string, serviceID protocol.ServiceID) (uint64, error) {
	// Track frequency of each block height seen
	blockHeights := make(map[uint64]int)
	maxAttempts, requiredAgreement := 5, 3
	client := &http.Client{Timeout: 5 * time.Second}

	// Make multiple attempts to get consensus
	for range maxAttempts {
		blockNum, err := fetchBlockNumber(client, gatewayURL, serviceID)
		if err != nil {
			continue
		}

		// Update consensus tracking
		blockHeights[blockNum]++
		if blockHeights[blockNum] >= requiredAgreement {
			return blockNum, nil
		}
	}

	// If we get here, we didn't reach consensus
	return 0, fmt.Errorf("failed to reach consensus on block height after %d attempts", maxAttempts)
}

// fetchBlockNumber makes a single request to get the current block number
func fetchBlockNumber(client *http.Client, gatewayURL string, serviceID protocol.ServiceID) (uint64, error) {
	// Build and send request
	req, err := buildBlockNumberRequest(gatewayURL, serviceID)
	if err != nil {
		return 0, err
	}

	resp, err := client.Do(req)
	if err != nil {
		return 0, err
	}
	defer resp.Body.Close()

	if resp.StatusCode != http.StatusOK {
		return 0, fmt.Errorf("bad status code: %d", resp.StatusCode)
	}

	// Parse response
	var jsonRPC jsonrpc.Response
	if err := json.NewDecoder(resp.Body).Decode(&jsonRPC); err != nil {
		return 0, err
	}

	// Process hex string result
	hexString, ok := jsonRPC.Result.(string)
	if !ok {
		return 0, fmt.Errorf("expected string result, got %T", jsonRPC.Result)
	}

	// Parse hex (remove "0x" prefix if present)
	hexStr := strings.TrimPrefix(hexString, "0x")
	blockNum, err := strconv.ParseUint(hexStr, 16, 64)
	if err != nil {
		return 0, err
	}

	return blockNum, nil
}

// Helper to build a block number request
func buildBlockNumberRequest(gatewayURL string, serviceID protocol.ServiceID) (*http.Request, error) {
	blockNumberReq := jsonrpc.Request{
		JSONRPC: jsonrpc.Version2,
		ID:      jsonrpc.IDFromInt(1),
		Method:  jsonrpc.Method(eth_blockNumber),
	}

	blockNumberReqBytes, err := json.Marshal(blockNumberReq)
	if err != nil {
		return nil, err
	}

	req, err := http.NewRequest(http.MethodPost, gatewayURL, bytes.NewReader(blockNumberReqBytes))
	if err != nil {
		return nil, err
	}

	req.Header.Set("Content-Type", "application/json")
	req.Header.Set(request.HTTPHeaderTargetServiceID, string(serviceID))

	return req, nil
}

func calculateArchivalBlockNumber(currentBlock, contractStartBlock uint64) string {
	var blockNumHex string
	// Case 1: Block number is below or equal to the archival threshold
	if currentBlock <= evm.DefaultEVMArchivalThreshold {
		blockNumHex = blockNumberToHex(1)
	} else {
		// Case 2: Block number is above the archival threshold
		maxBlockNumber := currentBlock - evm.DefaultEVMArchivalThreshold

		// Ensure we don't go below the minimum archival block
		if maxBlockNumber < contractStartBlock {
			blockNumHex = blockNumberToHex(contractStartBlock)
		} else {
			// Generate a random block number within valid range
			r := rand.New(rand.NewSource(time.Now().UnixNano()))
			rangeSize := maxBlockNumber - contractStartBlock + 1
			blockNumHex = blockNumberToHex(contractStartBlock + (r.Uint64() % rangeSize))
		}
	}

	return blockNumHex
}

func blockNumberToHex(blockNumber uint64) string {
	return fmt.Sprintf("0x%x", blockNumber)
}<|MERGE_RESOLUTION|>--- conflicted
+++ resolved
@@ -223,22 +223,6 @@
 	fmt.Printf("  🧬 Gateway URL: %s\n", gatewayURL)
 	fmt.Printf("  📡 Test protocol: %s\n", testProtocol)
 
-<<<<<<< HEAD
-=======
-	// TODO_NEXT: This arbitrary wait is a temporary hacky solution and will be removed once PR #202 is merged:
-	// 		See: https://github.com/buildwithgrove/path/pull/202
-	//
-	// Wait for several rounds of hydrator checks to complete to ensure invalid endpoints are sanctioned.
-	// ie.for returning empty responses, etc.
-	secondsToWait := 80
-	fmt.Printf("⏰ Waiting for %d seconds before starting tests to allow several rounds of hydrator checks to complete...\n", secondsToWait)
-	if os.Getenv("CI") != "" || os.Getenv("GITHUB_ACTIONS") != "" {
-		time.Sleep(time.Duration(secondsToWait*2) * time.Second) // Wait for double the default time in CI
-	} else {
-		showWaitBar(secondsToWait) // In local environment, show progress bar to indicate we're waiting.
-	}
-
->>>>>>> 1f071e8c
 	// Get test cases based on protocol
 	testCases := getTestCases(testProtocol)
 
