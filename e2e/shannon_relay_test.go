--- conflicted
+++ resolved
@@ -26,45 +26,15 @@
 	defer teardownFn()
 
 	tests := []struct {
-<<<<<<< HEAD
-		name         string
-		reqMethod    string
-		serviceID    string
-		serviceAlias string
-		relayID      string
-		body         string
-=======
 		name      string
 		reqMethod string
 		serviceID string
 		relayID   string
 		body      string
->>>>>>> 914fba50
 	}{
 		{
 			// anvil is a service created for e2e tests: it is supported by a
 			// single endpoint, maintained by Grove.
-<<<<<<< HEAD
-			name:         "should successfully relay eth_blockNumber for gatewaye2e",
-			reqMethod:    http.MethodPost,
-			serviceAlias: "test-service",
-			relayID:      "1001",
-			body:         `{"jsonrpc": "2.0", "id": "1001", "method": "eth_blockNumber"}`,
-		},
-		{
-			name:         "should successfully relay eth_chainId for gatewaye2e",
-			reqMethod:    http.MethodPost,
-			serviceAlias: "test-service",
-			relayID:      "1002",
-			body:         `{"jsonrpc": "2.0", "id": "1002", "method": "eth_chainId"}`,
-		},
-		{
-			name:         "should successfully relay eth_blockNumber for eth (F00C)",
-			reqMethod:    http.MethodPost,
-			serviceAlias: "eth",
-			relayID:      "1101",
-			body:         `{"jsonrpc": "2.0", "id": "1101", "method": "eth_blockNumber"}`,
-=======
 			name:      "should successfully relay eth_blockNumber for anvil",
 			reqMethod: http.MethodPost,
 			relayID:   "1001",
@@ -75,27 +45,18 @@
 			reqMethod: http.MethodPost,
 			relayID:   "1002",
 			body:      `{"jsonrpc": "2.0", "id": "1002", "method": "eth_chainId"}`,
->>>>>>> 914fba50
 		},
 		// TODO_UPNEXT(@adshmh): add more test cases with valid and invalid jsonrpc request payloads.
 	}
 
 	reqPath := "/v1/abcdef12"
-<<<<<<< HEAD
-=======
 	serviceAlias := "anvil"
->>>>>>> 914fba50
 	for _, test := range tests {
 		t.Run(test.name, func(t *testing.T) {
 			c := require.New(t)
 
-<<<<<<< HEAD
-			// eg. fullURL = "http://test-service.localdev.me:55006/v1"
-			fullURL := fmt.Sprintf("http://%s.%s:%s%s", test.serviceAlias, localdevMe, pathContainerPort, reqPath)
-=======
 			// eg. fullURL = "http://anvil.localdev.me:55006/v1/abcdef12"
 			fullURL := fmt.Sprintf("http://%s.%s:%s%s", serviceAlias, localdevMe, pathContainerPort, reqPath)
->>>>>>> 914fba50
 
 			client := &http.Client{}
 
