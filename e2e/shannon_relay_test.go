--- conflicted
+++ resolved
@@ -11,7 +11,6 @@
 	"net/http"
 	"testing"
 
-	"github.com/buildwithgrove/path/protocol"
 	"github.com/stretchr/testify/require"
 
 	"github.com/buildwithgrove/path/protocol"
@@ -33,10 +32,6 @@
 		name      string
 		reqMethod string
 		serviceID protocol.ServiceID
-<<<<<<< HEAD
-		reqPath   string
-=======
->>>>>>> 4f7cd8aa
 		relayID   string
 		body      string
 	}{
@@ -46,10 +41,6 @@
 			name:      "should successfully relay eth_blockNumber for anvil",
 			reqMethod: http.MethodPost,
 			serviceID: "anvil",
-<<<<<<< HEAD
-			reqPath:   "/v1/abcdef12",
-=======
->>>>>>> 4f7cd8aa
 			relayID:   "1001",
 			body:      `{"jsonrpc": "2.0", "id": "1001", "method": "eth_blockNumber"}`,
 		},
@@ -57,33 +48,22 @@
 			name:      "should successfully relay eth_chainId for anvil",
 			reqMethod: http.MethodPost,
 			serviceID: "anvil",
-<<<<<<< HEAD
-			reqPath:   "/v1/abcdef12",
-=======
->>>>>>> 4f7cd8aa
 			relayID:   "1002",
 			body:      `{"jsonrpc": "2.0", "id": "1002", "method": "eth_chainId"}`,
 		},
 		// TODO_UPNEXT(@adshmh): add more test cases with valid and invalid jsonrpc request payloads.
 	}
 
-<<<<<<< HEAD
-=======
 	// Request path is arbitrary, as it is not current used by PATH.
 	// It is here only to ensure all paths following the `/v1` segment are valid.
 	reqPath := "/v1/abcdef12"
 
->>>>>>> 4f7cd8aa
 	for _, test := range tests {
 		t.Run(test.name, func(t *testing.T) {
 			c := require.New(t)
 
 			// eg. fullURL = "http://localdev.me:55006/v1/abcdef12"
-<<<<<<< HEAD
-			fullURL := fmt.Sprintf("http://%s:%s%s", localdevMe, pathContainerPort, test.reqPath)
-=======
 			fullURL := fmt.Sprintf("http://%s:%s%s", localdevMe, pathContainerPort, reqPath)
->>>>>>> 4f7cd8aa
 
 			client := &http.Client{}
 
@@ -93,11 +73,7 @@
 			req.Header.Set("Content-Type", "application/json")
 
 			// Assign the target service ID to the request header.
-<<<<<<< HEAD
 			req.Header.Set(request.HTTPHeaderTargetServiceID, string(test.serviceID))
-=======
-			req.Header.Set("target-service-id", string(test.serviceID))
->>>>>>> 4f7cd8aa
 
 			var success bool
 			var allErrors []error
