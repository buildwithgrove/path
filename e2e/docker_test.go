--- conflicted
+++ resolved
@@ -5,10 +5,7 @@
 import (
 	"context"
 	"fmt"
-<<<<<<< HEAD
-=======
 	"io"
->>>>>>> a06d3a14
 	"log"
 	"net/http"
 	"os"
@@ -164,30 +161,6 @@
 	}
 
 	// Optionally log the PATH container output
-<<<<<<< HEAD
-	var logOutputFile string
-	if logContainer {
-		// Determine log output file
-		logOutputFile = os.Getenv("DOCKER_LOG_OUTPUT_FILE")
-		if logOutputFile == "" {
-			logOutputFile = fmt.Sprintf("/tmp/path_log_e2e_test_%d.txt", time.Now().Unix())
-		}
-		fmt.Printf("\n ✍️ PATH container output will be logged to %s ✍️ \n", logOutputFile)
-
-		// Print container logs in a goroutine to prevent blocking
-		go func() {
-			f, err := os.Create(logOutputFile)
-			if err != nil {
-				fmt.Printf("could not create log file %s: %v\n", logOutputFile, err)
-				return
-			}
-			defer f.Close()
-
-			if err := pool.Client.Logs(docker.LogsOptions{
-				Container:    resource.Container.ID,
-				OutputStream: f,
-				ErrorStream:  f,
-=======
 	// Handle container log output based on environment
 	var logOutputFile string
 	if logContainer {
@@ -227,7 +200,6 @@
 				Container:    resource.Container.ID,
 				OutputStream: output,
 				ErrorStream:  output,
->>>>>>> a06d3a14
 				Stdout:       true,
 				Stderr:       true,
 				Follow:       true,
@@ -258,7 +230,6 @@
 			cancel()
 
 			// Perform cleanup
-<<<<<<< HEAD
 			if err := pool.Purge(resource); err != nil {
 				log.Printf("Could not purge resource: %s", err)
 			}
@@ -275,24 +246,6 @@
 			if err := pool.Purge(resource); err != nil {
 				log.Printf("Could not purge resource: %s", err)
 			}
-=======
-			if err := pool.Purge(resource); err != nil {
-				log.Printf("Could not purge resource: %s", err)
-			}
-
-			// Signal that cleanup is done
-			close(cleanupDone)
-
-			// Exit the program after cleanup - prevents hanging
-			fmt.Println("✅ Cleanup complete, exiting...")
-			os.Exit(1)
-		case <-ctx.Done():
-			// Context was canceled elsewhere
-			// Perform cleanup here too in case it wasn't already done
-			if err := pool.Purge(resource); err != nil {
-				log.Printf("Could not purge resource: %s", err)
-			}
->>>>>>> a06d3a14
 			close(cleanupDone)
 		}
 	}()
