--- conflicted
+++ resolved
@@ -36,11 +36,7 @@
       service_id:
         description: "Service ID to test - identifies the specific blockchain service"
         type: string
-<<<<<<< HEAD
-        examples: ["anvil", "eth", "arb_one"]
-=======
-        examples: ["xrplevm", "ethereum", "arb-one"]
->>>>>>> 471d760c
+        examples: ["xrplevm", "eth", "arb-one"]
       service_type:
         description: "Type of service to test"
         type: string
