# yaml-language-server: $schema=./services.schema.yaml

# TODO_IMPROVE(@commoddity): Once Shannon migration is complete:
#   1. Move this file to top-level `config` package
#   2. Use it as the source of truth for service QoS configs by embedding and YAML unmarshalling
#   3. Remove the `config/service_qos_config.go` file in favour of using this file

# TODO_TECHDEBT: Add support for the following services:
# - bitcoin
# - evmos
# - near
# - radix
# - xrpl_evm_dev
# - base-sepolia-testnetnet
# - moonriver
# - sei
# - svc-poktminer
# - tron
# - fraxtal
# - kava
# - sui

####################################################
# ---------------- Shannon Services -------------- #
####################################################
services:
  # ------------- EVM Services -------------

  # Shannon - Arbitrum One (Archival)
  - name: "Shannon - arb-one (Arbitrum One) Test"
    service_id: "arb-one"
    evm_chain_id: "0xa4b1"
    service_type: "evm"
    alias: "arbitrum-one"
    archival: true
    service_params:
      # https://arbiscan.io/address/0xb38e8c17e38363af6ebdcb3dae12e0243582891d
      contract_address: "0xb38e8c17e38363af6ebdcb3dae12e0243582891d"
      contract_start_block: 3100000 # Minimum block for archival tests
      transaction_hash: "0x19c120c94ccd45189cd0f62019d3455886d2cb0ded78ccb2a25a782aa08265c6"
      call_data: "0x18160ddd"

  # Shannon - Arbitrum Sepolia Testnet (Archival)
  - name: "Shannon - arb-sepolia-testnet (Arbitrum Sepolia Testnet) Test"
    service_id: "arb-sepolia-testnet"
    evm_chain_id: "0x66EEE"
    service_type: "evm"
    alias: "arbitrum-sepolia-testnet"
    archival: true
    service_params:
      # https://sepolia.arbiscan.io/address/0x22b65d0b9b59af4d3ed59f18b9ad53f5f4908b54
      contract_address: "0x22b65d0b9b59af4d3ed59f18b9ad53f5f4908b54"
      contract_start_block: 132000000
      transaction_hash: "0xb08981afe225228be6a09ab0c48db7b6d67c16eaef6734f706870667ede10f04"
      call_data: "0x18160ddd"

  # Shannon - Avalanche (Archival)
  - name: "Shannon - avax (Avalanche) Test"
    service_id: "avax"
    evm_chain_id: "0xa86a"
    service_type: "evm"
    archival: true
    service_params:
      # https://avascan.info/blockchain/c/address/0x9f8c163cBA728e99993ABe7495F06c0A3c8Ac8b9
      contract_address: "0x9f8c163cBA728e99993ABe7495F06c0A3c8Ac8b9"
      contract_start_block: 5000000
      transaction_hash: "0x49369b9ca88cc4ff2e917d51505baa0f9cf873f26c980f3831897a2d6637b6a9"
      call_data: "0x18160ddd"

  # Shannon - Avalanche-DFK (Archival)
  - name: "Shannon - avax (Avalanche-DFK) Test"
    service_id: "avax-dfk"
    evm_chain_id: "0xd2af"
    service_type: "evm"
    archival: true
    service_params:
      # https://avascan.info/blockchain/dfk/address/0xCCb93dABD71c8Dad03Fc4CE5559dC3D89F67a260
      contract_address: "0xCCb93dABD71c8Dad03Fc4CE5559dC3D89F67a260"
      contract_start_block: 45000000
      transaction_hash: "0x74ae8f4f5c0da6c2e0a4a3f336a32f379c664a3e3ca026d799648b1af07a25bc"
      call_data: "0x18160ddd"

  # Shannon - Base (Archival)
  - name: "Shannon - base (Base) Test"
    service_id: "base"
    evm_chain_id: "0x2105"
    service_type: "evm"
    archival: true
    service_params:
      # https://basescan.org/address/0x3304e22ddaa22bcdc5fca2269b418046ae7b566a
      contract_address: "0x3304E22DDaa22bCdC5fCa2269b418046aE7b566A"
      contract_start_block: 4504400
      transaction_hash: "0x2d0409ebc63bc12fb1603305541df099be83b8ab788f78a76e1f2ef438cda7a4"
      call_data: "0x18160ddd"

  # Shannon - Base Sepolia Testnet (Archival)
  - name: "Shannon - base (Base Sepolia Testnet) Test"
    service_id: "base-sepolia-testnet"
    evm_chain_id: "0x14a34"
    alias: "base-sepolia-testnetnet"
    service_type: "evm"
    archival: true
    service_params:
      # https://sepolia.basescan.org/address/0xbab76e4365a2dff89ddb2d3fc9994103b48886c0
      contract_address: "0xbab76e4365a2dff89ddb2d3fc9994103b48886c0"
      contract_start_block: 13000000
      transaction_hash: "0xfd2f3009c9b2601f9c29630a695518f9b2923bb0e56dd73dbda94e161c5da75e"
      call_data: "0x18160ddd"

  # Shannon - Berachain (Archival)
  - name: "Shannon - bera (Berachain) Test"
    service_id: "bera"
    evm_chain_id: "0x138de"
    service_type: "evm"
    alias: "berachain"
    archival: true
    service_params:
      # https://berascan.com/address/0x6969696969696969696969696969696969696969
      contract_address: "0x6969696969696969696969696969696969696969"
      contract_start_block: 2000000
      transaction_hash: "0x2f45310d00bcf44bac63d154ad830d17da57e8a15f33352637832ae28a384f31"
      call_data: "0x18160ddd"

  # Shannon - Blast (Archival)
  - name: "Shannon - blast (Blast) Test"
    service_id: "blast"
    evm_chain_id: "0x13e31"
    service_type: "evm"
    archival: true
    service_params:
      # https://blastscan.io/address/0x4300000000000000000000000000000000000004
      contract_address: "0x4300000000000000000000000000000000000004"
      contract_start_block: 1000000
      transaction_hash: "0x7677003e842f2794abc675caa0ed7a8e913488d4896987f684e3d84a0542d42a"
      call_data: "0x18160ddd"

  # Shannon - BNB Smart Chain (Archival)
  - name: "Shannon - bsc (BNB Smart Chain) Test"
    service_id: "bsc"
    evm_chain_id: "0x38"
    service_type: "evm"
    archival: true
    service_params:
      # https://bsctrace.com/address/0xfb50526f49894b78541b776f5aaefe43e3bd8590
      contract_address: "0xfb50526f49894b78541b776f5aaefe43e3bd8590"
      contract_start_block: 33049200
      transaction_hash: "0xa0a4854d8e2d82927dc227000706982b093a90d7f540d46af9b6fda415c49133"
      call_data: "0x18160ddd"

  # Shannon - Boba (Archival)
  - name: "Shannon - boba (Boba) Test"
    service_id: "boba"
    evm_chain_id: "0x120"
    service_type: "evm"
    archival: true
    service_params:
      # https://bobascan.com/address/0x3A92cA39476fF84Dc579C868D4D7dE125513B034
      contract_address: "0x3A92cA39476fF84Dc579C868D4D7dE125513B034"
      contract_start_block: 3060300
      transaction_hash: "0x524e3b4f0fad0c00d4b7ef83481f979d2d8ec8c14a9c446f0ad9921fa84f3290"
      call_data: "0x18160ddd"

  # Shannon - Celo (Archival)
  - name: "Shannon - celo (Celo) Test"
    service_id: "celo"
    evm_chain_id: "0xa4ec"
    service_type: "evm"
    archival: true
    service_params:
      # https://celo.blockscout.com/address/0xf89d7b9c864f589bbF53a82105107622B35EaA40
      contract_address: "0xf89d7b9c864f589bbF53a82105107622B35EaA40"
      contract_start_block: 20000000
      transaction_hash: "0x9372db804edb06b14e8adaca99379fa24b57b68a1752ea24889b9b12ef16364a"
      call_data: "0x18160ddd"

  # Shannon - Ethereum Mainnet (Archival)
  - name: "Shannon - eth Test"
    service_id: "eth"
    evm_chain_id: "0x1"
    service_type: "evm"
    archival: true
    service_params:
      contract_address: "0x28C6c06298d514Db089934071355E5743bf21d60"
      contract_start_block: 12300000
      transaction_hash: "0xfeccd627b5b391d04fe45055873de3b2c0b4302d52e96bd41d5f0019a704165f"
      call_data: "0x18160ddd"

  # Shannon - Ethereum Holesky Testnet (Archival)
  - name: "Shannon - eth-holesky-testnet (Ethereum Holesky Testnet) Test"
    service_id: "eth-holesky-testnet"
    evm_chain_id: "0x4268"
    alias: "eth-holesky-testnet"
    service_type: "evm"
    archival: true
    service_params:
      # https://holesky.etherscan.io/address/0xc6392ad8a14794ea57d237d12017e7295bea2363
      contract_address: "0xc6392ad8a14794ea57d237d12017e7295bea2363"
      contract_start_block: 1900384
      transaction_hash: "0x9768861c69852b05eae232faea68ec6bf3e593308ac94b85f3206bcdf01f074c"
      call_data: "0x18160ddd"

  # Shannon - Ethereum Sepolia Testnet (Archival)
  - name: "Shannon - eth-sepolia-testnet (Ethereum Sepolia Testnet) Test"
    service_id: "eth-sepolia-testnet"
    evm_chain_id: "0xaa36a7"
    alias: "eth-sepolia-testnet"
    service_type: "evm"
    archival: true
    service_params:
      # https://sepolia.etherscan.io/address/0xc0f3833b7e7216eecd9f6bc2c7927a7aa36ab58b
      contract_address: "0xc0f3833b7e7216eecd9f6bc2c7927a7aa36ab58b"
      contract_start_block: 6412177
      transaction_hash: "0x1a82131a2caa0f4964661fd6316f2ff16c9a195e9c9befc14766956f957a2e40"
      call_data: "0x18160ddd"

  # Shannon - Fantom (Archival)
  - name: "Shannon - fantom (Fantom) Test"
    service_id: "fantom"
    evm_chain_id: "0xfa"
    service_type: "evm"
    archival: true
    service_params:
      # https://explorer.fantom.network/address/0xaabf86ab3646a7064aa2f61e5959e39129ca46b6
      contract_address: "0xaabf86ab3646a7064aa2f61e5959e39129ca46b6"
      contract_start_block: 110633000
      transaction_hash: "0x4c18f777ac522f7362e4918b89fee24b553e4b3693688a56fc4dd39a57ac343a"
      call_data: "0x18160ddd"

  # Shannon - Fuse (Archival)
  - name: "Shannon - fuse (Fuse) Test"
    service_id: "fuse"
    evm_chain_id: "0x7a"
    service_type: "evm"
    archival: true
    service_params:
      # https://explorer.fuse.io/address/0x3014ca10b91cb3D0AD85fEf7A3Cb95BCAc9c0f79
      contract_address: "0x3014ca10b91cb3D0AD85fEf7A3Cb95BCAc9c0f79"
      contract_start_block: 15000000
      transaction_hash: "0x2a0fcdc34a2db7b216f0d637937f8bfab6259fed397164b27896c88ab8f1cc3a"
      call_data: "0x18160ddd"

  # Shannon - Gnosis (Archival)
  - name: "Shannon - gnosis (Gnosis) Test"
    service_id: "gnosis"
    evm_chain_id: "0x64"
    service_type: "evm"
    archival: true
    service_params:
      # https://gnosisscan.io/address/0xe91d153e0b41518a2ce8dd3d7944fa863463a97d
      contract_address: "0xe91d153e0b41518a2ce8dd3d7944fa863463a97d"
      contract_start_block: 20000000
      transaction_hash: "0xd42f4505181e8265428d70489f8ea30fd23d095477d25a4efc47e98315e7611a"
      call_data: "0x18160ddd"

  # Shannon - Harmony-0 (Archival)
  - name: "Shannon - harmony (Harmony-0) Test"
    service_id: "harmony"
    evm_chain_id: "0x63564c40"
    service_type: "evm"
    archival: true
    service_params:
      # https://explorer.harmony.one/address/one19senwle0ezp3he6ed9xkc7zeg5rs94r0ecpp0a?shard=0
      contract_address: "one19senwle0ezp3he6ed9xkc7zeg5rs94r0ecpp0a"
      contract_start_block: 60000000
      transaction_hash: "0x1d1e57d30803dd1d1d2f34805a38cf2c53457fcc456586521315214d78124dbe"
      call_data: "0x18160ddd"

  # Shannon - Ink (Archival)
  - name: "Shannon - ink (Ink) Test"
    service_id: "ink"
    evm_chain_id: "0xdef1"
    service_type: "evm"
    archival: true
    service_params:
      # https://explorer.inkonchain.com/address/0x4200000000000000000000000000000000000006
      contract_address: "0x4200000000000000000000000000000000000006"
      contract_start_block: 4500000
      transaction_hash: "0x50986c32e27b9ebdada3e9711694c67e3e9c9aacf3f3a8792e2d4ab6e37721a7"
      call_data: "0x18160ddd"

  # Shannon - IoTeX (Archival)
  - name: "Shannon - iotex (IoTeX) Test"
    service_id: "iotex"
    evm_chain_id: "0x1251"
    service_type: "evm"
    archival: true
    service_params:
      # https://iotexscan.io/address/0x0a7f9ea31ca689f346e1661cf73a47c69d4bd883#transactions
      contract_address: "0x0a7f9ea31ca689f346e1661cf73a47c69d4bd883"
      contract_start_block: 6440916
      transaction_hash: "0x4d9b4755a2a1633244724fe6280abb8ea205a093f989581c99214b2bc93f6d71"
      call_data: "0x18160ddd"

  # Shannon - Kaia (Archival)
  - name: "Shannon - kaia (Kaia) Test"
    service_id: "kaia"
    evm_chain_id: "0x2019"
    service_type: "evm"
    archival: true
    service_params:
      # https://www.kaiascan.io/address/0x0051ef9259c7ec0644a80e866ab748a2f30841b3
      contract_address: "0x0051ef9259c7ec0644a80e866ab748a2f30841b3"
      contract_start_block: 170000000
      transaction_hash: "0x715b318825b38acc868d4323f2d0719209a9c5f5412f59149be90748668900e9"
      call_data: "0x18160ddd"

  # Shannon - Linea (Archival)
  - name: "Shannon - linea (Linea) Test"
    service_id: "linea"
    evm_chain_id: "0xe708"
    service_type: "evm"
    archival: true
    service_params:
      # https://lineascan.build/address/0xf89d7b9c864f589bbf53a82105107622b35eaa40
      contract_address: "0xf89d7b9c864f589bbf53a82105107622b35eaa40"
      contract_start_block: 10000000
      transaction_hash: "0x372b929b92db7976124b17b9bc23d6ced9969b523c8bb6170136d6ecf509e044"
      call_data: "0x18160ddd"

  # Shannon - Mantle (Archival)
  - name: "Shannon - mantle (Mantle) Test"
    service_id: "mantle"
    evm_chain_id: "0x1388"
    service_type: "evm"
    archival: true
    service_params:
      # https://explorer.mantle.xyz/address/0x588846213A30fd36244e0ae0eBB2374516dA836C
      contract_address: "0x588846213A30fd36244e0ae0eBB2374516dA836C"
      contract_start_block: 60000000
      transaction_hash: "0xfc30dd922a20302b88108422da4cfc09a82853d896a5f45f4ea777e12136af70"
      call_data: "0x18160ddd"

  # TODO_TECHDEBT: Add support for Near E2E tests
  # - name: "Shannon - near (Near) Test"
  #   service_id: "near"
  #   service_type: "near"
  #   archival: true
  #   service_params:
  #     https://nearblocks.io/txns/4PVpwA42LpaUZ5LPD6fwNd94hjB5ue1ND2WSG4UzQVM8
  #     contract_address: "usdt.tether-token.near"
  #     contract_start_block: 74076817
  #     transaction_hash: "4PVpwA42LpaUZ5LPD6fwNd94hjB5ue1ND2WSG4UzQVM8"
  #     call_data: "0x18160ddd"

  # Shannon - Metis (Archival)
  - name: "Shannon - metis (Metis) Test"
    service_id: "metis"
    evm_chain_id: "0x440"
    service_type: "evm"
    archival: true
    service_params:
      # https://explorer.metis.io/address/0xfad31cd4d45Ac7C4B5aC6A0044AA05Ca7C017e62
      contract_address: "0xfad31cd4d45Ac7C4B5aC6A0044AA05Ca7C017e62"
      contract_start_block: 15000000
      transaction_hash: "0x37a5f1d7ed25184813012d843d6c7fecef6b93eda38ce7dcef40385cf97e53f9"
      call_data: "0x18160ddd"

  # Shannon - Moonbeam (Archival)
  - name: "Shannon - moonbeam (Moonbeam) Test"
    service_id: "moonbeam"
    evm_chain_id: "0x504"
    service_type: "evm"
    archival: true
    service_params:
      # https://moonscan.io/address/0xf89d7b9c864f589bbf53a82105107622b35eaa40
      contract_address: "0xf89d7b9c864f589bbf53a82105107622b35eaa40"
      contract_start_block: 677000
      transaction_hash: "0xb5f1c1612dae7d45c321c2a2bcdd74ebc927cdee2c73be7b3004f8219a3ef6c2"
      call_data: "0x18160ddd"

  # Shannon - Oasys Mainnet (Archival)
  - name: "Shannon - oasys (Oasys) Test"
    service_id: "oasys"
    evm_chain_id: "0xf8"
    service_type: "evm"
    archival: true
    service_params:
      # https://explorer.oasys.games/address/0xf89d7b9c864f589bbF53a82105107622B35EaA40
      contract_address: "0xf89d7b9c864f589bbF53a82105107622B35EaA40"
      contract_start_block: 424300
      transaction_hash: "0x7e5904f6f566577718aa3ddfe589bb6d553daaeb183e2bdc63f5bf838fede8ee"
      call_data: "0x18160ddd"

  # Shannon - Optimism (Archival)
  - name: "Shannon - optimism (Optimism) Test"
    service_id: "op"
    evm_chain_id: "0xa"
    service_type: "evm"
    archival: true
    service_params:
      # https://optimistic.etherscan.io/address/0xacd03d601e5bb1b275bb94076ff46ed9d753435a
      contract_address: "0xacD03D601e5bB1B275Bb94076fF46ED9D753435A"
      contract_start_block: 8121800
      transaction_hash: "0xb6df4c9d1162c2a0cca5265cda5028c7bfc5ea684aa570583dc287fb5e8ff4ab"
      call_data: "0x18160ddd"

  # Shannon - Optimism Sepolia Testnet (Archival)
  - name: "Shannon - optimism_sep_test (Optimism Sepolia Testnet) Test"
    service_id: "op-sepolia-testnet"
    evm_chain_id: "0xAA37DC"
    alias: "optimism-sepolia-testnet"
    service_type: "evm"
    archival: true
    service_params:
      # https://sepolia-optimism.etherscan.io/address/0x734d539a7efee15714a2755caa4280e12ef3d7e4
      contract_address: "0x734d539a7efee15714a2755caa4280e12ef3d7e4"
      contract_start_block: 18241388
      transaction_hash: "0x8e251ac315caca5657b3334b42f0ce0dac3285ee2b7a26c6c4223a953e4421a6"
      call_data: "0x18160ddd"

  # Shannon - opBNB (Archival)
  - name: "Shannon - opbnb (opBNB) Test"
    service_id: "opbnb"
    evm_chain_id: "0xcc"
    service_type: "evm"
    archival: true
    service_params:
      # https://opbnbscan.com/address/0x001ceb373c83ae75b9f5cf78fc2aba3e185d09e2
      contract_address: "0x001ceb373c83ae75b9f5cf78fc2aba3e185d09e2"
      contract_start_block: 20000000
      transaction_hash: "0x0ba32af1af31adf7b87ef98c43e228745c66b057621d0d280a5e18d2345bfa08"
      call_data: "0x18160ddd"

  # Shannon - Polygon Mainnet (Archival)
  - name: "Shannon - polygon (Polygon) Test"
    service_id: "poly"
    evm_chain_id: "0x89"
    service_type: "evm"
    archival: true
    service_params:
      # https://polygonscan.com/address/0x0d500B1d8E8eF31E21C99d1Db9A6444d3ADf1270
      contract_address: "0x0d500B1d8E8eF31E21C99d1Db9A6444d3ADf1270"
      contract_start_block: 5000000
      transaction_hash: "0xb4f33e8516656d513df5d827323003c7ad1dcbb5bc46dff57c9bebad676fefe4"
      call_data: "0x18160ddd"

  # Shannon - Polygon Amoy Testnet (Archival)
  - name: "Shannon - polygon_amoy_test (Polygon Amoy Testnet) Test"
    service_id: "poly-amoy-testnet"
    evm_chain_id: "0x13882"
    service_type: "evm"
    archival: true
    service_params:
      # https://amoy.polygonscan.com/address/0x54d03ec0c462e9a01f77579c090cde0fc2617817
      contract_address: "0x54d03ec0c462e9a01f77579c090cde0fc2617817"
      contract_start_block: 10453569
      transaction_hash: "0x165a3303bcdd4e8d10103fa0aed06ab71c55285a6453d02b55b0314554a7c8de"
      call_data: "0x18160ddd"

  # Shannon - Polygon zkEVM (Archival)
  - name: "Shannon - polygon_zkevm (Polygon zkEVM) Test"
    service_id: "poly-zkevm"
    evm_chain_id: "0x44d"
    service_type: "evm"
    archival: true
    service_params:
      # https://zkevm.polygonscan.com/address/0xee1727f5074E747716637e1776B7F7C7133f16b1
      contract_address: "0xee1727f5074E747716637e1776B7F7C7133f16b1"
      contract_start_block: 111
      transaction_hash: "0xb2c6555653b9fc338a35e7acf0308c14276fbb4908b7a875d7658b8bf7aa3ea1"
      call_data: "0x18160ddd"

  # Shannon - Scroll (Archival)
  - name: "Shannon - scroll (Scroll) Test"
    service_id: "scroll"
    evm_chain_id: "0x82750"
    service_type: "evm"
    archival: true
    service_params:
      # https://scrollscan.com/address/0x5300000000000000000000000000000000000004
      contract_address: "0x5300000000000000000000000000000000000004"
      contract_start_block: 5000000
      transaction_hash: "0xb231663a547a8b3ca6812d1917b76a7b6aac7958111d1726c0a867205a0e50e8"
      call_data: "0x18160ddd"

  # Shannon - Sonic (Archival)
  - name: "Shannon - sonic (Sonic) Test"
    service_id: "sonic"
    evm_chain_id: "0x92"
    service_type: "evm"
    archival: true
    service_params:
      # https://sonicscan.org/address/0xfc00face00000000000000000000000000000000
      contract_address: "0xfc00face00000000000000000000000000000000"
      contract_start_block: 10769279
      transaction_hash: "0x6988194159e13a51811a0c71394f2893904affc33990089690086210e2b402f0"
      call_data: "0x18160ddd"

  # Shannon - Taiko (Archival)
  - name: "Shannon - taiko (Taiko) Test"
    service_id: "taiko"
    evm_chain_id: "0x28c58"
    service_type: "evm"
    archival: true
    service_params:
      # https://taikoscan.io/address/0x1670000000000000000000000000000000000001
      contract_address: "0x1670000000000000000000000000000000000001"
      contract_start_block: 170163
      transaction_hash: "0xac6909d6d947c1f58ce76cca46f25e3177785ce9e9ac658619fc85bb5da8cdb7"
      call_data: "0x18160ddd"

  # Shannon - Taiko Hekla Testnet (Archival)
  - name: "Shannon - taiko_hekla_test (Taiko Hekla Testnet) Test"
    service_id: "taiko-hekla-testnet"
    evm_chain_id: "0x28c61"
    service_type: "evm"
    archival: true
    service_params:
      # https://hekla.taikoscan.io/address/0x1670090000000000000000000000000000010001
      contract_address: "0x1670090000000000000000000000000000010001"
      contract_start_block: 420139
      transaction_hash: "0x26f8e0bc913775116335b2b379c19e0a044acdbf5d42f149b7ddd288e273dd6d"
      call_data: "0x18160ddd"

  # Shannon - zkLink (Archival)
  - name: "Shannon - zklink (zkLink) Test"
    service_id: "zklink-nova"
    evm_chain_id: "0xc5cc4"
    service_type: "evm"
    archival: true
    service_params:
      # https://explorer.zklink.io/address/0xa3cb8648d12bD36e713af27D92968B370D7A9546
      contract_address: "0xa3cb8648d12bD36e713af27D92968B370D7A9546"
      contract_start_block: 5004627
      transaction_hash: "0xb8bd3cb48c0824b0298f62560aeff84a65fef33635d1da758b8376181809e668"
      call_data: "0x18160ddd"

  # Shannon - zkSync (Archival)
  - name: "Shannon - zksync (zkSync) Test"
    service_id: "zksync_era"
    evm_chain_id: "0x144"
    service_type: "evm"
    alias: "zksync-era"
    archival: true
    service_params:
      # https://explorer.zksync.io/address/0x03AC0b1b952C643d66A4Dc1fBc75118109cC074C
      contract_address: "0x03AC0b1b952C643d66A4Dc1fBc75118109cC074C"
      contract_start_block: 55405668
      transaction_hash: "0xc65cff6db22a350d39d9154be650cd10bd0ca1c143402c51b3c7802f702328b0"
      call_data: "0x18160ddd"

  # ------------- Anvil Services -------------
  # Shannon - Anvil Local Development
  - name: "Shannon - anvil (Anvil Local Development) Test"
    service_id: "anvil"
    evm_chain_id: "0x7a69"
    service_type: "anvil"
    # Note: Anvil services don't require service_params since all test methods use empty parameters

  # ------------- Solana Services -------------

  # Shannon - Solana
  - name: "Shannon - solana (Solana) Test"
    service_id: "solana"
    service_type: "solana"
    service_params:
      # https://solscan.io/account/FxteHmLwG9nk1eL4pjNve3Eub2goGkkz6g6TbvdmW46a
      contract_address: "FxteHmLwG9nk1eL4pjNve3Eub2goGkkz6g6TbvdmW46a"
      transaction_hash: "4XqrV7zHtv8mHZqsPxueeYc1NodL9nxkdeZJYPtAuw67LszjdYxVgHwUJgBVubuE63ZCToBawe22c8DAAuRdipKs"

  # ------------- Cosmos SDK Services -------------

  # XRPLEVM
  - name: "Shannon - xrplevm (XRPL EVM MainNet) Test"
    service_id: "xrplevm"
    service_type: "cosmos_sdk"
    cosmos_sdk_chain_id: "xrplevm_1440000-1"
    evm_chain_id: "0x15f900"
    supported_apis: ["json_rpc", "rest", "comet_bft", "websocket"]
    service_params:
      # https://explorer.xrplevm.org/address/0x7C21a90E3eCD3215d16c3BBe76a491f8f792d4Bf
      contract_address: "0x7C21a90E3eCD3215d16c3BBe76a491f8f792d4Bf"
      contract_start_block: 1002479
      transaction_hash: "0xa59fde70cac38068dfd87adb1d7eb40200421ebf7075911f83bcdde810e94058"
      call_data: "0x18160ddd"

  # XRPLEVM Testnet (Archival)
  - name: "Shannon - xrplevm-testnet (XRPLEVM Testnet) Test"
    service_id: "xrplevm-testnet"
    service_type: "cosmos_sdk"
    cosmos_sdk_chain_id: "xrplevm_1449000-1"
    evm_chain_id: "0x161c28"
    supported_apis: ["json_rpc", "rest", "comet_bft", "websocket"]
    service_params:
      # https://explorer.testnet.xrplevm.org/address/0xc29e2583eD5C77df8792067989Baf9E4CCD4D7fc
      contract_address: "0xc29e2583eD5C77df8792067989Baf9E4CCD4D7fc"
      contract_start_block: 368266
      transaction_hash: "0x2267b3846dd8c4d97e3c9c6d2687647480beaf840e333744335d4ccfea1b935a"
      call_data: "0x18160ddd"

  # Akash
  - name: "Shannon - akash (Akash) Test"
    service_id: "akash"
    service_type: "cometbft"

  # Arkeo
  - name: "Shannon - arkeo (Arkeo) Test"
    service_id: "arkeo"
    service_type: "cometbft"

  # AtomOne
  - name: "Shannon - atomone (AtomOne) Test"
    service_id: "atomone"
    service_type: "cometbft"

  # Babylon
  - name: "Shannon - babylon (Babylon) Test"
    service_id: "babylon"
    service_type: "cometbft"

  # Celestia
  - name: "Shannon - celestia (Celestia) Test"
    service_id: "celestia"
    service_type: "cometbft"

  # Cheqd
  - name: "Shannon - cheqd (Cheqd) Test"
    service_id: "cheqd"
    service_type: "cometbft"

  # Chihuahua
  - name: "Shannon - chihuahua (Chihuahua) Test"
    service_id: "chihuahua"
    service_type: "cometbft"

  # Dungeon Chain
  - name: "Shannon - dungeon-chain (Dungeon Chain) Test"
    service_id: "dungeon-chain"
    service_type: "cometbft"

  # Elys Network
  - name: "Shannon - elys-network (Elys Network) Test"
    service_id: "elys-network"
    service_type: "cometbft"

  # Fetch
  - name: "Shannon - fetch (Fetch) Test"
    service_id: "fetch"
    service_type: "cometbft"

  # Jackal
  - name: "Shannon - jackal (Jackal) Test"
    service_id: "jackal"
    service_type: "cometbft"

  # Juno
  - name: "Shannon - juno (Juno) Test"
    service_id: "juno"
    service_type: "cometbft"

  # KYVE
  - name: "Shannon - kyve (KYVE) Test"
    service_id: "kyve"
    service_type: "cometbft"

  # Namada
  - name: "Shannon - namada (Namada) Test"
    service_id: "namada"
    service_type: "cometbft"

  # Neutron
  - name: "Shannon - neutron (Neutron) Test"
    service_id: "neutron"
    service_type: "cometbft"

  # Nillion
  - name: "Shannon - nillion (Nillion) Test"
    service_id: "nillion"
    service_type: "cometbft"

  # Osmosis
  - name: "Shannon - osmosis (Osmosis) Test"
    service_id: "osmosis"
    service_type: "cosmos_sdk"
    cosmos_sdk_chain_id: "osmosis"
    supported_apis: ["rest", "comet_bft"]

<<<<<<< HEAD
  # pocket
  - name: "Shannon - pocket"
    service_id: "pocket"
    service_type: "cosmos_sdk"
    cosmos_sdk_chain_id: "pocket"
    supported_apis: ["rest", "comet_bft"]
    
  # pocket-beta1
  - name: "Shannon - pocket-beta1"
    service_id: "pocket-beta1"
    service_type: "cosmos_sdk"
    cosmos_sdk_chain_id: "pocket-beta1"
    supported_apis: ["rest", "comet_bft"]
  # pocket-beta2
  - name: "Shannon - pocket-beta2"
    service_id: "pocket-beta2"
    service_type: "cosmos_sdk"
    cosmos_sdk_chain_id: "pocket-beta2"
    supported_apis: ["rest", "comet_bft"]
  # pocket-beta3
  - name: "Shannon - pocket-beta3"
    service_id: "pocket-beta3"
    service_type: "cosmos_sdk"
    cosmos_sdk_chain_id: "pocket-beta3"
    supported_apis: ["rest", "comet_bft"]
  # pocket-beta4
  - name: "Shannon - pocket-beta4"
    service_id: "pocket-beta4"
    service_type: "cosmos_sdk"
    cosmos_sdk_chain_id: "pocket-beta4"
    supported_apis: ["rest", "comet_bft"]

  # pocket-alpha
  - name: "Shannon - pocket-alpha"
    service_id: "pocket-alpha"
    service_type: "cosmos_sdk"
    cosmos_sdk_chain_id: "pocket-alpha"
    supported_apis: ["rest", "comet_bft"]

  # pocket-beta
  - name: "Shannon - pocket-beta"
    service_id: "pocket-beta"
    service_type: "cosmos_sdk"
    cosmos_sdk_chain_id: "pocket-beta"
    supported_apis: ["rest", "comet_bft"]

  # Cosmos Hub
  - name: "Shannon - cometbft (Cosmos Hub) Test"
    service_id: "cometbft"
    service_type: "cosmos_sdk"
    cosmos_sdk_chain_id: "cosmoshub-4"
    supported_apis: ["comet_bft"]
=======
  # Passage
  - name: "Shannon - passage (Passage) Test"
    service_id: "passage"
    service_type: "cometbft"

  # Persistence
  - name: "Shannon - persistence (Persistence) Test"
    service_id: "persistence"
    service_type: "cometbft"

  # Provenance
  - name: "Shannon - provenance (Provenance) Test"
    service_id: "provenance"
    service_type: "cometbft"

  # Pocket Mainnet
  - name: "Shannon - pocket (Pocket Mainnet) Test"
    service_id: "pocket"
    service_type: "cometbft"

  # Pocket Alpha Testnet
  - name: "Shannon - pocket-alpha (Pocket Alpha Testnet) Test"
    service_id: "pocket-alpha"
    service_type: "cometbft"

  # Pocket Beta Testnet
  - name: "Shannon - pocket-beta (Pocket Beta Testnet) Test"
    service_id: "pocket-beta"
    service_type: "cometbft"

  # Quicksilver
  - name: "Shannon - quicksilver (Quicksilver) Test"
    service_id: "quicksilver"
    service_type: "cometbft"

  # Router
  - name: "Shannon - router (Router) Test"
    service_id: "router"
    service_type: "cometbft"

  # Seda
  - name: "Shannon - seda (Seda) Test"
    service_id: "seda"
    service_type: "cometbft"

  # Shentu
  - name: "Shannon - shentu (Shentu) Test"
    service_id: "shentu"
    service_type: "cometbft"

  # Side Protocol
  - name: "Shannon - side-protocol (Side Protocol) Test"
    service_id: "side-protocol"
    service_type: "cometbft"

  # Stargaze
  - name: "Shannon - stargaze (Stargaze) Test"
    service_id: "stargaze"
    service_type: "cometbft"

  # Stride
  - name: "Shannon - stride (Stride) Test"
    service_id: "stride"
    service_type: "cometbft"
>>>>>>> 2118ee1b

  # TODO_NEXT(@commoddity): Add `service_params` for the below services

  # # Shannon - Berachain Testnet
  # - name: "Shannon - bera_test (Berachain Testnet) Test"
  #   service_id: "bera_test"
  #   service_type: "evm"

  # # Shannon - Evmos
  # - name: "Shannon - evmos (Evmos) Test"
  #   service_id: "evmos"
  #   service_type: "evm"

  # # Shannon - Fraxtal
  # - name: "Shannon - fraxtal (Fraxtal) Test"
  #   service_id: "fraxtal"
  #   service_type: "evm"

  # # Shannon - Kava
  # - name: "Shannon - kava (Kava) Test"
  #   service_id: "kava"
  #   service_type: "evm"

  # # Shannon - Moonriver
  # - name: "Shannon - moonriver (Moonriver) Test"
  #   service_id: "moonriver"
  #   service_type: "evm"

  # # Shannon - Radix
  # - name: "Shannon - radix (Radix) Test"
  #   service_id: "radix"
  #   service_type: "evm"

  # # Shannon - Sei
  # - name: "Shannon - sei (Sei) Test"
  #   service_id: "sei"
  #   service_type: "evm"

  # # Shannon - Sui
  # - name: "Shannon - sui (Sui) Test"
  #   service_id: "sui"
  #   service_type: "evm"

  # # Shannon - TRON
  # - name: "Shannon - tron (TRON) Test"
  #   service_id: "tron"
  #   service_type: "evm"<|MERGE_RESOLUTION|>--- conflicted
+++ resolved
@@ -560,6 +560,209 @@
 
   # ------------- Cosmos SDK Services -------------
 
+  # Akash
+  - name: "Shannon - akash (Akash) Test"
+    service_id: "akash"
+    service_type: "cosmos_sdk"
+    cosmos_sdk_chain_id: "akashnet-2"
+    supported_apis: ["rest", "comet_bft"]
+
+  # Arkeo
+  - name: "Shannon - arkeo (Arkeo) Test"
+    service_id: "arkeo"
+    service_type: "cosmos_sdk"
+    cosmos_sdk_chain_id: "arkeo-main-v1"
+    supported_apis: ["rest", "comet_bft"]
+
+  # AtomOne
+  - name: "Shannon - atomone (AtomOne) Test"
+    service_id: "atomone"
+    service_type: "cosmos_sdk"
+    cosmos_sdk_chain_id: "atomone-1"
+    supported_apis: ["rest", "comet_bft"]
+
+  # Babylon
+  - name: "Shannon - babylon (Babylon) Test"
+    service_id: "babylon"
+    service_type: "cosmos_sdk"
+    cosmos_sdk_chain_id: "bbn-1"
+    supported_apis: ["rest", "comet_bft"]
+
+  # Celestia
+  - name: "Shannon - celestia (Celestia) Test"
+    service_id: "celestia"
+    service_type: "cosmos_sdk"
+    cosmos_sdk_chain_id: "celestia"
+    supported_apis: ["rest", "comet_bft"]
+
+  # Cheqd
+  - name: "Shannon - cheqd (Cheqd) Test"
+    service_id: "cheqd"
+    service_type: "cosmos_sdk"
+    cosmos_sdk_chain_id: "cheqd-mainnet-1"
+    supported_apis: ["rest", "comet_bft"]
+
+  # Chihuahua
+  - name: "Shannon - chihuahua (Chihuahua) Test"
+    service_id: "chihuahua"
+    service_type: "cosmos_sdk"
+    cosmos_sdk_chain_id: "chihuahua-1"
+    supported_apis: ["rest", "comet_bft"]
+
+  # Dungeon Chain
+  - name: "Shannon - dungeon-chain (Dungeon Chain) Test"
+    service_id: "dungeon-chain"
+    service_type: "cosmos_sdk"
+    cosmos_sdk_chain_id: "dungeon-1"
+    supported_apis: ["rest", "comet_bft"]
+
+  # Elys Network
+  - name: "Shannon - elys-network (Elys Network) Test"
+    service_id: "elys-network"
+    service_type: "cosmos_sdk"
+    cosmos_sdk_chain_id: "elys-1"
+    supported_apis: ["rest", "comet_bft"]
+
+  # Fetch
+  - name: "Shannon - fetch (Fetch) Test"
+    service_id: "fetch"
+    service_type: "cosmos_sdk"
+    cosmos_sdk_chain_id: "fetchhub-4"
+    supported_apis: ["rest", "comet_bft"]
+
+  # Jackal
+  - name: "Shannon - jackal (Jackal) Test"
+    service_id: "jackal"
+    service_type: "cosmos_sdk"
+    cosmos_sdk_chain_id: "jackal-1"
+    supported_apis: ["rest", "comet_bft"]
+
+  # Juno
+  - name: "Shannon - juno (Juno) Test"
+    service_id: "juno"
+    service_type: "cosmos_sdk"
+    cosmos_sdk_chain_id: "juno-1"
+    supported_apis: ["rest", "comet_bft"]
+
+  # KYVE
+  - name: "Shannon - kyve (KYVE) Test"
+    service_id: "kyve"
+    service_type: "cosmos_sdk"
+    cosmos_sdk_chain_id: "kyve-1"
+    supported_apis: ["rest", "comet_bft"]
+
+  # Neutron
+  - name: "Shannon - neutron (Neutron) Test"
+    service_id: "neutron"
+    service_type: "cosmos_sdk"
+    cosmos_sdk_chain_id: "neutron-1"
+    supported_apis: ["rest", "comet_bft"]
+
+  # Nillion
+  - name: "Shannon - nillion (Nillion) Test"
+    service_id: "nillion"
+    service_type: "cosmos_sdk"
+    cosmos_sdk_chain_id: "nillion-1"
+    supported_apis: ["rest", "comet_bft"]
+
+  # Osmosis
+  - name: "Shannon - osmosis (Osmosis) Test"
+    service_id: "osmosis"
+    service_type: "cosmos_sdk"
+    cosmos_sdk_chain_id: "osmosis"
+    supported_apis: ["rest", "comet_bft"]
+
+  # Passage
+  - name: "Shannon - passage (Passage) Test"
+    service_id: "passage"
+    service_type: "cosmos_sdk"
+    cosmos_sdk_chain_id: "passage-2"
+    supported_apis: ["rest", "comet_bft"]
+
+  # Persistence
+  - name: "Shannon - persistence (Persistence) Test"
+    service_id: "persistence"
+    service_type: "cosmos_sdk"
+    cosmos_sdk_chain_id: "core-1"
+    supported_apis: ["rest", "comet_bft"]
+
+  # Provenance
+  - name: "Shannon - provenance (Provenance) Test"
+    service_id: "provenance"
+    service_type: "cosmos_sdk"
+    cosmos_sdk_chain_id: "pio-mainnet-1"
+    supported_apis: ["rest", "comet_bft"]
+
+  # Pocket Mainnet
+  - name: "Shannon - pocket (Pocket Mainnet) Test"
+    service_id: "pocket"
+    service_type: "cosmos_sdk"
+    cosmos_sdk_chain_id: "pocket"
+    supported_apis: ["rest", "comet_bft"]
+
+  # Pocket Alpha Testnet
+  - name: "Shannon - pocket-alpha (Pocket Alpha Testnet) Test"
+    service_id: "pocket-alpha"
+    service_type: "cosmos_sdk"
+    cosmos_sdk_chain_id: "pocket-alpha"
+    supported_apis: ["rest", "comet_bft"]
+
+  # Pocket Beta Testnet
+  - name: "Shannon - pocket-beta (Pocket Beta Testnet) Test"
+    service_id: "pocket-beta"
+    service_type: "cosmos_sdk"
+    cosmos_sdk_chain_id: "pocket-beta"
+    supported_apis: ["rest", "comet_bft"]
+
+  # Quicksilver
+  - name: "Shannon - quicksilver (Quicksilver) Test"
+    service_id: "quicksilver"
+    service_type: "cosmos_sdk"
+    cosmos_sdk_chain_id: "quicksilver-2"
+    supported_apis: ["rest", "comet_bft"]
+
+  # Router
+  - name: "Shannon - router (Router) Test"
+    service_id: "router"
+    service_type: "cosmos_sdk"
+    cosmos_sdk_chain_id: "router_9600-1"
+    supported_apis: ["rest", "comet_bft", "json_rpc"]
+
+  # Seda
+  - name: "Shannon - seda (Seda) Test"
+    service_id: "seda"
+    service_type: "cosmos_sdk"
+    cosmos_sdk_chain_id: "seda-1"
+    supported_apis: ["rest", "comet_bft"]
+
+  # Shentu
+  - name: "Shannon - shentu (Shentu) Test"
+    service_id: "shentu"
+    service_type: "cosmos_sdk"
+    cosmos_sdk_chain_id: "shentu-2.2"
+    supported_apis: ["rest", "comet_bft"]
+
+  # Side Protocol
+  - name: "Shannon - side-protocol (Side Protocol) Test"
+    service_id: "side-protocol"
+    service_type: "cosmos_sdk"
+    cosmos_sdk_chain_id: "sidechain-1"
+    supported_apis: ["rest", "comet_bft"]
+
+  # Stargaze
+  - name: "Shannon - stargaze (Stargaze) Test"
+    service_id: "stargaze"
+    service_type: "cosmos_sdk"
+    cosmos_sdk_chain_id: "stargaze-1"
+    supported_apis: ["rest", "comet_bft"]
+
+  # Stride
+  - name: "Shannon - stride (Stride) Test"
+    service_id: "stride"
+    service_type: "cosmos_sdk"
+    cosmos_sdk_chain_id: "stride-1"
+    supported_apis: ["rest", "comet_bft"]
+
   # XRPLEVM
   - name: "Shannon - xrplevm (XRPL EVM MainNet) Test"
     service_id: "xrplevm"
@@ -588,213 +791,6 @@
       transaction_hash: "0x2267b3846dd8c4d97e3c9c6d2687647480beaf840e333744335d4ccfea1b935a"
       call_data: "0x18160ddd"
 
-  # Akash
-  - name: "Shannon - akash (Akash) Test"
-    service_id: "akash"
-    service_type: "cometbft"
-
-  # Arkeo
-  - name: "Shannon - arkeo (Arkeo) Test"
-    service_id: "arkeo"
-    service_type: "cometbft"
-
-  # AtomOne
-  - name: "Shannon - atomone (AtomOne) Test"
-    service_id: "atomone"
-    service_type: "cometbft"
-
-  # Babylon
-  - name: "Shannon - babylon (Babylon) Test"
-    service_id: "babylon"
-    service_type: "cometbft"
-
-  # Celestia
-  - name: "Shannon - celestia (Celestia) Test"
-    service_id: "celestia"
-    service_type: "cometbft"
-
-  # Cheqd
-  - name: "Shannon - cheqd (Cheqd) Test"
-    service_id: "cheqd"
-    service_type: "cometbft"
-
-  # Chihuahua
-  - name: "Shannon - chihuahua (Chihuahua) Test"
-    service_id: "chihuahua"
-    service_type: "cometbft"
-
-  # Dungeon Chain
-  - name: "Shannon - dungeon-chain (Dungeon Chain) Test"
-    service_id: "dungeon-chain"
-    service_type: "cometbft"
-
-  # Elys Network
-  - name: "Shannon - elys-network (Elys Network) Test"
-    service_id: "elys-network"
-    service_type: "cometbft"
-
-  # Fetch
-  - name: "Shannon - fetch (Fetch) Test"
-    service_id: "fetch"
-    service_type: "cometbft"
-
-  # Jackal
-  - name: "Shannon - jackal (Jackal) Test"
-    service_id: "jackal"
-    service_type: "cometbft"
-
-  # Juno
-  - name: "Shannon - juno (Juno) Test"
-    service_id: "juno"
-    service_type: "cometbft"
-
-  # KYVE
-  - name: "Shannon - kyve (KYVE) Test"
-    service_id: "kyve"
-    service_type: "cometbft"
-
-  # Namada
-  - name: "Shannon - namada (Namada) Test"
-    service_id: "namada"
-    service_type: "cometbft"
-
-  # Neutron
-  - name: "Shannon - neutron (Neutron) Test"
-    service_id: "neutron"
-    service_type: "cometbft"
-
-  # Nillion
-  - name: "Shannon - nillion (Nillion) Test"
-    service_id: "nillion"
-    service_type: "cometbft"
-
-  # Osmosis
-  - name: "Shannon - osmosis (Osmosis) Test"
-    service_id: "osmosis"
-    service_type: "cosmos_sdk"
-    cosmos_sdk_chain_id: "osmosis"
-    supported_apis: ["rest", "comet_bft"]
-
-<<<<<<< HEAD
-  # pocket
-  - name: "Shannon - pocket"
-    service_id: "pocket"
-    service_type: "cosmos_sdk"
-    cosmos_sdk_chain_id: "pocket"
-    supported_apis: ["rest", "comet_bft"]
-    
-  # pocket-beta1
-  - name: "Shannon - pocket-beta1"
-    service_id: "pocket-beta1"
-    service_type: "cosmos_sdk"
-    cosmos_sdk_chain_id: "pocket-beta1"
-    supported_apis: ["rest", "comet_bft"]
-  # pocket-beta2
-  - name: "Shannon - pocket-beta2"
-    service_id: "pocket-beta2"
-    service_type: "cosmos_sdk"
-    cosmos_sdk_chain_id: "pocket-beta2"
-    supported_apis: ["rest", "comet_bft"]
-  # pocket-beta3
-  - name: "Shannon - pocket-beta3"
-    service_id: "pocket-beta3"
-    service_type: "cosmos_sdk"
-    cosmos_sdk_chain_id: "pocket-beta3"
-    supported_apis: ["rest", "comet_bft"]
-  # pocket-beta4
-  - name: "Shannon - pocket-beta4"
-    service_id: "pocket-beta4"
-    service_type: "cosmos_sdk"
-    cosmos_sdk_chain_id: "pocket-beta4"
-    supported_apis: ["rest", "comet_bft"]
-
-  # pocket-alpha
-  - name: "Shannon - pocket-alpha"
-    service_id: "pocket-alpha"
-    service_type: "cosmos_sdk"
-    cosmos_sdk_chain_id: "pocket-alpha"
-    supported_apis: ["rest", "comet_bft"]
-
-  # pocket-beta
-  - name: "Shannon - pocket-beta"
-    service_id: "pocket-beta"
-    service_type: "cosmos_sdk"
-    cosmos_sdk_chain_id: "pocket-beta"
-    supported_apis: ["rest", "comet_bft"]
-
-  # Cosmos Hub
-  - name: "Shannon - cometbft (Cosmos Hub) Test"
-    service_id: "cometbft"
-    service_type: "cosmos_sdk"
-    cosmos_sdk_chain_id: "cosmoshub-4"
-    supported_apis: ["comet_bft"]
-=======
-  # Passage
-  - name: "Shannon - passage (Passage) Test"
-    service_id: "passage"
-    service_type: "cometbft"
-
-  # Persistence
-  - name: "Shannon - persistence (Persistence) Test"
-    service_id: "persistence"
-    service_type: "cometbft"
-
-  # Provenance
-  - name: "Shannon - provenance (Provenance) Test"
-    service_id: "provenance"
-    service_type: "cometbft"
-
-  # Pocket Mainnet
-  - name: "Shannon - pocket (Pocket Mainnet) Test"
-    service_id: "pocket"
-    service_type: "cometbft"
-
-  # Pocket Alpha Testnet
-  - name: "Shannon - pocket-alpha (Pocket Alpha Testnet) Test"
-    service_id: "pocket-alpha"
-    service_type: "cometbft"
-
-  # Pocket Beta Testnet
-  - name: "Shannon - pocket-beta (Pocket Beta Testnet) Test"
-    service_id: "pocket-beta"
-    service_type: "cometbft"
-
-  # Quicksilver
-  - name: "Shannon - quicksilver (Quicksilver) Test"
-    service_id: "quicksilver"
-    service_type: "cometbft"
-
-  # Router
-  - name: "Shannon - router (Router) Test"
-    service_id: "router"
-    service_type: "cometbft"
-
-  # Seda
-  - name: "Shannon - seda (Seda) Test"
-    service_id: "seda"
-    service_type: "cometbft"
-
-  # Shentu
-  - name: "Shannon - shentu (Shentu) Test"
-    service_id: "shentu"
-    service_type: "cometbft"
-
-  # Side Protocol
-  - name: "Shannon - side-protocol (Side Protocol) Test"
-    service_id: "side-protocol"
-    service_type: "cometbft"
-
-  # Stargaze
-  - name: "Shannon - stargaze (Stargaze) Test"
-    service_id: "stargaze"
-    service_type: "cometbft"
-
-  # Stride
-  - name: "Shannon - stride (Stride) Test"
-    service_id: "stride"
-    service_type: "cometbft"
->>>>>>> 2118ee1b
-
   # TODO_NEXT(@commoddity): Add `service_params` for the below services
 
   # # Shannon - Berachain Testnet
