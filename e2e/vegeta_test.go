--- conflicted
+++ resolved
@@ -1,28 +1,11 @@
 //go:build e2e
-
-// ===== Vegeta Load Testing Engine =====
-//
-// This file contains the core Vegeta-based load testing functionality.
-// Assertion and reporting code has been moved to assertions_test.go
-// for better code organization.
-//
-// Contents:
-// - Vegeta attack execution and coordination
-// - Request/response processing
-// - Progress bar management
-// - Metrics collection and calculation
 
 package e2e
 
 import (
 	"context"
+	"encoding/json"
 	"fmt"
-<<<<<<< HEAD
-	"math"
-	"slices"
-	"sort"
-=======
->>>>>>> 31d40d8e
 	"strings"
 	"sync"
 	"testing"
@@ -31,12 +14,11 @@
 	"github.com/cheggaaa/pb/v3"
 	vegeta "github.com/tsenart/vegeta/lib"
 
+	"github.com/buildwithgrove/path/log"
 	"github.com/buildwithgrove/path/protocol"
+	"github.com/buildwithgrove/path/qos/jsonrpc"
 )
 
-<<<<<<< HEAD
-// ===== Vegeta Helper Functions =====
-=======
 // This file contains HTTP-specific test configuration, execution, and metrics collection.
 // It uses the Vegeta load testing library (https://github.com/tsenart/vegeta) to perform
 // high-performance HTTP requests against PATH gateway endpoints.
@@ -88,7 +70,6 @@
 	// Error tracking with response previews
 	jsonrpcParseErrors      map[string]int // Parse errors with response previews
 	jsonrpcValidationErrors map[string]int // Validation errors with response previews
->>>>>>> 31d40d8e
 
 	// Success rates for specific checks
 	jsonrpcSuccessRate    float64 // Success rate for JSON-RPC unmarshaling
@@ -438,7 +419,7 @@
 			return err
 		}
 
-		m.jsonRPCResponses++
+		m.jsonrpcResponses++
 		expectedID := getExpectedID(serviceType)
 		processSingleJSONRPCResponseWithID(&rpcResponse, m, expectedID, "single")
 	}
@@ -461,7 +442,7 @@
 	// Parse responses and group by ID
 	for i := range batchResponse {
 		response := &batchResponse[i]
-		m.jsonRPCResponses++
+		m.jsonrpcResponses++
 
 		// Extract ID as int - check if it's an integer ID
 		if !response.ID.IsEmpty() {
@@ -474,25 +455,25 @@
 					responsesByID[responseID] = response
 				} else {
 					// Handle non-integer IDs as validation errors
-					m.jsonRPCValidateErrors++
+					m.jsonrpcValidateErrors++
 					errorMsg := fmt.Sprintf("[batch] Invalid ID type: expected integer, got %s", idStr)
-					m.jsonRPCValidationErrors[errorMsg]++
+					m.jsonrpcValidationErrors[errorMsg]++
 					m.errors[errorMsg]++
 					continue
 				}
 			} else {
 				// Handle null ID
-				m.jsonRPCValidateErrors++
+				m.jsonrpcValidateErrors++
 				errorMsg := "[batch] Null ID in batch response"
-				m.jsonRPCValidationErrors[errorMsg]++
+				m.jsonrpcValidationErrors[errorMsg]++
 				m.errors[errorMsg]++
 				continue
 			}
 		} else {
 			// Handle missing/empty ID
-			m.jsonRPCValidateErrors++
+			m.jsonrpcValidateErrors++
 			errorMsg := "[batch] Missing ID in response"
-			m.jsonRPCValidationErrors[errorMsg]++
+			m.jsonrpcValidationErrors[errorMsg]++
 			m.errors[errorMsg]++
 			continue
 		}
@@ -506,9 +487,9 @@
 			processSingleJSONRPCResponseWithID(response, m, expectedIDObj, fmt.Sprintf("batch[id=%d]", expectedID))
 		} else {
 			// Missing expected ID
-			m.jsonRPCValidateErrors++
+			m.jsonrpcValidateErrors++
 			errorMsg := fmt.Sprintf("[batch] Missing expected ID %d in batch response", expectedID)
-			m.jsonRPCValidationErrors[errorMsg]++
+			m.jsonrpcValidationErrors[errorMsg]++
 			m.errors[errorMsg]++
 		}
 	}
@@ -516,9 +497,9 @@
 	// Check for unexpected IDs (extra responses)
 	for responseID := range responsesByID {
 		if !expectedIDsMap[responseID] {
-			m.jsonRPCValidateErrors++
+			m.jsonrpcValidateErrors++
 			errorMsg := fmt.Sprintf("[batch] Unexpected ID %d in batch response", responseID)
-			m.jsonRPCValidationErrors[errorMsg]++
+			m.jsonrpcValidationErrors[errorMsg]++
 			m.errors[errorMsg]++
 		}
 	}
@@ -531,7 +512,7 @@
 
 	// Check if Error field is nil (good)
 	if rpcResponse.Error != nil {
-		m.jsonRPCErrorField++
+		m.jsonrpcErrorField++
 		// Only track the error field message if there's no validation error
 		// (to avoid duplicate tracking when validation fails due to error field)
 		if validationErr == nil {
@@ -542,15 +523,15 @@
 
 	// Check if Result field is not nil (good)
 	if rpcResponse.Result == nil {
-		m.jsonRPCNilResult++
+		m.jsonrpcNilResult++
 	}
 
 	// Process validation error
 	if validationErr != nil {
-		m.jsonRPCValidateErrors++
+		m.jsonrpcValidateErrors++
 
 		errorMsg := fmt.Sprintf("[%s] JSON-RPC validation error: %v", context, validationErr)
-		m.jsonRPCValidationErrors[errorMsg]++
+		m.jsonrpcValidationErrors[errorMsg]++
 		m.errors[errorMsg]++
 	}
 }
@@ -573,113 +554,34 @@
 	// Update status code counts
 	m.statusCodes[int(result.Code)]++
 
-<<<<<<< HEAD
 	// Track if this request should be considered successful
 	httpSuccess := result.Code >= 200 && result.Code < 300 && result.Error == ""
 
 	// Track validation error counts before processing
-	preValidationErrors := m.jsonRPCUnmarshalErrors + m.jsonRPCValidateErrors + m.jsonRPCErrorField
+	preValidationErrors := m.jsonrpcUnmarshalErrors + m.jsonrpcValidateErrors + m.jsonrpcErrorField
 
 	// Process JSON-RPC validation if we have a successful HTTP response
 	if httpSuccess {
 		if err := processJSONRPCResponse(result.Body, m, serviceType); err != nil {
-			m.jsonRPCUnmarshalErrors++
+			m.jsonrpcUnmarshalErrors++
 
 			// Create response preview for parse errors
-			preview := createResponsePreview(result.Body, 100)
+			preview := log.Preview(string(result.Body))
 			errorMsg := fmt.Sprintf("JSON parse error: %v (response preview: %s)", err, preview)
-			m.jsonRPCParseErrors[errorMsg]++
+			m.jsonrpcParseErrors[errorMsg]++
 			m.errors[errorMsg]++
 		}
 	}
 
 	// Check if any validation errors occurred during processing
-	postValidationErrors := m.jsonRPCUnmarshalErrors + m.jsonRPCValidateErrors + m.jsonRPCErrorField
-	jsonRPCSuccess := httpSuccess && (postValidationErrors == preValidationErrors)
+	postValidationErrors := m.jsonrpcUnmarshalErrors + m.jsonrpcValidateErrors + m.jsonrpcErrorField
+	jsonrpcSuccess := httpSuccess && (postValidationErrors == preValidationErrors)
 
 	// Count as success only if both HTTP and JSON-RPC validation succeed
-	if jsonRPCSuccess {
+	if jsonrpcSuccess {
 		m.success++
 	} else {
 		m.failed++
-	}
-}
-
-// ===== Assertions and Calculation Helpers =====
-
-// ===== Metrics Types =====
-
-// methodMetrics
-// • Stores metrics for each method
-// • Tracks HTTP and JSON-RPC results and derived rates
-// • Used for assertion and reporting
-type methodMetrics struct {
-	method       string           // RPC method name
-	success      int              // Number of successful requests
-	failed       int              // Number of failed requests
-	statusCodes  map[int]int      // Count of each status code
-	errors       map[string]int   // Count of each error type
-	results      []*vegeta.Result // All raw results for this method
-	requestCount int              // Total number of requests
-	successRate  float64          // Success rate as a ratio (0-1)
-	p50          time.Duration    // 50th percentile latency
-	p95          time.Duration    // 95th percentile latency
-	p99          time.Duration    // 99th percentile latency
-
-	// JSON-RPC specific validation metrics
-	jsonRPCResponses       int // Count of responses we could unmarshal as JSON-RPC
-	jsonRPCUnmarshalErrors int // Count of responses we couldn't unmarshal
-	jsonRPCErrorField      int // Count of responses with non-nil Error field
-	jsonRPCNilResult       int // Count of responses with nil Result field
-	jsonRPCValidateErrors  int // Count of responses that fail validation
-
-	// New fields for detailed error tracking with response previews
-	jsonRPCParseErrors      map[string]int // Parse errors with response previews
-	jsonRPCValidationErrors map[string]int // Validation errors with response previews
-
-	// Success rates for specific checks
-	jsonRPCSuccessRate    float64 // Success rate for JSON-RPC unmarshaling
-	jsonRPCErrorFieldRate float64 // Error field absent rate (success = no error)
-	jsonRPCResultRate     float64 // Non-nil result rate
-	jsonRPCValidateRate   float64 // Validation success rate
-}
-
-// serviceSummary
-// • Holds aggregated metrics for a service
-// • Used for service-level reporting
-type serviceSummary struct {
-	serviceID protocol.ServiceID
-
-	avgP50Latency  time.Duration
-	avgP90Latency  time.Duration
-	avgLatency     time.Duration
-	avgSuccessRate float64
-
-	totalRequests int
-	totalSuccess  int
-	totalFailure  int
-
-	serviceConfig ServiceConfig
-	methodsToTest []string
-	methodErrors  map[string]map[string]int
-	methodCount   int
-	totalErrors   int
-}
-
-func newServiceSummary(serviceID protocol.ServiceID, serviceConfig ServiceConfig, methodsToTest []string) *serviceSummary {
-	return &serviceSummary{
-		serviceID:     serviceID,
-		serviceConfig: serviceConfig,
-		methodsToTest: methodsToTest,
-		methodErrors:  make(map[string]map[string]int),
-		methodCount:   len(methodsToTest),
-=======
-	// If the request body contains "jsonrpc", it's a JSON-RPC request,
-	// and we should process the result as a JSON-RPC response.
-	if strings.Contains(string(httpRequestBody), "jsonrpc") {
-		// Use the decoupled JSON-RPC validation function
-		_ = validateJSONRPCResponse(result.Body, getExpectedID(serviceType), m)
->>>>>>> 31d40d8e
 	}
 }
 
@@ -690,15 +592,6 @@
 	results map[string]*methodMetrics,
 ) bool {
 	var serviceTestFailed bool = false
-<<<<<<< HEAD
-	var totalLatency time.Duration
-	var totalP50Latency time.Duration
-	var totalP90Latency time.Duration
-	var totalSuccessRate float64
-	var methodsWithResults int
-	var failedMethods []string
-=======
->>>>>>> 31d40d8e
 
 	methodConfigs := ts.testMethodsMap
 	summary := ts.summary
@@ -724,17 +617,9 @@
 			MaxP99LatencyMS:   methodDef.serviceConfig.MaxP99LatencyMS,
 		}
 
-<<<<<<< HEAD
-		methodFailed := validateResults(t, serviceId, serviceConfig, methodTestConfig)
-
-		// Track failed methods and set service failure flag
-		if methodFailed {
-=======
 		// Use the decoupled validation function
 		if !validateMethodResults(t, serviceId, metrics, methodTestConfig) {
->>>>>>> 31d40d8e
 			serviceTestFailed = true
-			failedMethods = append(failedMethods, fmt.Sprintf("%s.%s", serviceId, method))
 		}
 	}
 
@@ -742,209 +627,5 @@
 	calculateServiceAverages(summary, results)
 	collectServiceErrors(summary, results)
 
-	// Print clear failure summary if there were any failures
-	printTestFailureSummary(t, failedMethods, summary.totalErrors)
-
 	return serviceTestFailed
-<<<<<<< HEAD
-}
-
-// ===== Metric Calculation Helpers =====
-
-// calculateSuccessRate
-// • Computes all success rates for a serviceConfig struct
-func calculateSuccessRate(m *methodMetrics) {
-	// Overall HTTP success rate
-	m.requestCount = m.success + m.failed
-	if m.requestCount > 0 {
-		m.successRate = float64(m.success) / float64(m.requestCount)
-	}
-
-	// JSON-RPC unmarshal success rate
-	totalJSONAttempts := m.jsonRPCResponses + m.jsonRPCUnmarshalErrors
-	if totalJSONAttempts > 0 {
-		m.jsonRPCSuccessRate = float64(m.jsonRPCResponses) / float64(totalJSONAttempts)
-	}
-
-	// Only calculate these if we have valid JSON-RPC responses
-	if m.jsonRPCResponses > 0 {
-		// Error field absence rate (success = no error field)
-		m.jsonRPCErrorFieldRate = float64(m.jsonRPCResponses-m.jsonRPCErrorField) / float64(m.jsonRPCResponses)
-
-		// Non-nil result rate
-		m.jsonRPCResultRate = float64(m.jsonRPCResponses-m.jsonRPCNilResult) / float64(m.jsonRPCResponses)
-
-		// Validation success rate
-		m.jsonRPCValidateRate = float64(m.jsonRPCResponses-m.jsonRPCValidateErrors) / float64(m.jsonRPCResponses)
-	}
-}
-
-// calculatePercentiles computes P50, P95, and P99 latency percentiles
-func calculatePercentiles(m *methodMetrics) {
-	if len(m.results) == 0 {
-		return
-	}
-
-	// Extract latencies
-	latencies := make([]time.Duration, 0, len(m.results))
-	for _, res := range m.results {
-		latencies = append(latencies, res.Latency)
-	}
-
-	// Sort latencies
-	slices.Sort(latencies)
-
-	// Calculate percentiles
-	m.p50 = percentile(latencies, 50)
-	m.p95 = percentile(latencies, 95)
-	m.p99 = percentile(latencies, 99)
-}
-
-// percentile calculates the p-th percentile of the given sorted slice
-func percentile(sorted []time.Duration, p int) time.Duration {
-	if len(sorted) == 0 {
-		return 0
-	}
-
-	if p <= 0 {
-		return sorted[0]
-	}
-
-	if p >= 100 {
-		return sorted[len(sorted)-1]
-	}
-
-	// Calculate the index
-	idx := int(math.Ceil(float64(p)/100.0*float64(len(sorted)))) - 1
-	// Use max to ensure idx is at least 0
-	idx = max(idx, 0)
-
-	return sorted[idx]
-}
-
-// ===== Progress Bars =====
-
-// progressBars
-// • Holds and manages progress bars for all methods in a test
-// • Used to visualize test progress interactively
-type progressBars struct {
-	bars    map[string]*pb.ProgressBar
-	pool    *pb.Pool
-	enabled bool
-}
-
-// newProgressBars
-// • Creates a set of progress bars for all methods in a test
-// • Disables progress bars in CI/non-interactive environments
-func newProgressBars(testMethodsMap map[string]testMethodConfig) (*progressBars, error) {
-	// Check if we're running in CI or non-interactive environment
-	if isCIEnv() {
-		fmt.Println("Running in CI environment - progress bars disabled")
-		return &progressBars{
-			bars:    make(map[string]*pb.ProgressBar),
-			enabled: false,
-		}, nil
-	}
-
-	// Sort methods for consistent display order
-	var sortedMethods []string
-	for method := range testMethodsMap {
-		sortedMethods = append(sortedMethods, method)
-	}
-	sort.Slice(sortedMethods, func(i, j int) bool {
-		return string(sortedMethods[i]) < string(sortedMethods[j])
-	})
-
-	// Calculate the longest method name for padding
-	longestLen := 0
-	for _, method := range sortedMethods {
-		if len(string(method)) > longestLen {
-			longestLen = len(string(method))
-		}
-	}
-
-	// Create a progress bar for each method
-	bars := make(map[string]*pb.ProgressBar)
-	barList := make([]*pb.ProgressBar, 0, len(testMethodsMap))
-
-	for _, method := range sortedMethods {
-		def := testMethodsMap[method]
-
-		// Store the method name with padding for display
-		padding := longestLen - len(string(method))
-		methodWithPadding := string(method) + strings.Repeat(" ", padding)
-
-		// Create a custom format for counters with padding for consistent spacing
-		// Format: current/total with padding to make 3 digits minimum
-		// This formats as "  1/300" or "010/300" for consistent width
-		customCounterFormat := `{{ printf "%3d/%3d" .Current .Total }}`
-
-		// Create a colored template with padded counters
-		tmpl := fmt.Sprintf(`{{ blue "%s" }} %s {{ bar . "[" "=" ">" " " "]" | blue }} {{ green (percent .) }}`,
-			methodWithPadding, customCounterFormat)
-
-		// Create the bar with the template and start it
-		bar := pb.ProgressBarTemplate(tmpl).New(def.serviceConfig.RequestsPerMethod)
-
-		// Ensure we're not using byte formatting
-		bar.Set(pb.Bytes, false)
-
-		// Set max width for the bar
-		bar.SetMaxWidth(100)
-
-		bars[method] = bar
-		barList = append(barList, bar)
-	}
-
-	// Try to create a pool with all the bars
-	pool, err := pb.StartPool(barList...)
-	if err != nil {
-		// If we fail to create progress bars, fall back to simple output
-		fmt.Printf("Warning: Could not create progress bars: %v\n", err)
-		return &progressBars{
-			bars:    make(map[string]*pb.ProgressBar),
-			enabled: false,
-		}, nil
-	}
-
-	return &progressBars{
-		bars:    bars,
-		pool:    pool,
-		enabled: true,
-	}, nil
-}
-
-// finish completes all progress bars
-func (p *progressBars) finish() error {
-	if !p.enabled || p.pool == nil {
-		return nil
-	}
-	return p.pool.Stop()
-}
-
-// get returns the progress bar for a specific method
-func (p *progressBars) get(method string) *pb.ProgressBar {
-	if !p.enabled {
-		return nil
-	}
-	return p.bars[method]
-}
-
-// showWaitBar shows a progress bar for the optional for hydrator checks to complete
-func showWaitBar(secondsToWait int) {
-	// Create a progress bar for the optional wait time
-	waitBar := pb.ProgressBarTemplate(`{{ blue "Waiting" }} {{ printf "%2d/%2d" .Current .Total }} {{ bar . "[" "=" ">" " " "]" | blue }} {{ green (percent .) }}`).New(secondsToWait)
-	waitBar.Set(pb.Bytes, false)
-	waitBar.SetMaxWidth(100)
-	waitBar.Start()
-
-	// Wait for specified seconds, updating the progress bar every second
-	for range secondsToWait {
-		waitBar.Increment()
-		<-time.After(1 * time.Second)
-	}
-
-	waitBar.Finish()
-=======
->>>>>>> 31d40d8e
 }