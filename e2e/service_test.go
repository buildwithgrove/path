//go:build e2e

package e2e

import (
	"fmt"
	"net/http"
	"net/url"

	sdk "github.com/pokt-network/shannon-sdk"
	vegeta "github.com/tsenart/vegeta/lib"

	"github.com/buildwithgrove/path/gateway"
	"github.com/buildwithgrove/path/qos/jsonrpc"
	"github.com/buildwithgrove/path/request"
)

type serviceType string

const (
	serviceTypeEVM      serviceType = "evm"
	serviceTypeCometBFT serviceType = "cometbft"
	serviceTypeSolana   serviceType = "solana"
	serviceTypeAnvil    serviceType = "anvil"
)

// -----------------------------------------------------------------------------
// TestServices Struct - Configures the services to test against.
//
// Unmarshalled from the YAML files:
//   - `config/services_morse.yaml`
//   - `config/services_shannon.yaml`
// -----------------------------------------------------------------------------

// DEV_NOTE: All structs and `yaml:` tagged fields must be public to allow for unmarshalling using `gopkg.in/yaml`
type (
	TestServices struct {
		Services []TestService `yaml:"services"` // List of test services to run the tests against
	}

	TestService struct {
<<<<<<< HEAD
		Name          string        `yaml:"name"`               // Name of the service
		ServiceID     sdk.ServiceID `yaml:"service_id"`         // Service ID to test (identifies the specific blockchain service)
		ServiceType   serviceType   `yaml:"service_type"`       // Type of service to test (evm, cometbft, solana, anvil)
		Archival      bool          `yaml:"archival,omitempty"` // Whether this is an archival test (historical data access)
		ServiceParams ServiceParams `yaml:"service_params"`     // Service-specific parameters for test requests
=======
		Name          string             `yaml:"name"`               // Name of the service
		ServiceID     protocol.ServiceID `yaml:"service_id"`         // Service ID to test (identifies the specific blockchain service)
		ServiceType   serviceType        `yaml:"service_type"`       // Type of service to test (evm, cometbft, solana, anvil)
		Alias         string             `yaml:"alias,omitempty"`    // Alias for the service
		Archival      bool               `yaml:"archival,omitempty"` // Whether this is an archival test (historical data access)
		ServiceParams ServiceParams      `yaml:"service_params"`     // Service-specific parameters for test requests
>>>>>>> c3ff1865
		// Not marshaled from YAML; set in test case.
		serviceType    serviceType
		testMethodsMap map[string]testMethodConfig
		summary        *serviceSummary
	}
	// ServiceParams holds service-specific test data for all methods.
	// TODO_IMPROVE(@commoddity): Look into getting contract address and contract start block
	// from `config/service_qos_config.go` to have only one source of truth for service params
	ServiceParams struct {
		ContractAddress    string `yaml:"contract_address,omitempty"`     // EVM contract address (should match service_qos_config.go)
		ContractStartBlock uint64 `yaml:"contract_start_block,omitempty"` // Minimum block number to use for archival tests
		TransactionHash    string `yaml:"transaction_hash,omitempty"`     // Transaction hash for receipt/transaction queries
		CallData           string `yaml:"call_data,omitempty"`            // Call data for eth_call
		// Not marshaled from YAML; set in test case.
		blockNumber string // Can be "latest" or an archival block number
	}
	testMethodConfig struct {
		target        vegeta.Target // Used to send the request to the service
		serviceConfig ServiceConfig // Used to calculate the test metrics for the method
	}
)

func (ts *TestService) hydrate(serviceConfig ServiceConfig, serviceType serviceType, targets map[string]vegeta.Target, summary *serviceSummary) {
	ts.serviceType = serviceType
	ts.summary = summary

	// Set up the test methods map
	testMethodsMap := make(map[string]testMethodConfig)
	for method, target := range targets {
		testMethodsMap[method] = testMethodConfig{
			target:        target,
			serviceConfig: serviceConfig,
		}
	}
	ts.testMethodsMap = testMethodsMap
}

func (ts *TestService) getTestMethods() []string {
	switch ts.ServiceType {
	case serviceTypeEVM:
		return getEVMTestMethods()
	case serviceTypeSolana:
		return getSolanaTestMethods()
	case serviceTypeCometBFT:
		// CometBFT uses REST-like URL paths, not JSON-RPC methods
		return getCometBFTTestURLPaths()
	case serviceTypeAnvil:
		return getAnvilTestMethods()
	}
	return nil
}

func (ts *TestService) getVegetaTargets(methods []string, gatewayURL string) (map[string]vegeta.Target, error) {
	switch ts.ServiceType {
	case serviceTypeEVM:
		return getEVMVegetaTargets(ts, methods, gatewayURL)
	case serviceTypeSolana:
		return getSolanaVegetaTargets(ts, methods, gatewayURL)
	case serviceTypeCometBFT:
		return getCometBFTVegetaTargets(ts, methods, gatewayURL)
	case serviceTypeAnvil:
		return getAnvilVegetaTargets(ts, methods, gatewayURL)
	}
	return nil, fmt.Errorf("unsupported service type: %s", ts.ServiceType)
}

func getExpectedID(serviceType serviceType) jsonrpc.ID {
	switch serviceType {
	case serviceTypeEVM:
		return evmExpectedID
	case serviceTypeSolana:
		return solanaExpectedID
	case serviceTypeCometBFT:
		return cometbftExpectedID
	case serviceTypeAnvil:
		return anvilExpectedID
	default:
		return jsonrpc.IDFromInt(1)
	}
}

// -----------------------------------------------------------------------------
// Utility Functions
// -----------------------------------------------------------------------------

// getRequestHeaders returns the HTTP headers for a given service ID, including Portal credentials if in load test mode.
func getRequestHeaders(serviceID sdk.ServiceID) http.Header {
	headers := http.Header{
		"Content-Type":                    []string{"application/json"},
		request.HTTPHeaderTargetServiceID: []string{string(serviceID)},
	}

	if cfg.getTestMode() == testModeLoad {
		// Portal App ID is required for load tests
		headers.Set(gateway.HttpHeaderPortalAppID, cfg.E2ELoadTestConfig.LoadTestConfig.PortalApplicationID)

		// Portal API Key is optional for load tests
		if cfg.E2ELoadTestConfig.LoadTestConfig.PortalAPIKey != "" {
			headers.Set(gateway.HttpHeaderAuthorization, cfg.E2ELoadTestConfig.LoadTestConfig.PortalAPIKey)
		}
	}

	return headers
}

// setServiceIDInGatewayURLSubdomain inserts the service ID as a subdomain in the gateway URL.
// Will be used if testing against production; ie. a URL that does NOT contain `localhost`.
//   - https://rpc.grove.city/v1 → https://eth.rpc.grove.city/v1
//   - https://api.example.com/path?query=param → https://eth.api.example.com/path?query=param
//
// TODO_TECHDEBT(@commoddity): Remove this once PATH in production supports service in headers
//   - Issue: https://github.com/buildwithgrove/infrastructure/issues/91
<<<<<<< HEAD
func setServiceIDInGatewayURLSubdomain(gatewayURL string, serviceID sdk.ServiceID) string {
=======
func setServiceIDInGatewayURLSubdomain(gatewayURL string, serviceID protocol.ServiceID, alias string) string {
	// If the alias is set, use it instead of the service ID to fill in the subdomain.
	// This is necessary because some services have subdomain aliases that differ
	// from the Shannon onchain service ID so the alias must be used to hit production.
	if alias != "" {
		serviceID = protocol.ServiceID(alias)
	}

>>>>>>> c3ff1865
	parsedURL, err := url.Parse(gatewayURL)
	if err != nil {
		// If parsing fails, fall back to simple string insertion
		return gatewayURL
	}
	parsedURL.Host = fmt.Sprintf("%s.%s", serviceID, parsedURL.Host)
	return parsedURL.String()
}

// validate validates all test services
func (ts *TestServices) validate() error {
	if len(ts.Services) == 0 {
		return fmt.Errorf("no test services configured")
	}

	for i, service := range ts.Services {
		if err := ts.validateTestService(service, i); err != nil {
			return err
		}
	}

	return nil
}

// validateTestService validates an individual test service and its config
func (ts *TestServices) validateTestService(tc TestService, index int) error {
	// Validate common fields
	if tc.Name == "" {
		return fmt.Errorf("test service #%d: Name is required", index)
	}
	if tc.ServiceID == "" {
		return fmt.Errorf("test service #%d: ServiceID is required", index)
	}
	if tc.ServiceType == "" {
		return fmt.Errorf("test service #%d: ServiceType is required", index)
	}

	// Validate service params based on service type
	switch tc.ServiceType {
	case serviceTypeEVM:
		// EVM services require all four parameters
		if tc.ServiceParams.ContractAddress == "" {
			return fmt.Errorf("test service #%d: ContractAddress is required for EVM services", index)
		}
		if tc.ServiceParams.ContractStartBlock == 0 {
			return fmt.Errorf("test service #%d: ContractStartBlock is required for EVM services", index)
		}
		if tc.ServiceParams.TransactionHash == "" {
			return fmt.Errorf("test service #%d: TransactionHash is required for EVM services", index)
		}
		if tc.ServiceParams.CallData == "" {
			return fmt.Errorf("test service #%d: CallData is required for EVM services", index)
		}
	case serviceTypeSolana:
		// Solana services require only contract_address and transaction_hash
		if tc.ServiceParams.ContractAddress == "" {
			return fmt.Errorf("test service #%d: ContractAddress is required for Solana services", index)
		}
		if tc.ServiceParams.TransactionHash == "" {
			return fmt.Errorf("test service #%d: TransactionHash is required for Solana services", index)
		}
	case serviceTypeCometBFT:
		// No specific validation for CometBFT yet
	case serviceTypeAnvil:
		// Anvil services require no specific parameters since all test methods use empty params
		// This is intentionally minimal - just verify the service can respond to basic JSON-RPC calls
		return nil
	default:
		return fmt.Errorf("test service #%d: Unsupported service type: %s", index, tc.ServiceType)
	}

	return nil
}<|MERGE_RESOLUTION|>--- conflicted
+++ resolved
@@ -39,20 +39,12 @@
 	}
 
 	TestService struct {
-<<<<<<< HEAD
 		Name          string        `yaml:"name"`               // Name of the service
 		ServiceID     sdk.ServiceID `yaml:"service_id"`         // Service ID to test (identifies the specific blockchain service)
 		ServiceType   serviceType   `yaml:"service_type"`       // Type of service to test (evm, cometbft, solana, anvil)
+		Alias         string        `yaml:"alias,omitempty"`    // Alias for the service
 		Archival      bool          `yaml:"archival,omitempty"` // Whether this is an archival test (historical data access)
 		ServiceParams ServiceParams `yaml:"service_params"`     // Service-specific parameters for test requests
-=======
-		Name          string             `yaml:"name"`               // Name of the service
-		ServiceID     protocol.ServiceID `yaml:"service_id"`         // Service ID to test (identifies the specific blockchain service)
-		ServiceType   serviceType        `yaml:"service_type"`       // Type of service to test (evm, cometbft, solana, anvil)
-		Alias         string             `yaml:"alias,omitempty"`    // Alias for the service
-		Archival      bool               `yaml:"archival,omitempty"` // Whether this is an archival test (historical data access)
-		ServiceParams ServiceParams      `yaml:"service_params"`     // Service-specific parameters for test requests
->>>>>>> c3ff1865
 		// Not marshaled from YAML; set in test case.
 		serviceType    serviceType
 		testMethodsMap map[string]testMethodConfig
@@ -165,18 +157,14 @@
 //
 // TODO_TECHDEBT(@commoddity): Remove this once PATH in production supports service in headers
 //   - Issue: https://github.com/buildwithgrove/infrastructure/issues/91
-<<<<<<< HEAD
-func setServiceIDInGatewayURLSubdomain(gatewayURL string, serviceID sdk.ServiceID) string {
-=======
-func setServiceIDInGatewayURLSubdomain(gatewayURL string, serviceID protocol.ServiceID, alias string) string {
+func setServiceIDInGatewayURLSubdomain(gatewayURL string, serviceID sdk.ServiceID, alias string) string {
 	// If the alias is set, use it instead of the service ID to fill in the subdomain.
 	// This is necessary because some services have subdomain aliases that differ
 	// from the Shannon onchain service ID so the alias must be used to hit production.
 	if alias != "" {
-		serviceID = protocol.ServiceID(alias)
-	}
-
->>>>>>> c3ff1865
+		serviceID = sdk.ServiceID(alias)
+	}
+
 	parsedURL, err := url.Parse(gatewayURL)
 	if err != nil {
 		// If parsing fails, fall back to simple string insertion
