--- conflicted
+++ resolved
@@ -244,17 +244,10 @@
   oneof observation_data {
     // HTTP endpoint observations (multiple possible due to retries)
     ShannonHTTPEndpointObservations http_observations = 3;
-<<<<<<< HEAD
-    
+
     // Single WebSocket connection lifecycle observation
     ShannonWebsocketConnectionObservation websocket_connection_observation = 4;
-    
-=======
-
-    // Single WebSocket connection lifecycle observation
-    ShannonWebsocketConnectionObservation websocket_connection_observation = 4;
-
->>>>>>> 9ca874ef
+
     // Single WebSocket message observation
     ShannonWebsocketMessageObservation websocket_message_observation = 5;
   }
