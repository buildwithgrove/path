--- conflicted
+++ resolved
@@ -60,12 +60,6 @@
   SHANNON_ENDPOINT_ERROR_NIL_SUPPLIER_PUBKEY = 7;
   // RelayResponse's signature failed validation.
   SHANNON_ENDPOINT_ERROR_RESPONSE_SIGNATURE_VALIDATION_ERR = 8;
-<<<<<<< HEAD
-  // Endpoint's backend service returned a non 2xx HTTP status code.
-  SHANNON_ENDPOINT_ERROR_HTTP_ERROR = 9;
-  // TODO_TECHDEBT: Uncomment when this is used.
-  // SHANNON_ENDPOINT_ERROR_MAXED_OUT = 10;
-=======
 
   // HTTP relay errors - fine-grained network and transport failures
   // Connection establishment failures
@@ -98,7 +92,6 @@
   SHANNON_ENDPOINT_ERROR_RAW_PAYLOAD_HTTP_TRANSPORT = 30;
   SHANNON_ENDPOINT_ERROR_RAW_PAYLOAD_DNS_RESOLUTION = 31;
   SHANNON_ENDPOINT_ERROR_RAW_PAYLOAD_TLS_HANDSHAKE = 32;
->>>>>>> 2791b5ce
 }
 
 // ShannonSanctionType specifies the duration type for endpoint sanctions
@@ -175,17 +168,14 @@
   // Recommended sanction type based on the error
   optional ShannonSanctionType recommended_sanction = 12;
 
-<<<<<<< HEAD
   // HTTP status code of the endpoint response
   optional int32 endpoint_backend_service_http_response_status_code = 13;
 
   // HTTP Response payload size
   optional int64 endpoint_backend_service_http_response_payload_size = 14;
 
-=======
   // RelayMiner error details if the endpoint returned a RelayMinerError
-  optional ShannonRelayMinerError relay_miner_error = 13;
->>>>>>> 2791b5ce
+  optional ShannonRelayMinerError relay_miner_error = 15;
 }
 
 // ShannonObservationsList provides a container for multiple ShannonRequestObservations,
