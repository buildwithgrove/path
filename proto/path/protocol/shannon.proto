--- conflicted
+++ resolved
@@ -102,11 +102,8 @@
   SHANNON_SANCTION_UNSPECIFIED = 0;
   SHANNON_SANCTION_SESSION = 1;  // Valid only for current session
   SHANNON_SANCTION_PERMANENT = 2; // Sanction persists indefinitely; can only be cleared by Gateway restart (e.g., redeploying the K8s pod or restarting the binary)
-<<<<<<< HEAD
+  SHANNON_SANCTION_DO_NOT_SANCTION = 3; // Do not sanction the endpoint based on this error
   // TODO_IMPROVE: Add a temporary sanction that lasts a few blocks.
-=======
-  SHANNON_SANCTION_DO_NOT_SANCTION = 3; // Do not sanction the endpoint based on this error
->>>>>>> e6891a53
 }
 
 // ShannonRelayMinerError captures relay miner error details from the RelayResponse
