syntax = "proto3";
package path.protocol;

option go_package = "github.com/buildwithgrove/path/observation/protocol";

// MorseEndpointErrorType enumerates possible relay errors when interacting with Morse endpoints
enum MorseEndpointErrorType {
  MORSE_ENDPOINT_ERROR_UNSPECIFIED = 0;
  MORSE_ENDPOINT_ERROR_CONNECTION_FAILED = 1;
  MORSE_ENDPOINT_ERROR_TIMEOUT = 2;
  MORSE_ENDPOINT_ERROR_MAXED_OUT = 3;
  MORSE_ENDPOINT_ERROR_MISCONFIGURED = 4;
  MORSE_ENDPOINT_ERROR_TLS_CERTIFICATE_VERIFICATION_FAILED = 5;
  MORSE_ENDPOINT_ERROR_INVALID_RESPONSE = 6;
<<<<<<< HEAD
=======
  // This error indicates that the endpoint returned invalid data in its response and was rejected by the SDK.
  // This is important because the `protocol` package should not attempt to parse the response contents.
>>>>>>> 7f72d513
  MORSE_ENDPOINT_ERROR_NON_JSON_RESPONSE = 7;
  MORSE_ENDPOINT_ERROR_INTERNAL = 8;  // Added for internal gateway errors
}

// TODO_DOCUMENT(@adshmh): Document the sanction system in the Morse protocol implementation:
// - Enumerate all sanction types with their specific triggers
// - Detail error conditions that activate each sanction category
// - Explain the rationale behind each sanction's severity level
// - Specify sanction durations and how they're calculated
// - Document potential escalation path for repeated violations
// - Include examples of boundary cases where sanctions apply/don't apply
//
// MorseSanctionType specifies the duration type for endpoint sanctions
enum MorseSanctionType {
  MORSE_SANCTION_UNSPECIFIED = 0;
  MORSE_SANCTION_SESSION = 1;  // Valid only for current session
  MORSE_SANCTION_PERMANENT = 2; // Sanction persists indefinitely; can only be cleared by Gateway restart (e.g., redeploying the K8s pod or restarting the binary)
}

// MorseRequestObservations contains Morse-specific observations collected from relays
// handling a single service request.
message MorseRequestObservations {
  // Service ID (i.e. chain ID) for which the observation was made
  string service_id = 1;
  
  // Multiple observations possible if:
  // - Original endpoint returns invalid response
  // - Retry mechanism activates
  repeated MorseEndpointObservation endpoint_observations = 2;
}

// MorseEndpointObservation stores a single observation from an endpoint
message MorseEndpointObservation {
  // Address of the endpoint handling the request
  string endpoint_addr = 1;
  
  // Application address that signed the associated relay
  string app_address = 2;
  
  // Session information when available
  string session_key = 3;
  string session_service_id = 4;
  int32 session_height = 5; // session start height
  
  // Error type if relay to this endpoint failed
  optional MorseEndpointErrorType error_type = 6;
  
  // Additional error details when available
  optional string error_details = 7;
  
  // Recommended sanction type based on the error
  optional MorseSanctionType recommended_sanction = 8;
}

// MorseObservationsList is a wrapper message that enables embedding lists of
// Morse observations in other protocol buffers.
message MorseObservationsList {
  repeated MorseRequestObservations observations = 1;
}<|MERGE_RESOLUTION|>--- conflicted
+++ resolved
@@ -12,11 +12,8 @@
   MORSE_ENDPOINT_ERROR_MISCONFIGURED = 4;
   MORSE_ENDPOINT_ERROR_TLS_CERTIFICATE_VERIFICATION_FAILED = 5;
   MORSE_ENDPOINT_ERROR_INVALID_RESPONSE = 6;
-<<<<<<< HEAD
-=======
   // This error indicates that the endpoint returned invalid data in its response and was rejected by the SDK.
   // This is important because the `protocol` package should not attempt to parse the response contents.
->>>>>>> 7f72d513
   MORSE_ENDPOINT_ERROR_NON_JSON_RESPONSE = 7;
   MORSE_ENDPOINT_ERROR_INTERNAL = 8;  // Added for internal gateway errors
 }
