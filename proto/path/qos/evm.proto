--- conflicted
+++ resolved
@@ -12,26 +12,6 @@
 import "path/qos/jsonrpc.proto";
 import "path/metadata/metadata.proto";
 
-<<<<<<< HEAD
-// EVMRequestValidationErrorKind enumerates possible causes for EVM request rejection:
-// Invalid request types (as of PR #165):
-//   1. Internal server error while reading the HTTP request body
-//   2. Unmarshal error when parsing request into the expected format
-enum EVMRequestValidationErrorKind {
-  EVM_REQUEST_VALIDATION_ERROR_KIND_UNSPECIFIED = 0;
-  EVM_REQUEST_VALIDATION_ERROR_KIND_HTTP_BODY_READ_FAILURE = 1;
-  EVM_REQUEST_VALIDATION_ERROR_KIND_REQUEST_UNMARSHALING_FAILURE = 2;
-}
-
-// EVMResponseValidationErrorKind defines why an endpoint response was rejected.
-// Current invalid response types (as of PR #164):
-//   1. EmptyResponse - endpoint returned no data
-//   2. UnmarshalErr - response failed to parse into expected format
-enum EVMResponseValidationErrorKind {
-	EVM_RESPONSE_VALIDATION_ERROR_KIND_UNSPECIFIED = 0;
-	EVM_RESPONSE_VALIDATION_ERROR_KIND_EMPTY = 1;      // No response data received
-	EVM_RESPONSE_VALIDATION_ERROR_KIND_UNMARSHAL = 2;  // Response parsing failed
-=======
 // EVMRequestValidationError enumerates possible causes for EVM request rejection:
 // Invalid request types (as of PR #165):
 //   1. Internal server error while reading the HTTP request body
@@ -50,7 +30,6 @@
 	EVM_RESPONSE_VALIDATION_ERROR_UNSPECIFIED = 0;
 	EVM_RESPONSE_VALIDATION_ERROR_EMPTY = 1;      // No response data received
 	EVM_RESPONSE_VALIDATION_ERROR_UNMARSHAL = 2;  // Response parsing failed
->>>>>>> 2763353e
 }
 
 // EVMRequestObservations captures all observations made while serving a single EVM blockchain service request.
@@ -70,11 +49,7 @@
   string chain_id = 3;
 
   // Specifies the reason an EVM request failed validation.
-<<<<<<< HEAD
-  optional EVMRequestValidationErrorKind request_validation_error_kind = 4;
-=======
   optional EVMRequestValidationError request_validation_error = 4 [(metadata.semantic_meaning) = "How the request validation failed"];
->>>>>>> 2763353e
 }
 
 // EVMEndpointObservation stores a single observation from an endpoint servicing the protocol response.
@@ -116,11 +91,7 @@
   bool valid = 2 [(metadata.semantic_meaning) = "Response validity status"];
 
   // Why the response failed QoS validation
-<<<<<<< HEAD
-  optional EVMResponseValidationErrorKind response_validation_error_kind = 3 [(metadata.semantic_meaning) = "Validation failure reason"];
-=======
   optional EVMResponseValidationError response_validation_error = 3 [(metadata.semantic_meaning) = "Validation failure type"];
->>>>>>> 2763353e
 }
 
 // EVMBlockNumberResponse stores the response to an `eth_getBlockNumber` request
@@ -132,11 +103,7 @@
   bool valid = 2 [(metadata.semantic_meaning) = "Response validity status"];
 
   // Why the response failed QoS validation
-<<<<<<< HEAD
-  optional EVMResponseValidationErrorKind response_validation_error_kind = 3 [(metadata.semantic_meaning) = "Validity failure reason"];
-=======
   optional EVMResponseValidationError response_validation_error = 3 [(metadata.semantic_meaning) = "Validity failure type"];
->>>>>>> 2763353e
 }
 
 // EVMUnrecognizedResponse handles requests with methods ignored by state update and endpoint validation
@@ -148,11 +115,7 @@
   bool valid = 2 [(metadata.semantic_meaning) = "Response validity status"];
 
   // Why the response failed QoS validation
-<<<<<<< HEAD
-  optional EVMResponseValidationErrorKind response_validation_error_kind = 3 [(metadata.semantic_meaning) = "Validity failure reason"];
-=======
   optional EVMResponseValidationError response_validation_error = 3 [(metadata.semantic_meaning) = "Validity failure type"];
->>>>>>> 2763353e
 }
 
 // EVMEmptyResponse represents an endpoint's empty response, which triggers
@@ -164,9 +127,5 @@
 
   // Why the response failed QoS validation
   // Set to EmptyResponse for empty responses
-<<<<<<< HEAD
-  optional EVMResponseValidationErrorKind response_validation_error_kind = 2 [(metadata.semantic_meaning) = "Validity failure reason"];
-=======
   optional EVMResponseValidationError response_validation_error = 2 [(metadata.semantic_meaning) = "Validity failure type"];
->>>>>>> 2763353e
 }