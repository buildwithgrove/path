--- conflicted
+++ resolved
@@ -67,18 +67,12 @@
 		CosmosResponseCometBFTStatus response_comet_bft_status = 9;
 
 		// Response to CosmosSDK request against API path `/cosmos/base/node/v1beta1/status`
-<<<<<<< HEAD
-		CosmosResponseCosmosSDKStatus response_cosmos_sdk_status = 7;
+		// Reference: https://docs.cosmos.network/api#tag/Service/operation/Status
+		CosmosResponseCosmosSDKStatus response_cosmos_sdk_status = 10;
 
 		// Response to Ethereum JSONRPC request using method `eth_chainId`
-		CosmosResponseEVMJSONRPCChainID response_evm_jsonrpc_chain_id = 8;
-		
-		// For unrecognized responses.
-		// These are returned as-is to the user.
-		UnrecognizedResponse response_unrecognized = 9;
-=======
-		CosmosResponseCosmosSDKStatus response_cosmos_sdk_status = 10;
->>>>>>> a8109273
+		// Reference: https://ethereum.org/en/developers/docs/apis/json-rpc/#eth_chainid
+		CosmosResponseEVMJSONRPCChainID response_evm_jsonrpc_chain_id = 11;
 	}
 }
 
