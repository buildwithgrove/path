# TODO: remove debug logging
layered_runtime:
  layers:
    - name: static_layer
      static_layer:
        envoy:
          logger:
            level: debug
# TODO: remove debug logging

static_resources:
  clusters:
    # The PATH Gateway service is the service that handles requests for the PATH API.
    - name: path_gateway_service
      connect_timeout: 0.25s
      type: STRICT_DNS
      lb_policy: ROUND_ROBIN
      load_assignment:
        cluster_name: path_gateway_service
        endpoints:
          - lb_endpoints:
              - endpoint:
                  address:
                    socket_address:
                      address: path_gateway
                      port_value: 3000
    # The Auth0 JWKS cluster is used to fetch the JWKS from Auth0.
    - name: auth0_jwks_cluster
      type: STRICT_DNS
<<<<<<< HEAD
=======
      dns_lookup_family: V4_ONLY
>>>>>>> 765eaf6d
      load_assignment:
        cluster_name: auth0_jwks_cluster
        endpoints:
          - lb_endpoints:
              - endpoint:
                  address:
                    socket_address:
<<<<<<< HEAD
                      address: auth.grove.cityå
=======
                      address: auth.grove.city
>>>>>>> 765eaf6d
                      port_value: 443
      transport_socket:
        name: envoy.transport_sockets.tls
        typed_config:
          "@type": type.googleapis.com/envoy.extensions.transport_sockets.tls.v3.UpstreamTlsContext
          sni: auth.grove.city
<<<<<<< HEAD
    # The External Authorization cluster is used to handle external authorization checks.å
    - name: ext-authz
      type: static
      typed_extension_protocol_options:
        envoy.extensions.upstreams.http.v3.HttpProtocolOptions:
          "@type": type.googleapis.com/envoy.extensions.upstreams.http.v3.HttpProtocolOptions
          explicit_http_config:
            http2_protocol_options: {}
      load_assignment:
        cluster_name: ext-authz
        endpoints:
        - lb_endpoints:
          - endpoint:
              address:
                socket_address:
                  address: 127.0.0.1
                  port_value: 10003
=======
>>>>>>> 765eaf6d
    # The Envoy Rate Limiting Service is used to rate limit service requests.
    - name: ratelimit
      type: STRICT_DNS
      connect_timeout: 1s
      lb_policy: ROUND_ROBIN
      protocol_selection: USE_CONFIGURED_PROTOCOL
      http2_protocol_options: {}
      load_assignment:
        cluster_name: ratelimit
        endpoints:
          - lb_endpoints:
              - endpoint:
                  address:
                    socket_address:
                      address: ratelimit
                      port_value: 8081

  listeners:
    - name: listener_0
      address:
        socket_address:
          address: 0.0.0.0
          port_value: 3001
      filter_chains:
        - filters:
            - name: envoy.filters.network.http_connection_manager
              typed_config:
                "@type": type.googleapis.com/envoy.extensions.filters.network.http_connection_manager.v3.HttpConnectionManager
                stat_prefix: ingress_http
                access_log:
                  - name: envoy.access_loggers.stdout
                    typed_config:
                      "@type": type.googleapis.com/envoy.extensions.access_loggers.stream.v3.StdoutAccessLog
                http_filters:
<<<<<<< HEAD
                  - name: envoy.filters.http.jwt_authn
                    typed_config:
                      "@type": type.googleapis.com/envoy.extensions.filters.http.jwt_authn.v3.JwtAuthentication
                      providers:
                        auth0_provider:
                          issuer: https://auth.grove.city/
                          audiences:
                            - https://ui.backend.pokt.network/
                          remote_jwks:
                            http_uri:
                              uri: https://auth.grove.city/.well-known/jwks.json
                              cluster: auth0_jwks_cluster
                              timeout: 1s
                          forward: true
                          claim_to_headers:
                            - header_name: x-jwt-user-id
                              claim_name: sub
                  - name: envoy.filters.http.ext_authz
                    typed_config:
                      "@type": type.googleapis.com/envoy.extensions.filters.http.ext_authz.v3.ExtAuthz
                      grpc_service:
                        envoy_grpc:
                          cluster_name: ext-authz
                        timeout: 0.5s
                      include_peer_certificate: true
=======
                  # The JWT Authn filter performs JWT verification and sets the `x-jwt-*` headers.
                  - name: envoy.filters.http.jwt_authn
                    typed_config:
                      "@type": type.googleapis.com/envoy.extensions.filters.http.jwt_authn.v3.JwtAuthentication
                      rules:
                        - match:
                            prefix: "/v1"
                          requires:
                            provider_name: auth0_provider
                      providers:
                        auth0_provider:
                          issuer: https://auth.grove.city/
                          audiences:
                            - https://ui.backend.pokt.network/
                          remote_jwks:
                            http_uri:
                              uri: https://auth.grove.city/.well-known/jwks.json
                              cluster: auth0_jwks_cluster
                              timeout: 1s
                          forward: true
                          claim_to_headers:
                            - header_name: x-jwt-endpoint-id
                              claim_name: endpoint_id
                            - header_name: x-jwt-plan
                              claim_name: plan
                  # The rate limiting service performs rate limiting based on the descriptors 
                  # which are passed to the service from the `rl-*` headers set from the JWT.
>>>>>>> 765eaf6d
                  - name: envoy.filters.http.ratelimit
                    typed_config:
                      "@type": type.googleapis.com/envoy.extensions.filters.http.ratelimit.v3.RateLimit
                      domain: rl
                      request_type: external
                      stage: 0
                      rate_limited_as_resource_exhausted: true
                      failure_mode_deny: false
                      enable_x_ratelimit_headers: DRAFT_VERSION_03
                      rate_limit_service:
                        grpc_service:
                          envoy_grpc:
                            cluster_name: ratelimit
                  - name: envoy.filters.http.router
                    typed_config:
                      "@type": type.googleapis.com/envoy.extensions.filters.http.router.v3.Router
                # Configure the routing for the requests to the PATH service. These 
                # routes match the routes in the PATH service's `router.go` file.
                route_config:
                  name: local_route
                  virtual_hosts:
                    - name: local_service
                      domains: ["*"]  # Match all domains
                      routes:
                        # Route for /healthz
                        - match:
                            path: "/healthz"
                          route:
                            cluster: path_gateway_service
                            # Disable auth for `/healthz`
<<<<<<< HEAD
                          typed_per_filter_config:
                            # envoy.filters.http.ext_authz:
                            #   "@type": type.googleapis.com/envoy.extensions.filters.http.ext_authz.v3.ExtAuthzPerRoute
                            #   disabled: true
                            # envoy.filters.http.jwt_authn:
                              # typed_per_filter_config:
                            #   "@type": type.googleapis.com/envoy.extensions.filters.http.jwt_authn.v3.PerRouteFilterConfig
                            #   disabled: true
=======
>>>>>>> 765eaf6d
                        # Route for /v1/{gateway_endpoint_id} 
                        - match:
                            prefix: "/v1"
                          route:
                            cluster: path_gateway_service
<<<<<<< HEAD
                            # strip the endpoint ID from the path before forwarding to PATH for backwards compatibility
=======
                            # strip the endpoint ID from the path before forwarding to PATH to wotk with PATH's ability to serve requests without any dependencies
>>>>>>> 765eaf6d
                            regex_rewrite:
                              pattern:
                                google_re2: {}
                                regex: "^/v1/(.*)"
                              substitution: "/v1"
                            # Configure descriptors for rate limiting here
                            rate_limits:
                              - actions:
                                  # Only send descriptors to the ratelimit service if the `rl-*` headers are set
                                  - request_headers:
                                      header_name: "x-jwt-endpoint-id"
                                      descriptor_key: "rl-endpoint-id"
                                  - request_headers:
<<<<<<< HEAD
                                      header_name: "x-rl-plan"
                                      descriptor_key: "x-rl-plan"
=======
                                      header_name: "x-jwt-plan"
                                      descriptor_key: "rl-plan"
>>>>>>> 765eaf6d
<|MERGE_RESOLUTION|>--- conflicted
+++ resolved
@@ -27,10 +27,7 @@
     # The Auth0 JWKS cluster is used to fetch the JWKS from Auth0.
     - name: auth0_jwks_cluster
       type: STRICT_DNS
-<<<<<<< HEAD
-=======
       dns_lookup_family: V4_ONLY
->>>>>>> 765eaf6d
       load_assignment:
         cluster_name: auth0_jwks_cluster
         endpoints:
@@ -38,18 +35,13 @@
               - endpoint:
                   address:
                     socket_address:
-<<<<<<< HEAD
-                      address: auth.grove.cityå
-=======
                       address: auth.grove.city
->>>>>>> 765eaf6d
                       port_value: 443
       transport_socket:
         name: envoy.transport_sockets.tls
         typed_config:
           "@type": type.googleapis.com/envoy.extensions.transport_sockets.tls.v3.UpstreamTlsContext
           sni: auth.grove.city
-<<<<<<< HEAD
     # The External Authorization cluster is used to handle external authorization checks.å
     - name: ext-authz
       type: static
@@ -67,8 +59,6 @@
                 socket_address:
                   address: 127.0.0.1
                   port_value: 10003
-=======
->>>>>>> 765eaf6d
     # The Envoy Rate Limiting Service is used to rate limit service requests.
     - name: ratelimit
       type: STRICT_DNS
@@ -103,10 +93,15 @@
                     typed_config:
                       "@type": type.googleapis.com/envoy.extensions.access_loggers.stream.v3.StdoutAccessLog
                 http_filters:
-<<<<<<< HEAD
+                  # The JWT Authn filter performs JWT verification and sets the `x-jwt-*` headers.
                   - name: envoy.filters.http.jwt_authn
                     typed_config:
                       "@type": type.googleapis.com/envoy.extensions.filters.http.jwt_authn.v3.JwtAuthentication
+                      rules:
+                        - match:
+                            prefix: "/v1"
+                          requires:
+                            provider_name: auth0_provider
                       providers:
                         auth0_provider:
                           issuer: https://auth.grove.city/
@@ -129,35 +124,6 @@
                           cluster_name: ext-authz
                         timeout: 0.5s
                       include_peer_certificate: true
-=======
-                  # The JWT Authn filter performs JWT verification and sets the `x-jwt-*` headers.
-                  - name: envoy.filters.http.jwt_authn
-                    typed_config:
-                      "@type": type.googleapis.com/envoy.extensions.filters.http.jwt_authn.v3.JwtAuthentication
-                      rules:
-                        - match:
-                            prefix: "/v1"
-                          requires:
-                            provider_name: auth0_provider
-                      providers:
-                        auth0_provider:
-                          issuer: https://auth.grove.city/
-                          audiences:
-                            - https://ui.backend.pokt.network/
-                          remote_jwks:
-                            http_uri:
-                              uri: https://auth.grove.city/.well-known/jwks.json
-                              cluster: auth0_jwks_cluster
-                              timeout: 1s
-                          forward: true
-                          claim_to_headers:
-                            - header_name: x-jwt-endpoint-id
-                              claim_name: endpoint_id
-                            - header_name: x-jwt-plan
-                              claim_name: plan
-                  # The rate limiting service performs rate limiting based on the descriptors 
-                  # which are passed to the service from the `rl-*` headers set from the JWT.
->>>>>>> 765eaf6d
                   - name: envoy.filters.http.ratelimit
                     typed_config:
                       "@type": type.googleapis.com/envoy.extensions.filters.http.ratelimit.v3.RateLimit
@@ -188,7 +154,6 @@
                           route:
                             cluster: path_gateway_service
                             # Disable auth for `/healthz`
-<<<<<<< HEAD
                           typed_per_filter_config:
                             # envoy.filters.http.ext_authz:
                             #   "@type": type.googleapis.com/envoy.extensions.filters.http.ext_authz.v3.ExtAuthzPerRoute
@@ -197,18 +162,12 @@
                               # typed_per_filter_config:
                             #   "@type": type.googleapis.com/envoy.extensions.filters.http.jwt_authn.v3.PerRouteFilterConfig
                             #   disabled: true
-=======
->>>>>>> 765eaf6d
                         # Route for /v1/{gateway_endpoint_id} 
                         - match:
                             prefix: "/v1"
                           route:
                             cluster: path_gateway_service
-<<<<<<< HEAD
-                            # strip the endpoint ID from the path before forwarding to PATH for backwards compatibility
-=======
-                            # strip the endpoint ID from the path before forwarding to PATH to wotk with PATH's ability to serve requests without any dependencies
->>>>>>> 765eaf6d
+                            # strip the endpoint ID from the path before forwarding to PATH to work with PATH's ability to serve requests without any dependencies
                             regex_rewrite:
                               pattern:
                                 google_re2: {}
@@ -222,10 +181,5 @@
                                       header_name: "x-jwt-endpoint-id"
                                       descriptor_key: "rl-endpoint-id"
                                   - request_headers:
-<<<<<<< HEAD
                                       header_name: "x-rl-plan"
-                                      descriptor_key: "x-rl-plan"
-=======
-                                      header_name: "x-jwt-plan"
-                                      descriptor_key: "rl-plan"
->>>>>>> 765eaf6d
+                                      descriptor_key: "x-rl-plan"