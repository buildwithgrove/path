--- conflicted
+++ resolved
@@ -91,12 +91,6 @@
                     typed_config:
                       "@type": type.googleapis.com/envoy.extensions.access_loggers.stream.v3.StdoutAccessLog
                 http_filters:
-<<<<<<< HEAD
-                  # DEV_NOTE: The following HTTP filters are only necessary if you wish to enable JWT authentication:
-                  # - `envoy.filters.http.header_mutation`
-                  # - `envoy.filters.http.jwt_authn`
-                  # Removes the `x-jwt-user-id` header before forwarding the request to the external authorization filter.
-=======
                   # Extracts the Service ID from the subdomain of the request's host field and attaches it 
                   # to the request as the `target-service-id` header. 
                   # This will require the subdomain to be specified in the request's host field; otherwise 
@@ -118,7 +112,6 @@
                           end
                         end
                   # Removes the `jwt-user-id` header before forwarding the request to the external authorization filter.
->>>>>>> 1698a793
                   # See: https://www.envoyproxy.io/docs/envoy/latest/configuration/http/http_filters/header_mutation_filter
                   #
                   # DEV_NOTE: If the Gateway Operator does not wish to use JWT authorization, 
