package auth

import (
	"fmt"
	"strings"

	"github.com/buildwithgrove/path/envoy/auth_server/proto"
)

const (
<<<<<<< HEAD
	apiKeyHeader = "Authorization"
)

// The Authorizer interface performs requests authorization, for example using
// API key authentication to ensures a downstream (client) request is authorized.
type Authorizer interface {
	authorizeRequest(map[string]string, *proto.GatewayEndpoint) error
}

// NoAuthAuthorizer is an Authorizer that ensures no authorization is required.
type NoAuthAuthorizer struct{}

// Enforce that the NoAuthAuthorizer implements the Authorizer interface.
var _ Authorizer = &NoAuthAuthorizer{}

// authorizeRequest always returns nil, as no authorization is required.
func (a *NoAuthAuthorizer) authorizeRequest(headers map[string]string, endpoint *proto.GatewayEndpoint) error {
	return nil
=======
	bearerPrefix       = "Bearer "       // Used to extract the API key from the authorization header
	reqHeaderAPIKey    = "authorization" // Standard header for API keys
	reqHeaderJWTUserID = "x-jwt-user-id" // Defined in envoy.yaml
)

// errUnauthorized is returned when a request is not authorized.
// It is left intentionally vague to avoid leaking information to the client.
var errUnauthorized = fmt.Errorf("unauthorized")

// The Authorizer interface performs requests authorization, for example using
// API key authentication to ensures a downstream (client) request is authorized.
type Authorizer interface {
	authorizeRequest(headers map[string]string, endpoint *proto.GatewayEndpoint) error
>>>>>>> c6c1fc07
}

// APIKeyAuthorizer is an Authorizer that ensures the request is authorized
// by checking if the API key matches the GatewayEndpoint's API key.
type APIKeyAuthorizer struct{}

// Enforce that the APIKeyAuthorizer implements the Authorizer interface.
var _ Authorizer = &APIKeyAuthorizer{}

// authorizeRequest checks if the API key is valid for the endpoint
func (a *APIKeyAuthorizer) authorizeRequest(headers map[string]string, endpoint *proto.GatewayEndpoint) error {
<<<<<<< HEAD
	apiKey, ok := headers[apiKeyHeader]
	if !ok || apiKey == "" {
		return fmt.Errorf("unauthorized")
	}
	if endpoint.GetAuth().GetApiKey().GetApiKey() != apiKey {
		return fmt.Errorf("invalid API key")
=======
	apiKey := extractAPIKey(headers)
	if apiKey == "" {
		return errUnauthorized
	}
	if endpoint.GetAuth().GetApiKey().GetApiKey() != apiKey {
		return errUnauthorized
>>>>>>> c6c1fc07
	}
	return nil
}

<<<<<<< HEAD
=======
// extractAPIKey extracts the API key from the authorization header.
// It supports both "Authorization: Bearer <API_KEY>" and "Authorization: <API_KEY>" formats.
func extractAPIKey(headers map[string]string) string {
	apiKey, ok := headers[reqHeaderAPIKey]
	if !ok || apiKey == "" {
		return ""
	}
	if strings.HasPrefix(apiKey, bearerPrefix) {
		return strings.TrimSpace(apiKey[len(bearerPrefix):])
	}
	return strings.TrimSpace(apiKey)
}

>>>>>>> c6c1fc07
// JWTAuthorizer is an Authorizer that ensures the request is authorized
// by checking if the account user ID is in the GatewayEndpoint's authorized users.
type JWTAuthorizer struct{}

// Enforce that the JWTAuthorizer implements the Authorizer interface.
var _ Authorizer = &JWTAuthorizer{}

// authorizeRequest checks if the account user ID is authorized to access the endpoint
func (a *JWTAuthorizer) authorizeRequest(headers map[string]string, endpoint *proto.GatewayEndpoint) error {
<<<<<<< HEAD
	providerUserID, ok := headers[reqHeaderAccountUserID]
	if !ok || providerUserID == "" {
		return fmt.Errorf("unauthorized")
	}
	if _, ok := endpoint.GetAuth().GetJwt().GetAuthorizedUsers()[providerUserID]; !ok {
		return fmt.Errorf("user is not authorized to access this endpoint")
=======
	providerUserID, ok := headers[reqHeaderJWTUserID]
	if !ok || providerUserID == "" {
		return errUnauthorized
	}
	if _, ok := endpoint.GetAuth().GetJwt().GetAuthorizedUsers()[providerUserID]; !ok {
		return errUnauthorized
>>>>>>> c6c1fc07
	}
	return nil
}<|MERGE_RESOLUTION|>--- conflicted
+++ resolved
@@ -8,26 +8,6 @@
 )
 
 const (
-<<<<<<< HEAD
-	apiKeyHeader = "Authorization"
-)
-
-// The Authorizer interface performs requests authorization, for example using
-// API key authentication to ensures a downstream (client) request is authorized.
-type Authorizer interface {
-	authorizeRequest(map[string]string, *proto.GatewayEndpoint) error
-}
-
-// NoAuthAuthorizer is an Authorizer that ensures no authorization is required.
-type NoAuthAuthorizer struct{}
-
-// Enforce that the NoAuthAuthorizer implements the Authorizer interface.
-var _ Authorizer = &NoAuthAuthorizer{}
-
-// authorizeRequest always returns nil, as no authorization is required.
-func (a *NoAuthAuthorizer) authorizeRequest(headers map[string]string, endpoint *proto.GatewayEndpoint) error {
-	return nil
-=======
 	bearerPrefix       = "Bearer "       // Used to extract the API key from the authorization header
 	reqHeaderAPIKey    = "authorization" // Standard header for API keys
 	reqHeaderJWTUserID = "x-jwt-user-id" // Defined in envoy.yaml
@@ -41,7 +21,6 @@
 // API key authentication to ensures a downstream (client) request is authorized.
 type Authorizer interface {
 	authorizeRequest(headers map[string]string, endpoint *proto.GatewayEndpoint) error
->>>>>>> c6c1fc07
 }
 
 // APIKeyAuthorizer is an Authorizer that ensures the request is authorized
@@ -53,27 +32,16 @@
 
 // authorizeRequest checks if the API key is valid for the endpoint
 func (a *APIKeyAuthorizer) authorizeRequest(headers map[string]string, endpoint *proto.GatewayEndpoint) error {
-<<<<<<< HEAD
-	apiKey, ok := headers[apiKeyHeader]
-	if !ok || apiKey == "" {
-		return fmt.Errorf("unauthorized")
-	}
-	if endpoint.GetAuth().GetApiKey().GetApiKey() != apiKey {
-		return fmt.Errorf("invalid API key")
-=======
 	apiKey := extractAPIKey(headers)
 	if apiKey == "" {
 		return errUnauthorized
 	}
 	if endpoint.GetAuth().GetApiKey().GetApiKey() != apiKey {
 		return errUnauthorized
->>>>>>> c6c1fc07
 	}
 	return nil
 }
 
-<<<<<<< HEAD
-=======
 // extractAPIKey extracts the API key from the authorization header.
 // It supports both "Authorization: Bearer <API_KEY>" and "Authorization: <API_KEY>" formats.
 func extractAPIKey(headers map[string]string) string {
@@ -87,7 +55,6 @@
 	return strings.TrimSpace(apiKey)
 }
 
->>>>>>> c6c1fc07
 // JWTAuthorizer is an Authorizer that ensures the request is authorized
 // by checking if the account user ID is in the GatewayEndpoint's authorized users.
 type JWTAuthorizer struct{}
@@ -97,21 +64,12 @@
 
 // authorizeRequest checks if the account user ID is authorized to access the endpoint
 func (a *JWTAuthorizer) authorizeRequest(headers map[string]string, endpoint *proto.GatewayEndpoint) error {
-<<<<<<< HEAD
-	providerUserID, ok := headers[reqHeaderAccountUserID]
-	if !ok || providerUserID == "" {
-		return fmt.Errorf("unauthorized")
-	}
-	if _, ok := endpoint.GetAuth().GetJwt().GetAuthorizedUsers()[providerUserID]; !ok {
-		return fmt.Errorf("user is not authorized to access this endpoint")
-=======
 	providerUserID, ok := headers[reqHeaderJWTUserID]
 	if !ok || providerUserID == "" {
 		return errUnauthorized
 	}
 	if _, ok := endpoint.GetAuth().GetJwt().GetAuthorizedUsers()[providerUserID]; !ok {
 		return errUnauthorized
->>>>>>> c6c1fc07
 	}
 	return nil
 }