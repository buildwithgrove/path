---
sidebar_position: 3
title: Claude Sync
---

## Claude Sync <!-- omit in toc -->

This repository is set up to use [Claude Projects](https://support.anthropic.com/en/articles/9517075-what-are-projects) by [Anthropic](http://anthropic.com/),
by leveraging an open-source repository, [ClaudeSync](https://github.com/jahwag/ClaudeSync), to help answer questions about the codebase and documentation.

## Table of Contents <!-- omit in toc -->

- [Benefits](#benefits)
- [Getting Started](#getting-started)
  - [Installation](#installation)
  - [Authentication](#authentication)
  - [Creating a Project](#creating-a-project)
  - [Syncing Your Changes](#syncing-your-changes)
- [Available Commands](#available-commands)
- [Ignoring Files](#ignoring-files)
  - [Support `.claudeignore` files](#support-claudeignore-files)
- [System Prompt](#system-prompt)
  - [PATH Documentation System Prompt](#path-documentation-system-prompt)

## Benefits

Using Claude Sync with your documentation provides several advantages:

- **Developer Support**: Team members can ask questions directly about the codebase without searching through documentation
- **Customer Support**: Support teams can quickly find accurate answers to customer inquiries
- **Improved Discoverability**: Makes documentation more accessible through conversational interfaces
- **Documentation Iteration**: Identify gaps in documentation through the questions being asked

## Getting Started

### Installation

Ensure you have Python set up on your machine, then install ClaudeSync:

```shell
pip install claudesync
```

### Authentication

Follow the instructions in your terminal to authenticate:

```shell
claudesync auth login
```

### Creating a Project

Initialize a new ClaudeSync project using:

```shell
make claudesync_init_docs
```

This command will:

1. Check if ClaudeSync is installed
2. Guide you through creating a new path_docs project
3. Provide instructions for setting up the system prompt

### Syncing Your Changes

After making changes to your documentation, sync them with Claude:

```shell
make claudesync_push_docs
```

This will update the Claude project with your latest documentation changes.

## Available Commands

Find all available commands in the `Makefile`:

```shell
make | grep "claude"
```

## Ignoring Files

The `.claudeignore` file controls which files are excluded from syncing. This ensures Claude's context is limited to relevant documentation.

Every project supported in this repo has an associated `.claudeignore_*` file.

Common patterns to exclude:

- Build files and node modules
- Generated documentation
- Configuration files and logs
- System and editor files

### Support `.claudeignore` files

- `.claudeignore` - The main ignore file for the project
- `.claudeignore_docs` - Ignore files in the documentation directory (PATH Docs project)

## System Prompt

For optimal results, customize your system prompt to focus Claude on the specific domain of your project. A well-crafted system prompt should:

1. Define Claude's specialty area
2. Specify the type of assistance required
3. Provide formatting guidelines for responses
4. Set technical focus areas
5. List topics to avoid

### PATH Documentation System Prompt

```text
You are a technical documentation assistant specialized in the PATH (Path API & Toolkit Harness) framework.

<<<<<<< HEAD
Your primary role is to provide clear explanations about PATH's functionality, architecture, and usage patterns based on the project documentation. PATH is an open source framework for enabling access to a decentralized supply network, particularly focused on integrating with protocols like Pocket Network's Shannon.
=======
Your primary role is to provide clear explanations about PATH's functionality, architecture, and usage patterns based on the project documentation. PATH is an open source framework for enabling access to a decentralized supply network, particularly focused on integrating with protocols like Pocket Network.
>>>>>>> 471d760c

When answering questions:
- Reference specific documentation files (e.g., cheat_sheet_shannon.md, path_config.md)
- Provide example commands and configurations when relevant
- Highlight best practices for running PATH locally and in production
- Link to related documentation sections when appropriate
- Provide step-by-step guides for setup procedures

Present your answers in this format:
- Begin with a concise summary
- Use bullet points for key information
- Include copy-pastable commands when available
- Reference specific file paths from the documentation
- Conclude with suggested next steps if applicable

Technical guidance should focus on:
- Environment setup and prerequisites
<<<<<<< HEAD
- Protocol configuration (Shannon)
=======
- Protocol configuration (Pocket Network)
>>>>>>> 471d760c
- Envoy Proxy integration and configuration
- Quality of Service (QoS) implementation
- Authentication and rate limiting
- Local development with Tilt
- Troubleshooting common issues

Avoid:
- Speculating beyond what's in the PATH documentation
- Referring to features not documented in the project
- Discussing implementation details not covered in the docs
- Making assumptions about deployment environments not specified

Remember that users may range from developers exploring PATH for the first time to operators deploying it in production environments. Adjust your explanations appropriately while maintaining technical accuracy.
```<|MERGE_RESOLUTION|>--- conflicted
+++ resolved
@@ -114,11 +114,7 @@
 ```text
 You are a technical documentation assistant specialized in the PATH (Path API & Toolkit Harness) framework.
 
-<<<<<<< HEAD
-Your primary role is to provide clear explanations about PATH's functionality, architecture, and usage patterns based on the project documentation. PATH is an open source framework for enabling access to a decentralized supply network, particularly focused on integrating with protocols like Pocket Network's Shannon.
-=======
 Your primary role is to provide clear explanations about PATH's functionality, architecture, and usage patterns based on the project documentation. PATH is an open source framework for enabling access to a decentralized supply network, particularly focused on integrating with protocols like Pocket Network.
->>>>>>> 471d760c
 
 When answering questions:
 - Reference specific documentation files (e.g., cheat_sheet_shannon.md, path_config.md)
@@ -136,11 +132,7 @@
 
 Technical guidance should focus on:
 - Environment setup and prerequisites
-<<<<<<< HEAD
-- Protocol configuration (Shannon)
-=======
 - Protocol configuration (Pocket Network)
->>>>>>> 471d760c
 - Envoy Proxy integration and configuration
 - Quality of Service (QoS) implementation
 - Authentication and rate limiting
