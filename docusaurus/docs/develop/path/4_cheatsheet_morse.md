---
sidebar_position: 4
title: Morse Cheat Sheet (30-60 min)
description: Introductory guide for setting up PATH w/ Morse
---

This guide covers setting up `PATH` with the **Morse** protocol. In MainNet as of 04/2020.

## Table of Contents <!-- omit in toc -->

- [0. Prerequisites](#0-prerequisites)
- [1. Setup Morse Protocol Accounts](#1-setup-morse-protocol-accounts)
  - [1.1 AAT Generation](#11-aat-generation)
- [2. Configure PATH](#2-configure-path)
  - [2.1 Generate Morse Config](#21-generate-morse-config)
  - [2.2 Verify Configuration](#22-verify-configuration)
  - [2.4 (Optional) Disable QoS Hydrator Checks](#24-optional-disable-qos-hydrator-checks)
- [3. Run PATH in development mode](#3-run-path-in-development-mode)
  - [3.1 Start PATH](#31-start-path)
  - [3.2 Monitor PATH](#32-monitor-path)
- [4. Test Relays](#4-test-relays)
  - [Test Relay with `curl`](#test-relay-with-curl)
  - [Test Relay with `make`](#test-relay-with-make)
  - [Load Testing with `relay-util`](#load-testing-with-relay-util)
- [Additional Notes](#additional-notes)

## 0. Prerequisites

1. Prepare your environment by following the instructions in the [**environment setup**](2_environment.md) guide.
2. Install the [**pocket CLI**](https://github.com/pokt-network/homebrew-pocket-core): CLI for interacting with Pocket's Morse Network

:::tip
You can use the `make install_deps` command to install the dependencies for the PATH stack, **excluding** the Pocket CLI.
:::

## 1. Setup Morse Protocol Accounts

:::danger THIS SECTION IS OPTIONAL - README!

If you are setting up PATH on Morse, you can most likely **SKIP THIS SECTION**.

If you don't know your AATs, you should know whom to reach out to on the team.

:::

`Application Authentication Tokens` (**AATs**) are auth tokens that allow application
clients to access the network without the need to expose their private keys.
Once you have one or more valid AATs, you can populate the configuration files required to run the full `PATH Gateway` instance.

The following resources are also good references and starting points:

- [What are AATs?](https://docs.pokt.network/gateways/host-a-gateway/relay-process#what-are-aats)
- [Host a Gateway on Morse](https://docs.pokt.network/gateways/host-a-gateway)
- [pocket-core/doc/specs/application-auth-token.md](https://github.com/pokt-network/pocket-core/blob/7f936ff7353249b161854e24435e4bc32d47aa3f/doc/specs/application-auth-token.md)
- [pocket-core/doc/specs/cli/apps.md](https://github.com/pokt-network/pocket-core/blob/7f936ff7353249b161854e24435e4bc32d47aa3f/doc/specs/cli/apps.md)
- [Gateway Server Kit instructions (as a reference)](https://github.com/pokt-network/gateway-server/blob/main/docs/quick-onboarding-guide.md#5-insert-app-stake-private-keys)

### 1.1 AAT Generation

We **strongly** recommend following the resources above.

However, assuming you have have worked with Morse in the past and have access to a **staked application**,
you can follow the instructions below.

<details>

<summary>tl;dr Use at your own risk copy-pasta commands</summary>

**Get the source code:**

```bash
git clone git@github.com:pokt-network/pocket-core.git
cd pocket-core
```

**Build your own `pocket-core` binary:**

```bash
go build -o pocket ./app/cmd/pocket_core/main.go
```

**Generate an AAT:**

```bash
./pocket-core create-aat <ADDR_APP> <CLIENT_PUB>
```

**Take note of the output:**

```json
{
  "version": "0.0.1",
  "app_pub_key": <APP_PUB>,
  "client_pub_key": <CLIENT_PUB>,
  "signature": <APP_SIG>
}
```

**So you can prepare a configuration like so:**

```yaml
morse_config:
  # ...
  relay_signing_key: "CLIENT_PRIV"
  # ...
signed_aats:
  <ADDR_APP>:
    client_public_key: "<CLIENT_PUB>"
    application_public_key: "<APP_PUB>"
    application_signature: "<APP_SIG>"
```

</details>

## 2. Configure PATH

### 2.1 Generate Morse Config

Run the following commands to generate a Morse config at `local/path/.config.yaml`:

```bash
# Generate ./e2e/.morse.config.yaml
make morse_prepare_e2e_config

# Copy to ./local/path/.config.yaml
make morse_copy_e2e_config_to_local

# IMPORTANT: In the next, step, update ./local/path/.config.yaml
```

### 2.2 Verify Configuration

You'll need to manually update these fields in the config file:

- **`url`** - A URL to a full Morse node (e.g. `https://pocket-rpc.liquify.com"`)
- **`relay_signing_key`** - The private ed25519 key associated with `CLIENT_PRIV` when you ran `pocket-core create-aat <ADDR_APP> <CLIENT_PUB>` above
- **`signed_aats`** - The output of `pocket-core create-aat ...` above

Check your updated config:

```bash
cat ./local/path/.config.yaml
```

It should look similar to the following with the required fields filled out:

```yaml
morse_config:
  # Your Morse configuration
  url: "your-morse-endpoint-url"
  relay_signing_key: "CLIENT_PRIV"
  # ... other Morse specific configs
signed_aats:
  <ADDR_APP>:
    client_public_key: "<CLIENT_PUB>"
    application_public_key: "<APP_PUB>"
    application_signature: "<APP_SIG>"
```

:::important Configuration Validation
Do a manual sanity check of the configuration to ensure everything looks correct before continuing.
:::

:::tip Grove Employees

If you are an employee of Grove, look for `PATH - Morse - Test - E2E Config` in 1Password and use that file here.

:::

<<<<<<< HEAD
:::info Service QoS Hydrator Checks
=======
### 2.4 (Optional) Disable QoS Hydrator Checks
>>>>>>> b2e39f96

By default, the QoS hydrator will run checks against all services that applications configured in the `morse_config.signed_aats` section are staked for.

To manually disable QoS checks for a specific service, the `qos_disabled_service_ids` field may be specified in the `.config.yaml` file.

<<<<<<< HEAD
=======
This is primarily useful for testing and development purposes. It is unlikely you'll need this
feature unless you are customizing QoS modules yourself.

>>>>>>> b2e39f96
For more information, see:

- [PATH Configuration File](./5_configurations_path.md#hydrator_config-optional)
- [Supported QoS Services](../../learn/qos/1_supported_services.md)

<<<<<<< HEAD
=======
:::tip

To see the list of services that PATH is configured for, you can use the `/healthz` endpoint.

```bash
curl http://localhost:3069/healthz
```

>>>>>>> b2e39f96
:::

## 3. Run PATH in development mode

### 3.1 Start PATH

Run PATH in local development mode in Tilt by running:

```bash
make path_up
```

You can stop PATH stack by running:

```bash
make path_down
```

### 3.2 Monitor PATH

:::warning Grab a ☕

It could take a few minutes for the PATH stack to start up the first time.

:::

You should see an output similar to the following relatively quickly (~30 seconds):

![Tilt Dashboard](../../../static/img/path-in-tilt-console.png)

Once you see the above log, you may visit [localhost:10350](<http://localhost:10350/r/(all)/overview>) to view the Tilt dashboard.

![Tilt Console](../../../static/img/path-in-tilt.png)

## 4. Test Relays

:::warning Anvil Node & Request Retries

_tl;dr Retry the requests below if the first one fails._

The instructions above were written to get you to access an `F00C` (Ethereum MainNet) node accessible on Pocket Network.

Since `F00C` requires a production onchain stake, there is a chance it may not be available.

We recommend you try the instructions below a few times to ensure you can get a successful relay. Otherwise, reach out to the community on Discord.

:::

### Test Relay with `curl`

```bash
curl http://localhost:3070/v1 \
  -H "Target-Service-Id: F00C" \
  -H "Authorization: test_api_key" \
  -d '{"jsonrpc": "2.0", "id": 1, "method": "eth_blockNumber" }'
```

And you should expect to see a response similar to the following:

```json
{"id":1,"jsonrpc":"2.0","result":"0x2f01a"}%
```

### Test Relay with `make`

For your convenience, we have provided makefile helpers to test relays with `curl` and `jq`.
You can find these in the `makefiles/test_requests.mk` file.

For example, to mimic the `curl` command above, you can simply run:

:::warning Request Retries
If requests fail, retry a few times as you may hit unresponsive nodes.
:::

```bash
make test_request__morse_service_id_header
```

To see all available helpers, run:

```bash
make help
```

### Load Testing with `relay-util`

You can use the `relay-util` tool to load test your relays.

The following will send 100 requests to the `F00C` node and give you performance metrics.

```bash
make test_request__shannon_relay_util_100
```

:::note TODO: Screenshots

Add a screenshot of the output.

:::

## Additional Notes

- The Morse protocol setup process is more manual than Shannon
- Pay close attention to field names in configuration files
- Keep your configuration secure as it contains sensitive information
- For troubleshooting, consult the [Gateway Server Kit instructions](https://github.com/pokt-network/gateway-server/blob/main/docs/quick-onboarding-guide.md#5-insert-app-stake-private-keys)<|MERGE_RESOLUTION|>--- conflicted
+++ resolved
@@ -167,29 +167,20 @@
 
 :::
 
-<<<<<<< HEAD
-:::info Service QoS Hydrator Checks
-=======
 ### 2.4 (Optional) Disable QoS Hydrator Checks
->>>>>>> b2e39f96
 
 By default, the QoS hydrator will run checks against all services that applications configured in the `morse_config.signed_aats` section are staked for.
 
 To manually disable QoS checks for a specific service, the `qos_disabled_service_ids` field may be specified in the `.config.yaml` file.
 
-<<<<<<< HEAD
-=======
 This is primarily useful for testing and development purposes. It is unlikely you'll need this
 feature unless you are customizing QoS modules yourself.
 
->>>>>>> b2e39f96
 For more information, see:
 
 - [PATH Configuration File](./5_configurations_path.md#hydrator_config-optional)
 - [Supported QoS Services](../../learn/qos/1_supported_services.md)
 
-<<<<<<< HEAD
-=======
 :::tip
 
 To see the list of services that PATH is configured for, you can use the `/healthz` endpoint.
@@ -198,7 +189,6 @@
 curl http://localhost:3069/healthz
 ```
 
->>>>>>> b2e39f96
 :::
 
 ## 3. Run PATH in development mode
