--- conflicted
+++ resolved
@@ -11,14 +11,4 @@
 | `.config.yaml` | ✅       | PATH **Gateway & Service** configurations                  | `./local/path/.config.yaml` |
 | `.values.yaml` | ❌       | PATH **Request Authorization & Deployment** configurations | `./local/path/.values.yaml` |
 
-<<<<<<< HEAD
-<!-- TODO_IMPROVE(@olshansk):
-
-Rename:
-- `.config.yaml` -> `.app.yaml` or `protocol.yaml`
-- `.values.yaml` -> `.guard.yaml` or `auth.yaml` or `gateway.yaml`
-
--->
-=======
-<!-- TODO_CONSIDERATION(@olshansk): Consider renaming `.values.yaml` to `.chart-values.yaml` -->
->>>>>>> 609e8328
+<!-- TODO_CONSIDERATION(@olshansk): Consider renaming `.values.yaml` to `.chart-values.yaml` -->