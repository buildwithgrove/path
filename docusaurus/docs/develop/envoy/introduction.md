---
sidebar_position: 1
title: Introduction
---

<div align="center">
<h1>PATH<br/>Authorization & Rate Limiting</h1>
<img src="https://storage.googleapis.com/grove-brand-assets/Presskit/Logo%20Joined-2.png" alt="Grove logo" width="500"/>
</div>
<br/>

# Table of Contents <!-- omit in toc -->

- [Quickstart](#quickstart)
  - [Shannon Quickstart](#shannon-quickstart)
- [Overview](#overview)
  - [Components](#components)
- [Envoy Proxy](#envoy-proxy)
  - [Envoy Configuration](#envoy-configuration)
  - [Envoy HTTP Filters](#envoy-http-filters)
  - [Architecture Diagram](#architecture-diagram)
  - [Request Lifecycle](#request-lifecycle)
- [Service ID Specification](#service-id-specification)
  - [Allowed Services File](#allowed-services-file)
  - [Target Service ID Header](#target-service-id-header)
  - [URL Subdomain](#url-subdomain)
- [Specifying the Gateway Endpoint ID](#specifying-the-gateway-endpoint-id)
  - [URL Path Endpoint ID Extractor](#url-path-endpoint-id-extractor)
  - [Header Endpoint ID Extractor](#header-endpoint-id-extractor)
- [Gateway Endpoint Authorization](#gateway-endpoint-authorization)
  - [JSON Web Token (JWT) Authorization](#json-web-token-jwt-authorization)
  - [API Key Authorization](#api-key-authorization)
  - [No Authorization](#no-authorization)
- [External Auth Server](#external-auth-server)
  - [External Auth Server Sequence Diagram](#external-auth-server-sequence-diagram)
  - [External Auth Server Configuration](#external-auth-server-configuration)
  - [Gateway Endpoints gRPC Service](#gateway-endpoints-grpc-service)
  - [Remote gRPC Auth Server](#remote-grpc-auth-server)
    - [PATH Auth Data Server](#path-auth-data-server)
    - [Gateway Endpoint YAML File](#gateway-endpoint-yaml-file)
    - [Implementing a Custom Remote gRPC Server](#implementing-a-custom-remote-grpc-server)
- [Rate Limiter](#rate-limiter)
  - [Rate Limit Configuration](#rate-limit-configuration)
  - [Documentation and Examples](#documentation-and-examples)

## Quickstart

### Shannon Quickstart

[See the PATH Quickstart Cheat Sheet for instructions on how to get started with a local PATH instance on Shannon.](../path/cheatsheet.md)

:::info MAKE SURE TO UPDATE THESE FILES

ℹ️ Please update `allowed-services.lua` with the service IDs allowed by your PATH instance
and `gateway-endpoints.yaml` with your own data.

:::

## Overview

This folder contains everything necessary for managing authorization and rate limiting in the PATH service.
Specifically, this is split into two logical parts:

1. The `Envoy Proxy configuration`
2. The `External Auth Server`

### Components

:::tip

A [Tiltfile](https://github.com/buildwithgrove/path/blob/main/Tiltfile) is provided to run all of these services locally.

:::

- **PATH Service**: The service that handles requests after they have been authorized.
- **Envoy Proxy**: A proxy server that handles incoming requests, performs auth checks, and routes authorized requests to the `PATH` service.
- **External Auth Server**: A Go/gRPC server that evaluates whether incoming requests are authorized to access the `PATH` service.
- **Rate Limiter**: A service that coordinates all rate limiting.
- **Redis**: A key-value store used by the rate limiter to share state and coordinate rate limiting across any number of PATH instances behind the same Envoy Proxy.
- **Remote gRPC Server**: A server that provides the external authorization server with data on which endpoints are authorized to use the PATH service.
  - _PADS (PATH Auth Data Server) is provided as a functional implementation of the remote gRPC server that loads data from a YAML file or simple Postgres database._
  - _See [PATH Auth Data Server](#path-auth-data-server) for more information._

<<<<<<< HEAD
## Envoy Proxy

<div align="center">
  <a href="https://www.envoyproxy.io/docs/envoy/latest/">
    <img src="https://www.envoyproxy.io/theme/images/envoy-logo.svg" alt="Envoy logo" width="200"/>
  <p><b>Envoy Proxy Docs</b></p>
  </a>
</div>

PATH uses Envoy Proxy to handle authorization and rate limiting.

The `/envoy` directory houses the configuration files and settings for Envoy Proxy.

Envoy acts as a gateway, handling incoming requests, determining allowed services, performing auth checks, and routing authorized requests to the PATH service.

### Envoy Configuration

[See the Envoy Config docs for a simplified explanation of the Envoy Proxy configuration files and how they work together.](../../operate/configs/envoy_config.md)

### Envoy HTTP Filters

The PATH Auth Server uses the following [Envoy HTTP filters](https://www.envoyproxy.io/docs/envoy/latest/configuration/http/http_filters/http_filters) to handle authorization:

- **[lua](https://www.envoyproxy.io/docs/envoy/latest/configuration/http/http_filters/lua_filter)**: Extracts the Service ID from the subdomain of the request's host field and attaches it to the request as the `target-service-id` header.
- **[header_mutation](https://www.envoyproxy.io/docs/envoy/latest/configuration/http/http_filters/header_mutation_filter)**: Ensures the request does not have the `jwt-user-id` header set before it is forwarded upstream.
  - `header_mutation` is used only if the PATH instance has JWT auth enabled.
- **[jwt_authn](https://www.envoyproxy.io/docs/envoy/latest/configuration/http/http_filters/jwt_authn_filter)**: Performs JWT verification and sets the `jwt-user-id` header.
  - `jwt_authn` is used only if the PATH instance has JWT auth enabled.
- **[ext_authz](https://www.envoyproxy.io/docs/envoy/latest/configuration/http/http_filters/ext_authz_filter)**: Performs authorization checks using the PATH Auth Server external authorization server.
- **[ratelimit](https://www.envoyproxy.io/docs/envoy/latest/configuration/http/http_filters/rate_limit_filter)**: Performs rate limiting checks using the Rate Limiter service.

=======
>>>>>>> da7a3f4e
### Architecture Diagram

```mermaid
graph TD
    User[/"<big>PATH<br>User</big>"\]
    Envoy[<big>Envoy Proxy</big>]

    AUTH["External Auth Server"]
    AUTH_DECISION{Did<br>Authorize<br>Request?}
    PATH[<big>PATH Service</big>]

    Error[[Error Returned to User]]
    Result[[Result Returned to User]]

    GRPCServer["Remote gRPC Server<br>(e.g. PADS)"]
    GRPCDB[("Postgres<br>Database")]
    GRPCConfig["YAML Config File"]

    subgraph AUTH["External Auth Server"]
        GRPCClient["gRPC Client"]
        Cache["Gateway Endpoint<br>Data Store"]
    end

    User -->|1.Send Request| Envoy
    Envoy -->|2.Authorization Check| AUTH
    AUTH -->|3.Authorization Result| Envoy
    Envoy --> AUTH_DECISION
    AUTH_DECISION -->|4.No <br> Forward Request| Error
    AUTH_DECISION -->|4.Yes <br> Forward Request| PATH
    PATH -->|5.Response| Result

    subgraph DataSource["Gateway Endpoint<br>Data Source<br>"]
        GRPCDB
        GRPCConfig
    end

    GRPCServer <-.-> |Fetch & Stream<br>Gateway Endpoint Data<br>Over gRPC Connection| AUTH
    GRPCServer <-.-> DataSource
```

### Request Lifecycle

```mermaid
sequenceDiagram
    participant Client
    participant Envoy as Envoy<br>Proxy
    participant JWTFilter as JWT HTTP Filter<br>(jwt_authn)
    participant AuthServer as External<br>Auth Server<br>(ext_authz)
    participant RateLimiter as PATH Rate Limiter<br>(ratelimit)
    participant Service as PATH<br>Service

    %% Add bidirectional arrow for Upstream and Downstream
    Note over Client,Service: Downstream <-------------------------------------> Upstream

    Client->>Envoy: 1. Send Request

    opt if JWT is present
      Envoy->>+JWTFilter: 2. Parse JWT (if present)
      JWTFilter->>-Envoy: 3. Return parsed jwt-user-id (if present)
    end

    Envoy->>+AuthServer: 4. Forward Request

    opt if auth is required
      AuthServer->>AuthServer: 5. Authorize (if required)
      AuthServer->>AuthServer: 6. Set Rate Limit headers (if required)
    end

    alt Auth Failed
      AuthServer->>+Envoy: 7a. Auth Failed (if rejected)
      Envoy->>-Client: 7a. Reject Request (Auth Failed)
    else Auth Success
      AuthServer->>-Envoy: 7b. Auth Success (if accepted)
      Envoy->>Envoy: Set Rate Limit descriptors from headers
    end

    Envoy->>+RateLimiter: 8. Perform Rate Limit Check
    RateLimiter->>RateLimiter: 9. Rate Limit Check

    alt Rate Limit Check Failed
      RateLimiter->>Envoy: 10a. Rate Limit Check Failed
      Envoy->>Client: 10a. Reject Request (Rate Limit Exceeded)
    else
      RateLimiter->>-Envoy: 10b. Rate Limit Check Passed
    end

    Envoy->>+Service: 11. Forward Request
    Service->>-Client: 12. Return Response
```

## Service ID Specification

The `target-service-id` header is used to specify the Service ID in the request.

There are two methods for specifying this header in the request:

1. [Target Service ID Header](#target-service-id-header) (_e.g. -H "target-service-id: anvil"_)
2. [URL Subdomain](#url-subdomain) (_e.g. http://anvil.localhost:3001/v1_)

### Allowed Services File

The file `local/path/envoy/.allowed-services.lua` defines the mapping of service IDs to the service IDs used by the PATH service.

All service IDs (and optional service aliases) used by the PATH service must be defined in this file.

:::info `.allowed-services.lua` format

```lua
return {
  -- 1. Shannon Service IDs
  ["anvil"] = "anvil", -- Anvil (Authoritative ID)

  -- 2. Morse Service IDs
  ["F000"] = "F000",   -- Pocket (Authoritative ID)
  ["pocket"] = "F000", -- Pocket (Alias)
}
```

:::

### Target Service ID Header

The service ID (or a configured alias) may be specified in the `target-service-id` header.

:::info _Example request:_

```bash
curl http://localhost:3001/v1 \
  -X POST \
  -H "Content-Type: application/json" \
  -H "target-service-id: anvil" \
  -H "endpoint-id: endpoint_3_no_auth" \
  -d '{"jsonrpc": "2.0", "id": 1, "method": "eth_blockNumber" }'
```

:::

### URL Subdomain

The service ID (or a configured alias) may be specified in the URL subdomain.

eg. `host = "anvil.path.grove.city" -> Header: "target-service-id: anvil"`

:::info _Example request:_
```bash
curl http://anvil.localhost:3001/v1 \
  -X POST \
  -H "Content-Type: application/json" \
  -H "endpoint-id: endpoint_3_no_auth" \
  -d '{"jsonrpc": "2.0", "id": 1, "method": "eth_blockNumber" }'
```

:::

## Specifying the Gateway Endpoint ID

The Auth Server may extract the Gateway Endpoint ID from the request in one of two ways:

1. [URL Path Endpoint ID Extractor](#url-path-endpoint-id-extractor)
2. [Header Endpoint ID Extractor](#header-endpoint-id-extractor)

This is determined by the **`ENDPOINT_ID_EXTRACTOR`** environment variable in the `auth_server/.env` file. One of:

- `url_path` (default)
- `header`

:::warning

Requests are rejected if either of the following are true:

- The `<GATEWAY_ENDPOINT_ID>` is missing
- ID is not present in the `External Auth Server`'s `Gateway Endpoint Store`

:::

:::info

Regardless of which extractor is used, the Gateway Endpoint ID will always be set in the `endpoint-id` header if the request is forwarded to the PATH Service.

:::

### URL Path Endpoint ID Extractor

When using the `url_path` extractor, the Gateway Endpoint ID must be specified in the URL path.

```
https://<SERVICE_NAME>.<PATH_DOMAIN>/v1/<GATEWAY_ENDPOINT_ID>
```

For example, if the `SERVICE_NAME` is `eth` and the `GATEWAY_ENDPOINT_ID` is `a1b2c3d4`:

```
curl http://anvil.localhost:3001/v1/endpoint_3_no_auth \
  -X POST \
  -H "Content-Type: application/json" \
  -d '{"jsonrpc": "2.0", "id": 1, "method": "eth_blockNumber" }'
```

### Header Endpoint ID Extractor

When using the `header` extractor, the Gateway Endpoint ID must be specified in the `endpoint-id` header.

```
-H "endpoint-id: <GATEWAY_ENDPOINT_ID>"
```

For example, if the `endpoint-id` header is set to `a1b2c3d4`:

```
curl http://anvil.localhost:3001/v1 \
  -X POST \
  -H "Content-Type: application/json" \
  -H "endpoint-id: endpoint_3_no_auth" \
  -d '{"jsonrpc": "2.0", "id": 1, "method": "eth_blockNumber" }'
```

:::tip Example curl requests

A variety of example cURL requests to the PATH service can be found in the [`test_requests.mk` file](https://github.com/buildwithgrove/path/blob/main/makefiles/test_requests.mk).

:::

:::info

`endpoint_3_no_auth` is the endpoint from the example `.gateway-endpoints.yaml` file that requires no authorization.

See the [Gateway Endpoint YAML File](#gateway-endpoint-yaml-file) section for more information on the `GatewayEndpoint` data structure.


:::

## Gateway Endpoint Authorization

The `External Auth Server` evaluates whether incoming requests are authorized to access the PATH service based on the `AuthType` field of the `GatewayEndpoint` proto struct.

Three authorization types are supported:

1. [JSON Web Token (JWT) Authorization](#json-web-token-jwt-authorization)
2. [API Key Authorization](#api-key-authorization)
3. [No Authorization](#no-authorization)

### JSON Web Token (JWT) Authorization

For GatewayEndpoints with the `AuthType` field set to `JWT_AUTH`, a valid JWT issued by the auth provider specified in the `envoy.yaml` file is required to access the PATH service.

:::tip

The `make init_envoy` command will prompt you about whether you wish to use JWT authorization.

If you do wish to use it, you will be asked to enter your auth provider's domain and audience.

Auth0 is an example of a JWT issuer that can be used with PATH.

Their docs page on JWTs gives a good overview of the JWT format and how to issue JWTs to your users:

- [Auth0 JWT Docs](https://auth0.com/docs/secure/tokens/json-web-tokens)
  :::

_Example Request Header:_

```bash
-H "Authorization: Bearer <JWT>"
```

The `jwt_authn` filter will verify the JWT and, if valid, set the `jwt-user-id` header from the `sub` claim of the JWT. An invalid JWT will result in an error.

The `External Auth Server` will use the `jwt-user-id` header to make an authorization decision; if the `GatewayEndpoint`'s `Auth.AuthorizedUsers` field contains the `jwt-user-id` value, the request will be authorized.

_Example auth provider user ID header:_

```
jwt-user-id: auth0|a12b3c4d5e6f7g8h9
```

:::info

For more information, see the [Envoy JWT Authn Docs](https://www.envoyproxy.io/docs/envoy/latest/configuration/http/http_filters/jwt_authn_filter)

:::

### API Key Authorization

For GatewayEndpoints with the `AuthType` field set to `API_KEY_AUTH`, a static API key is required to access the PATH service.

_Example Request Header:_

```bash
-H "Authorization: <API_KEY>"
```

The `External Auth Server` will use the `authorization` header to make an authorization decision; if the `GatewayEndpoint`'s `Auth.ApiKey` field matches the `API_KEY` value, the request will be authorized.

### No Authorization

For GatewayEndpoints with the `AuthType` field set to `NO_AUTH`, no authorization is required to access the PATH service.

All requests for GatewayEndpoints with the `AuthType` field set to `NO_AUTH` will be authorized by the `External Auth Server`.

## External Auth Server

:::info
See [PATH PADS Repository](https://github.com/buildwithgrove/path-auth-data-server) for more information on authorization service provided by Grove for PATH support.
:::

The `envoy/auth_server` directory contains the `External Auth Server` called by the Envoy `ext_authz` filter. It evaluates whether incoming requests are authorized to access the PATH service.

This server communicates with a `Remote gRPC Server` to populate its in-memory `Gateway Endpoint Store`, which provides data on which endpoints are authorized to use the PATH service.

### External Auth Server Sequence Diagram

```mermaid
sequenceDiagram
    participant EnvoyProxy as Envoy Proxy<br>(ext_authz filter)
    participant GoAuthServer as External<br>Auth Server
    participant RemoteGRPC as Remote gRPC Server<br>(eg. PADS)
    participant DataSource as Data Source<br>(YAML, Postgres, etc.)

    %% Grouping "Included in PATH"
    Note over EnvoyProxy, GoAuthServer: Included in PATH

    %% Grouping "Must be implemented by operator"
    Note over RemoteGRPC, DataSource: Must be implemented by operator<br>(PADS Docker image available)

    DataSource-->>RemoteGRPC: User/Authorization Data
    RemoteGRPC<<-->>GoAuthServer: Populate Gateway Endpoint Store
    EnvoyProxy->>+GoAuthServer: 1. Check Request
    GoAuthServer->>GoAuthServer: 1a. Authorize Request
    GoAuthServer->>GoAuthServer: 1b. Set Rate Limit Headers
    GoAuthServer->>-EnvoyProxy: 2. Check Response<br>(Approve/Reject)
```

### External Auth Server Configuration

The external authorization server loads its config from the `auth_server_config` section of PATH's `.config.yaml` file. For the local Tilt stack, this file is located at `local/path/config/.config.yaml`.

_`.config.yaml auth_server_config` example:_
```yaml
auth_server_config:
  grpc_host_port: path-auth-data-server:50051
  grpc_use_insecure_credentials: true
  endpoint_id_extractor_type: url_path
```

[See the PATH Configuration section for more information on the `.config.yaml` file.](../path/introduction.md#configuration)

For more information on external authorization using Envoy Proxy, see the Envoy documentation:

- [Envoy External Authorization Docs](https://www.envoyproxy.io/docs/envoy/latest/configuration/http/http_filters/ext_authz_filter)
- [Envoy Go Control Plane Auth Package](https://pkg.go.dev/github.com/envoyproxy/go-control-plane@v0.13.0/envoy/service/auth/v3)

### Gateway Endpoints gRPC Service

Both the `External Auth Server` and the `Remote gRPC Server` use the gRPC service and types defined in the [`gateway_endpoint.proto`](https://github.com/buildwithgrove/path/blob/main/envoy/auth_server/proto/gateway_endpoint.proto) file.

This service defines two main methods for populating the `External Auth Server`'s `Gateway Endpoint Store`:

```proto
service GatewayEndpoints {
  // GetInitialData requests the initial set of GatewayEndpoints from the remote gRPC server.
  rpc GetInitialData(InitialDataRequest) returns (InitialDataResponse);

  // StreamUpdates listens for updates from the remote gRPC server and streams them to the client.
  rpc StreamUpdates(UpdatesRequest) returns (stream Update);
}
```

### Remote gRPC Auth Server

The `Remote gRPC Server` is responsible for providing the `External Auth Server` with data on which endpoints are authorized to use the PATH service.

:::info
The implementation of the remote gRPC server is up to the Gateway operator but PADS is provided as a functional implementation for most users.
:::

#### PATH Auth Data Server

[The PADS repo provides a functioning implementation of the remote gRPC server.](https://github.com/buildwithgrove/path-auth-data-server)

This service is available as a Docker image and may be configured to load data from a YAML file or using a simple Postgres database that adheres to the provided minimal schema.

**Docker Image Registry:**

```bash
ghcr.io/buildwithgrove/path-auth-data-server:latest
```

_This Docker image is loaded by default in the [Tiltfile](https://github.com/buildwithgrove/path/blob/main/Tiltfile) file at the root of the PATH repo._

If the Gateway Operator wishes to implement a custom remote gRPC server, see the [Implementing a Custom Remote gRPC Server](#implementing-a-custom-remote-grpc-server) section.

#### Gateway Endpoint YAML File

_`PADS` loads data from the Gateway Endpoints YAML file specified by the `YAML_FILEPATH` environment variable._\

:::info
[An example `gateway-endpoints.yaml` file may be seen in the PADS repo](https://github.com/buildwithgrove/path-auth-data-server/blob/main/yaml/testdata/gateway-endpoints.example.yaml).

The yaml file below provides an example for a particular gateway operator where:

- `endpoint_1_static_key` is authorized with a static API Key
- `endpoint_2_jwt` is authorized using an auth-provider issued JWT for two users
- `endpoint_3_no_auth` requires no authorization and has a rate limit set

```yaml
endpoints:
  # 1. Example of a gateway endpoint using API Key Authorization
  endpoint_1_static_key:
    auth:
      api_key: "api_key_1"

  # 2. Example of a gateway endpoint using JWT Authorization
  endpoint_2_jwt:
    auth:
      jwt_authorized_users:
        - "auth0|user_1"
        - "auth0|user_2"

  # 3. Example of a gateway endpoint with no authorization and rate limiting set
  endpoint_3_no_auth:
    rate_limiting:
      throughput_limit: 30
      capacity_limit: 100000
      capacity_limit_period: "CAPACITY_LIMIT_PERIOD_MONTHLY"
```

:::tip

The PADS repo also provides a [YAML schema for the `gateway-endpoints.yaml` file](https://github.com/buildwithgrove/path-auth-data-server/blob/main/yaml/gateway-endpoints.schema.yaml), which can be used to validate the configuration.

:::


#### Implementing a Custom Remote gRPC Server

If the Gateway operator wishes to implement a custom remote gRPC server, the implementation must import the Go `github.com/buildwithgrove/path/envoy/auth_server/proto` package, which is autogenerated from the [`gateway_endpoint.proto`](https://github.com/buildwithgrove/path/blob/main/envoy/auth_server/proto/gateway_endpoint.proto) file.

The custom implementation must use the methods defined in the `GatewayEndpoints` service:

- `FetchAuthDataSync`
- `StreamAuthDataUpdates`

:::tip

If you wish to implement your own custom database driver, forking the PADS repo is the easiest way to get started, though any gRPC server implementation that adheres to the `gateway_endpoint.proto` service definition should suffice.

:::

## Rate Limiter

### Rate Limit Configuration

1. The `External Auth Server` sets the `rl-endpoint-id` and `rl-throughput` headers if the `GatewayEndpoint` for the request should be rate limited.

2. Envoy Proxy is configured to forward the `rl-endpoint-id` and `rl-throughput` headers to the rate limiter service as descriptors.

   _.envoy.yaml_

   ```yaml
   rate_limits:
     - actions:
         - request_headers:
             header_name: "rl-endpoint-id"
             descriptor_key: "rl-endpoint-id"
         - request_headers:
             header_name: "rl-throughput"
             descriptor_key: "rl-throughput"
   ```

3. Rate limiting is configured through the `.ratelimit.yaml` file.

   _.ratelimit.yaml_

   ```yaml
   domain: rl
   descriptors:
     - key: rl-endpoint-id
       descriptors:
         - key: rl-throughput
           value: "PLAN_FREE"
           rate_limit:
             unit: second
             requests_per_unit: 30
   ```

:::info

The default throughput limit is **30 requests per second** for GatewayEndpoints with the `PLAN_FREE` plan type based on the `rl-endpoint-id` and `rl-throughput` descriptors.
   
_The rate limiting configuration may be configured to suit the needs of the Gateway Operator in the `.ratelimit.yaml` file._

:::

### Documentation and Examples

As Envoy's rate limiting configuration is fairly complex, this blog article provides a good overview of the configuration options:

- [Understanding Envoy Rate Limits](https://www.aboutwayfair.com/tech-innovation/understanding-envoy-rate-limits)

For more advanced configuration options, refer to the Envoy documentation:

- [Envoy Proxy Rate Limit Docs](https://www.envoyproxy.io/docs/envoy/latest/configuration/http/http_filters/rate_limit_filter)

- [Envoy Rate Limit Github](https://github.com/envoyproxy/ratelimit)<|MERGE_RESOLUTION|>--- conflicted
+++ resolved
@@ -15,10 +15,10 @@
   - [Shannon Quickstart](#shannon-quickstart)
 - [Overview](#overview)
   - [Components](#components)
+  - [Architecture Diagram](#architecture-diagram)
 - [Envoy Proxy](#envoy-proxy)
   - [Envoy Configuration](#envoy-configuration)
   - [Envoy HTTP Filters](#envoy-http-filters)
-  - [Architecture Diagram](#architecture-diagram)
   - [Request Lifecycle](#request-lifecycle)
 - [Service ID Specification](#service-id-specification)
   - [Allowed Services File](#allowed-services-file)
@@ -51,8 +51,8 @@
 
 :::info MAKE SURE TO UPDATE THESE FILES
 
-ℹ️ Please update `allowed-services.lua` with the service IDs allowed by your PATH instance
-and `gateway-endpoints.yaml` with your own data.
+ℹ️ After copying config files by running `make init_envoy`, please update `local/path/envoy/.allowed-services.lua` with the service IDs allowed by your PATH instance
+and `local/path/envoy/.gateway-endpoints.yaml` with your own data.
 
 :::
 
@@ -81,7 +81,46 @@
   - _PADS (PATH Auth Data Server) is provided as a functional implementation of the remote gRPC server that loads data from a YAML file or simple Postgres database._
   - _See [PATH Auth Data Server](#path-auth-data-server) for more information._
 
-<<<<<<< HEAD
+### Architecture Diagram
+
+```mermaid
+graph TD
+    User[/"<big>PATH<br>User</big>"\]
+    Envoy[<big>Envoy Proxy</big>]
+
+    AUTH["External Auth Server"]
+    AUTH_DECISION{Did<br>Authorize<br>Request?}
+    PATH[<big>PATH Service</big>]
+
+    Error[[Error Returned to User]]
+    Result[[Result Returned to User]]
+
+    GRPCServer["Remote gRPC Server<br>(e.g. PADS)"]
+    GRPCDB[("Postgres<br>Database")]
+    GRPCConfig["YAML Config File"]
+
+    subgraph AUTH["External Auth Server"]
+        GRPCClient["gRPC Client"]
+        Cache["Gateway Endpoint<br>Data Store"]
+    end
+
+    User -->|1.Send Request| Envoy
+    Envoy -->|2.Authorization Check| AUTH
+    AUTH -->|3.Authorization Result| Envoy
+    Envoy --> AUTH_DECISION
+    AUTH_DECISION -->|4.No <br> Forward Request| Error
+    AUTH_DECISION -->|4.Yes <br> Forward Request| PATH
+    PATH -->|5.Response| Result
+
+    subgraph DataSource["Gateway Endpoint<br>Data Source<br>"]
+        GRPCDB
+        GRPCConfig
+    end
+
+    GRPCServer <-.-> |Fetch & Stream<br>Gateway Endpoint Data<br>Over gRPC Connection| AUTH
+    GRPCServer <-.-> DataSource
+```
+
 ## Envoy Proxy
 
 <div align="center">
@@ -112,48 +151,6 @@
   - `jwt_authn` is used only if the PATH instance has JWT auth enabled.
 - **[ext_authz](https://www.envoyproxy.io/docs/envoy/latest/configuration/http/http_filters/ext_authz_filter)**: Performs authorization checks using the PATH Auth Server external authorization server.
 - **[ratelimit](https://www.envoyproxy.io/docs/envoy/latest/configuration/http/http_filters/rate_limit_filter)**: Performs rate limiting checks using the Rate Limiter service.
-
-=======
->>>>>>> da7a3f4e
-### Architecture Diagram
-
-```mermaid
-graph TD
-    User[/"<big>PATH<br>User</big>"\]
-    Envoy[<big>Envoy Proxy</big>]
-
-    AUTH["External Auth Server"]
-    AUTH_DECISION{Did<br>Authorize<br>Request?}
-    PATH[<big>PATH Service</big>]
-
-    Error[[Error Returned to User]]
-    Result[[Result Returned to User]]
-
-    GRPCServer["Remote gRPC Server<br>(e.g. PADS)"]
-    GRPCDB[("Postgres<br>Database")]
-    GRPCConfig["YAML Config File"]
-
-    subgraph AUTH["External Auth Server"]
-        GRPCClient["gRPC Client"]
-        Cache["Gateway Endpoint<br>Data Store"]
-    end
-
-    User -->|1.Send Request| Envoy
-    Envoy -->|2.Authorization Check| AUTH
-    AUTH -->|3.Authorization Result| Envoy
-    Envoy --> AUTH_DECISION
-    AUTH_DECISION -->|4.No <br> Forward Request| Error
-    AUTH_DECISION -->|4.Yes <br> Forward Request| PATH
-    PATH -->|5.Response| Result
-
-    subgraph DataSource["Gateway Endpoint<br>Data Source<br>"]
-        GRPCDB
-        GRPCConfig
-    end
-
-    GRPCServer <-.-> |Fetch & Stream<br>Gateway Endpoint Data<br>Over gRPC Connection| AUTH
-    GRPCServer <-.-> DataSource
-```
 
 ### Request Lifecycle
 
@@ -345,6 +342,8 @@
 
 
 :::
+
+<br/>
 
 ## Gateway Endpoint Authorization
 
