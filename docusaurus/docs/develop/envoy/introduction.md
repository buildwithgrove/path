---
sidebar_position: 1
title: Introduction
---

<div align="center">
<h1>PATH<br/>Authorization & Rate Limiting</h1>
<img src="https://storage.googleapis.com/grove-brand-assets/Presskit/Logo%20Joined-2.png" alt="Grove logo" width="500"/>
</div>
<br/>

## Table of Contents <!-- omit in toc -->

- [Quickstart](#quickstart)
  - [Shannon Quickstart](#shannon-quickstart)
- [Overview](#overview)
  - [Components](#components)
  - [Architecture Diagram](#architecture-diagram)
- [Envoy Proxy](#envoy-proxy)
  - [Envoy Configuration](#envoy-configuration)
  - [Envoy HTTP Filters](#envoy-http-filters)
  - [Request Lifecycle](#request-lifecycle)
- [Service ID Specification](#service-id-specification)
  - [Allowed Services File](#allowed-services-file)
  - [Target Service ID Header](#target-service-id-header)
  - [URL Subdomain](#url-subdomain)
- [Specifying the Gateway Endpoint ID](#specifying-the-gateway-endpoint-id)
  - [URL Path Endpoint ID Extractor](#url-path-endpoint-id-extractor)
  - [Header Endpoint ID Extractor](#header-endpoint-id-extractor)
- [Gateway Endpoint Authorization](#gateway-endpoint-authorization)
  - [JSON Web Token (JWT) Authorization](#json-web-token-jwt-authorization)
  - [API Key Authorization](#api-key-authorization)
  - [No Authorization](#no-authorization)
- [External Auth Server](#external-auth-server)
  - [External Auth Server Sequence Diagram](#external-auth-server-sequence-diagram)
  - [External Auth Server Configuration](#external-auth-server-configuration)
<<<<<<< HEAD
  - [`gateway_endpoint.proto` file](#gateway_endpointproto-file)
=======
  - [Gateway Endpoints gRPC Service](#gateway-endpoints-grpc-service)
>>>>>>> aaebbf9c
  - [Remote gRPC Auth Server](#remote-grpc-auth-server)
    - [PATH Auth Data Server](#path-auth-data-server)
    - [Implementing a Custom Remote gRPC Server](#implementing-a-custom-remote-grpc-server)
- [Rate Limiter](#rate-limiter)
  - [Rate Limit Configuration](#rate-limit-configuration)
  - [Documentation and Examples](#documentation-and-examples)

## Quickstart

### Shannon Quickstart
<<<<<<< HEAD

[See the PATH Quickstart Cheat Sheet for instructions on how to get started with a local PATH instance on Shannon.](../path/cheatsheet.md)

:::info MAKE SURE TO UPDATE THESE FILES

ℹ️ After copying config files by running `make init_envoy`, which will create the required files in the `local/path/envoy` directory, please update the following files:

- `.allowed-services.lua` with the service IDs allowed by your PATH instance
- `.gateway-endpoints.yaml` with your own data
=======

[See the PATH Quickstart Cheat Sheet for instructions on how to get started with a local PATH instance on Shannon.](../path/cheatsheet.md)

1. Install all prerequisites:

   - [Docker](https://docs.docker.com/get-docker/)
   - [Kind](https://kind.sigs.k8s.io/#installation-and-usage)
   - [Tilt](https://docs.tilt.dev/install.html)
   - [Helm](https://helm.sh/docs/intro/install/)

2. Run `make init_envoy` to create all the required config files

   - `.allowed-services.lua` is created with the service IDs allowed by the PATH instance.
     - For more details, see the [Allowed Services Map](#allowed-services-file) section.
   - `.envoy.yaml` is created with your auth provider's domain and audience.
   - `.ratelimit.yaml` is created with the rate limiting configuration for the PATH instance.
   - `.gateway-endpoints.yaml` is created from the example file in the [PADS Repository](https://github.com/buildwithgrove/path-auth-data-server/tree/main/yaml/testdata).
     - For more details, see the [Gateway Endpoint YAML File](#gateway-endpoint-yaml-file) section.

3. Run `make path_up` to start the services with all auth and rate limiting dependencies.

:::info MAKE SURE TO UPDATE THESE FILES

ℹ️ After copying config files by running `make init_envoy`, please update `local/path/envoy/.allowed-services.lua` with the service IDs allowed by your PATH instance
and `local/path/envoy/.gateway-endpoints.yaml` with your own data.
>>>>>>> aaebbf9c

:::

## Overview

This folder contains everything necessary for managing authorization and rate limiting in the PATH service.
Specifically, this is split into two logical parts:

1. The `Envoy Proxy configuration`
2. The `External Auth Server`

### Components

:::tip

A [Tiltfile](https://github.com/buildwithgrove/path/blob/main/Tiltfile) is provided to run all of these services locally.

:::

- **PATH Service**: The service that handles requests after they have been authorized.
- **Envoy Proxy**: A proxy server that handles incoming requests, performs auth checks, and routes authorized requests to the `PATH` service.
- **External Auth Server**: A Go/gRPC server that evaluates whether incoming requests are authorized to access the `PATH` service.
- **Rate Limiter**: A service that coordinates all rate limiting.
- **Redis**: A key-value store used by the rate limiter to share state and coordinate rate limiting across any number of PATH instances behind the same Envoy Proxy.
- **Remote gRPC Server**: A server that provides the external authorization server with data on which endpoints are authorized to use the PATH service.
  - _PADS (PATH Auth Data Server) is provided as a functional implementation of the remote gRPC server that loads data from a YAML file or simple Postgres database._
  - _See [PATH Auth Data Server](#path-auth-data-server) for more information._

### Architecture Diagram

```mermaid
graph TD
    User[/"<big>PATH<br>User</big>"\]
    Envoy[<big>Envoy Proxy</big>]

    AUTH["External Auth Server"]
    AUTH_DECISION{Did<br>Authorize<br>Request?}
    PATH[<big>PATH Service</big>]

    Error[[Error Returned to User]]
    Result[[Result Returned to User]]

    GRPCServer["Remote gRPC Server<br>(e.g. PADS)"]
    GRPCDB[("Postgres<br>Database")]
    GRPCConfig["YAML Config File"]

    subgraph AUTH["External Auth Server"]
        GRPCClient["gRPC Client"]
        Cache["Gateway Endpoint<br>Data Store"]
    end

    User -->|1.Send Request| Envoy
    Envoy -->|2.Authorization Check| AUTH
    AUTH -->|3.Authorization Result| Envoy
    Envoy --> AUTH_DECISION
    AUTH_DECISION -->|4.No <br> Forward Request| Error
    AUTH_DECISION -->|4.Yes <br> Forward Request| PATH
    PATH -->|5.Response| Result

    subgraph DataSource["Gateway Endpoint<br>Data Source<br>"]
        GRPCDB
        GRPCConfig
    end

    GRPCServer <-.-> |Fetch & Stream<br>Gateway Endpoint Data<br>Over gRPC Connection| AUTH
    GRPCServer <-.-> DataSource
```

## Envoy Proxy

<div align="center">
  <a href="https://www.envoyproxy.io/docs/envoy/latest/">
    <img src="https://www.envoyproxy.io/theme/images/envoy-logo.svg" alt="Envoy logo" width="200"/>
  <p><b>Envoy Proxy Docs</b></p>
  </a>
</div>

PATH uses Envoy Proxy to handle authorization and rate limiting.

The `/envoy` directory houses the configuration files and settings for Envoy Proxy.

Envoy acts as a gateway, handling incoming requests, determining allowed services, performing auth checks, and routing authorized requests to the PATH service.

### Envoy Configuration

[See the Envoy Config docs for a simplified explanation of the Envoy Proxy configuration files and how they work together.](../../operate/configs/envoy_config.md)

### Envoy HTTP Filters

The PATH Auth Server uses the following [Envoy HTTP filters](https://www.envoyproxy.io/docs/envoy/latest/configuration/http/http_filters/http_filters) to handle authorization:

- **[lua](https://www.envoyproxy.io/docs/envoy/latest/configuration/http/http_filters/lua_filter)**: Extracts the Service ID from the subdomain of the request's host field and attaches it to the request as the `target-service-id` header.
- **[header_mutation](https://www.envoyproxy.io/docs/envoy/latest/configuration/http/http_filters/header_mutation_filter)**: Ensures the request does not have the `jwt-user-id` header set before it is forwarded upstream.
  - `header_mutation` is used only if the PATH instance has JWT auth enabled.
- **[jwt_authn](https://www.envoyproxy.io/docs/envoy/latest/configuration/http/http_filters/jwt_authn_filter)**: Performs JWT verification and sets the `jwt-user-id` header.
  - `jwt_authn` is used only if the PATH instance has JWT auth enabled.
- **[ext_authz](https://www.envoyproxy.io/docs/envoy/latest/configuration/http/http_filters/ext_authz_filter)**: Performs authorization checks using the PATH Auth Server external authorization server.
- **[ratelimit](https://www.envoyproxy.io/docs/envoy/latest/configuration/http/http_filters/rate_limit_filter)**: Performs rate limiting checks using the Rate Limiter service.

### Request Lifecycle

```mermaid
sequenceDiagram
    participant Client
    participant Envoy as Envoy<br>Proxy
    participant JWTFilter as JWT HTTP Filter<br>(jwt_authn)
    participant AuthServer as External<br>Auth Server<br>(ext_authz)
    participant RateLimiter as PATH Rate Limiter<br>(ratelimit)
    participant Service as PATH<br>Service

    %% Add bidirectional arrow for Upstream and Downstream
    Note over Client,Service: Downstream <-------------------------------------> Upstream

    Client->>Envoy: 1. Send Request

    opt if JWT is present
      Envoy->>+JWTFilter: 2. Parse JWT (if present)
      JWTFilter->>-Envoy: 3. Return parsed jwt-user-id (if present)
    end

    Envoy->>+AuthServer: 4. Forward Request

    opt if auth is required
      AuthServer->>AuthServer: 5. Authorize (if required)
      AuthServer->>AuthServer: 6. Set Rate Limit headers (if required)
    end

    alt Auth Failed
      AuthServer->>+Envoy: 7a. Auth Failed (if rejected)
      Envoy->>-Client: 7a. Reject Request (Auth Failed)
    else Auth Success
      AuthServer->>-Envoy: 7b. Auth Success (if accepted)
      Envoy->>Envoy: Set Rate Limit descriptors from headers
    end

    Envoy->>+RateLimiter: 8. Perform Rate Limit Check
    RateLimiter->>RateLimiter: 9. Rate Limit Check

    alt Rate Limit Check Failed
      RateLimiter->>Envoy: 10a. Rate Limit Check Failed
      Envoy->>Client: 10a. Reject Request (Rate Limit Exceeded)
    else
      RateLimiter->>-Envoy: 10b. Rate Limit Check Passed
    end

    Envoy->>+Service: 11. Forward Request
    Service->>-Client: 12. Return Response
```

## Service ID Specification

The `target-service-id` header is used to specify the Service ID in the request.

There are two methods for specifying this header in the request:

1. [Target Service ID Header](#target-service-id-header) (_e.g. -H "target-service-id: anvil"_)
2. [URL Subdomain](#url-subdomain) (_e.g. http://anvil.localhost:3001/v1_)

### Allowed Services File

The file `local/path/envoy/.allowed-services.lua` defines the mapping of service IDs to the service IDs used by the PATH service.

All service IDs (and optional service aliases) used by the PATH service must be defined in this file.

:::info `.allowed-services.lua` format

```lua
return {
  -- 1. Shannon Service IDs
  ["anvil"] = "anvil", -- Anvil (Authoritative ID)

  -- 2. Morse Service IDs
  ["F000"] = "F000",   -- Pocket (Authoritative ID)
  ["pocket"] = "F000", -- Pocket (Alias)
}
```

:::

### Target Service ID Header

The service ID (or a configured alias) may be specified in the `target-service-id` header.

:::info _Example request:_

```bash
curl http://localhost:3001/v1 \
  -X POST \
  -H "Content-Type: application/json" \
  -H "target-service-id: anvil" \
  -H "endpoint-id: endpoint_3_no_auth" \
  -d '{"jsonrpc": "2.0", "id": 1, "method": "eth_blockNumber" }'
```

:::

### URL Subdomain

The service ID (or a configured alias) may be specified in the URL subdomain.

eg. `host = "anvil.path.grove.city" -> Header: "target-service-id: anvil"`

:::info _Example request:_
<<<<<<< HEAD
=======

>>>>>>> aaebbf9c
```bash
curl http://anvil.localhost:3001/v1 \
  -X POST \
  -H "Content-Type: application/json" \
  -H "endpoint-id: endpoint_3_no_auth" \
  -d '{"jsonrpc": "2.0", "id": 1, "method": "eth_blockNumber" }'
```

:::

## Specifying the Gateway Endpoint ID

The Auth Server may extract the Gateway Endpoint ID from the request in one of two ways:

1. [URL Path Endpoint ID Extractor](#url-path-endpoint-id-extractor)
2. [Header Endpoint ID Extractor](#header-endpoint-id-extractor)

This is determined by the **`ENDPOINT_ID_EXTRACTOR`** environment variable in the `auth_server/.env` file. One of:

- `url_path` (default)
- `header`

:::warning

Requests are rejected if either of the following are true:

- The `<GATEWAY_ENDPOINT_ID>` is missing
- ID is not present in the `External Auth Server`'s `Gateway Endpoint Store`

:::

:::info

Regardless of which extractor is used, the Gateway Endpoint ID will always be set in the `endpoint-id` header if the request is forwarded to the PATH Service.

:::

### URL Path Endpoint ID Extractor

When using the `url_path` extractor, the Gateway Endpoint ID must be specified in the URL path.

```
https://<SERVICE_NAME>.<PATH_DOMAIN>/v1/<GATEWAY_ENDPOINT_ID>
```

For example, if the `SERVICE_NAME` is `eth` and the `GATEWAY_ENDPOINT_ID` is `a1b2c3d4`:

```
curl http://anvil.localhost:3001/v1/endpoint_3_no_auth \
  -X POST \
  -H "Content-Type: application/json" \
  -d '{"jsonrpc": "2.0", "id": 1, "method": "eth_blockNumber" }'
```

### Header Endpoint ID Extractor

When using the `header` extractor, the Gateway Endpoint ID must be specified in the `endpoint-id` header.

```
-H "endpoint-id: <GATEWAY_ENDPOINT_ID>"
```

For example, if the `endpoint-id` header is set to `a1b2c3d4`:

```
curl http://anvil.localhost:3001/v1 \
  -X POST \
  -H "Content-Type: application/json" \
  -H "endpoint-id: endpoint_3_no_auth" \
  -d '{"jsonrpc": "2.0", "id": 1, "method": "eth_blockNumber" }'
```

:::tip Example curl requests

A variety of example cURL requests to the PATH service can be found in the [`test_requests.mk` file](https://github.com/buildwithgrove/path/blob/main/makefiles/test_requests.mk).

:::

:::info

`endpoint_3_no_auth` is the endpoint from the example `.gateway-endpoints.yaml` file that requires no authorization.

See the [Gateway Endpoint YAML File](#gateway-endpoint-yaml-file) section for more information on the `GatewayEndpoint` data structure.


:::

<br/>

## Gateway Endpoint Authorization

The `External Auth Server` evaluates whether incoming requests are authorized to access the PATH service based on the `AuthType` field of the `GatewayEndpoint` proto struct.

Three authorization types are supported:

1. [JSON Web Token (JWT) Authorization](#json-web-token-jwt-authorization)
2. [API Key Authorization](#api-key-authorization)
3. [No Authorization](#no-authorization)

### JSON Web Token (JWT) Authorization

For GatewayEndpoints with the `AuthType` field set to `JWT_AUTH`, a valid JWT issued by the auth provider specified in the `envoy.yaml` file is required to access the PATH service.

:::tip

The `make init_envoy` command will prompt you about whether you wish to use JWT authorization.

If you do wish to use it, you will be asked to enter your auth provider's domain and audience.

Auth0 is an example of a JWT issuer that can be used with PATH.

Their docs page on JWTs gives a good overview of the JWT format and how to issue JWTs to your users:

- [Auth0 JWT Docs](https://auth0.com/docs/secure/tokens/json-web-tokens)
  :::

_Example Request Header:_

```bash
-H "Authorization: Bearer <JWT>"
```

The `jwt_authn` filter will verify the JWT and, if valid, set the `jwt-user-id` header from the `sub` claim of the JWT. An invalid JWT will result in an error.

The `External Auth Server` will use the `jwt-user-id` header to make an authorization decision; if the `GatewayEndpoint`'s `Auth.AuthorizedUsers` field contains the `jwt-user-id` value, the request will be authorized.

_Example auth provider user ID header:_

```
jwt-user-id: auth0|a12b3c4d5e6f7g8h9
```

:::info

For more information, see the [Envoy JWT Authn Docs](https://www.envoyproxy.io/docs/envoy/latest/configuration/http/http_filters/jwt_authn_filter)

:::

### API Key Authorization

For GatewayEndpoints with the `AuthType` field set to `API_KEY_AUTH`, a static API key is required to access the PATH service.

_Example Request Header:_

```bash
-H "Authorization: <API_KEY>"
```

The `External Auth Server` will use the `authorization` header to make an authorization decision; if the `GatewayEndpoint`'s `Auth.ApiKey` field matches the `API_KEY` value, the request will be authorized.

### No Authorization

For GatewayEndpoints with the `AuthType` field set to `NO_AUTH`, no authorization is required to access the PATH service.

All requests for GatewayEndpoints with the `AuthType` field set to `NO_AUTH` will be authorized by the `External Auth Server`.

## External Auth Server

:::info
See [PATH PADS Repository](https://github.com/buildwithgrove/path-auth-data-server) for more information on authorization service provided by Grove for PATH support.
:::

The `envoy/auth_server` directory contains the `External Auth Server` called by the Envoy `ext_authz` filter. It evaluates whether incoming requests are authorized to access the PATH service.

This server communicates with a `Remote gRPC Server` to populate its in-memory `Gateway Endpoint Store`, which provides data on which endpoints are authorized to use the PATH service.

### External Auth Server Sequence Diagram

```mermaid
sequenceDiagram
    participant EnvoyProxy as Envoy Proxy<br>(ext_authz filter)
    participant GoAuthServer as External<br>Auth Server
    participant RemoteGRPC as Remote gRPC Server<br>(eg. PADS)
    participant DataSource as Data Source<br>(YAML, Postgres, etc.)

    %% Grouping "Included in PATH"
    Note over EnvoyProxy, GoAuthServer: Included in PATH

    %% Grouping "Must be implemented by operator"
    Note over RemoteGRPC, DataSource: Must be implemented by operator<br>(PADS Docker image available)

    DataSource-->>RemoteGRPC: User/Authorization Data
    RemoteGRPC<<-->>GoAuthServer: Populate Gateway Endpoint Store
    EnvoyProxy->>+GoAuthServer: 1. Check Request
    GoAuthServer->>GoAuthServer: 1a. Authorize Request
    GoAuthServer->>GoAuthServer: 1b. Set Rate Limit Headers
    GoAuthServer->>-EnvoyProxy: 2. Check Response<br>(Approve/Reject)
```

### External Auth Server Configuration
<<<<<<< HEAD

The external authorization server loads its config from the `auth_server_config` section of PATH's `.config.yaml` file. For the local Tilt stack, this file is located at `local/path/config/.config.yaml`.

_`.config.yaml auth_server_config` example:_
=======

The external authorization server loads its config from the `auth_server_config` section of PATH's `.config.yaml` file. For the local Tilt stack, this file is located at `local/path/config/.config.yaml`.

_`.config.yaml auth_server_config` example:_

>>>>>>> aaebbf9c
```yaml
auth_server_config:
  grpc_host_port: path-auth-data-server:50051
  grpc_use_insecure_credentials: true
  endpoint_id_extractor_type: url_path
```

[See the PATH Configuration section for more information on the `.config.yaml` file.](../path/introduction.md#configuration)

For more information on external authorization using Envoy Proxy, see the Envoy documentation:

- [Envoy External Authorization Docs](https://www.envoyproxy.io/docs/envoy/latest/configuration/http/http_filters/ext_authz_filter)
- [Envoy Go Control Plane Auth Package](https://pkg.go.dev/github.com/envoyproxy/go-control-plane@v0.13.0/envoy/service/auth/v3)

### `gateway_endpoint.proto` file

Both the `External Auth Server` and the `Remote gRPC Server` use the gRPC service and types defined in the [`gateway_endpoint.proto`](https://github.com/buildwithgrove/path/blob/main/envoy/auth_server/proto/gateway_endpoint.proto) file.

This service defines two main methods for populating the `External Auth Server`'s `Gateway Endpoint Store`:

```proto
service GatewayEndpoints {
  // GetInitialData requests the initial set of GatewayEndpoints from the remote gRPC server.
  rpc GetInitialData(InitialDataRequest) returns (InitialDataResponse);

  // StreamUpdates listens for updates from the remote gRPC server and streams them to the client.
  rpc StreamUpdates(UpdatesRequest) returns (stream Update);
}
```

### Remote gRPC Auth Server

The `Remote gRPC Server` is responsible for providing the `External Auth Server` with data on which endpoints are authorized to use the PATH service.

:::info
The implementation of the remote gRPC server is up to the Gateway operator but PADS is provided as a functional implementation for most users.
:::

#### PATH Auth Data Server

:::info Repository

[See the PADS Documentation for more information on the PATH Auth Data Server.](../pads/introduction.md)

:::

[The PADS repo provides a functioning implementation of the remote gRPC server.](https://github.com/buildwithgrove/path-auth-data-server)

This service is available as a Docker image and may be configured to load data from a YAML file or using an opinionated Postgres database driver.

```bash
ghcr.io/buildwithgrove/path-auth-data-server:latest
```

_This Docker image is loaded by default in the [Tiltfile](https://github.com/buildwithgrove/path/blob/main/Tiltfile) file at the root of the PATH repo._

<<<<<<< HEAD
=======
If the Gateway Operator wishes to implement a custom remote gRPC server, see the [Implementing a Custom Remote gRPC Server](#implementing-a-custom-remote-grpc-server) section.

#### Gateway Endpoint YAML File

_`PADS` loads data from the Gateway Endpoints YAML file specified by the `YAML_FILEPATH` environment variable._\

:::info
[An example `gateway-endpoints.yaml` file may be seen in the PADS repo](https://github.com/buildwithgrove/path-auth-data-server/blob/main/yaml/testdata/gateway-endpoints.example.yaml).

The yaml file below provides an example for a particular gateway operator where:

- `endpoint_1_static_key` is authorized with a static API Key
- `endpoint_2_jwt` is authorized using an auth-provider issued JWT for two users
- `endpoint_3_no_auth` requires no authorization and has a rate limit set

```yaml
endpoints:
  # 1. Example of a gateway endpoint using API Key Authorization
  endpoint_1_static_key:
    auth:
      api_key: "api_key_1"

  # 2. Example of a gateway endpoint using JWT Authorization
  endpoint_2_jwt:
    auth:
      jwt_authorized_users:
        - "auth0|user_1"
        - "auth0|user_2"

  # 3. Example of a gateway endpoint with no authorization and rate limiting set
  endpoint_3_no_auth:
    rate_limiting:
      throughput_limit: 30
      capacity_limit: 100000
      capacity_limit_period: "CAPACITY_LIMIT_PERIOD_MONTHLY"
```

:::tip

The PADS repo also provides a [YAML schema for the `gateway-endpoints.yaml` file](https://github.com/buildwithgrove/path-auth-data-server/blob/main/yaml/gateway-endpoints.schema.yaml), which can be used to validate the configuration.

:::

>>>>>>> aaebbf9c
#### Implementing a Custom Remote gRPC Server

If the Gateway operator wishes to implement a custom remote gRPC server, the implementation must import the Go `github.com/buildwithgrove/path/envoy/auth_server/proto` package, which is autogenerated from the [`gateway_endpoint.proto`](https://github.com/buildwithgrove/path/blob/main/envoy/auth_server/proto/gateway_endpoint.proto) file.

The custom implementation must use the methods defined in the `GatewayEndpoints` service:

- `FetchAuthDataSync`
- `StreamAuthDataUpdates`

:::tip

If you wish to implement your own custom database driver, forking the PADS repo is the easiest way to get started, though any gRPC server implementation that adheres to the `gateway_endpoint.proto` service definition should suffice.

:::

## Rate Limiter

### Rate Limit Configuration

1. The `External Auth Server` sets the `rl-endpoint-id` and `rl-throughput` headers if the `GatewayEndpoint` for the request should be rate limited.

2. Envoy Proxy is configured to forward the `rl-endpoint-id` and `rl-throughput` headers to the rate limiter service as descriptors.

   _.envoy.yaml_

   ```yaml
   rate_limits:
     - actions:
         - request_headers:
             header_name: "rl-endpoint-id"
             descriptor_key: "rl-endpoint-id"
         - request_headers:
             header_name: "rl-throughput"
             descriptor_key: "rl-throughput"
   ```

3. Rate limiting is configured through the `.ratelimit.yaml` file.

   _.ratelimit.yaml_

   ```yaml
   domain: rl
   descriptors:
     - key: rl-endpoint-id
       descriptors:
         - key: rl-throughput
           value: "PLAN_FREE"
           rate_limit:
             unit: second
             requests_per_unit: 30
   ```

:::info

The default throughput limit is **30 requests per second** for GatewayEndpoints with the `PLAN_FREE` plan type based on the `rl-endpoint-id` and `rl-throughput` descriptors.
   
_The rate limiting configuration may be configured to suit the needs of the Gateway Operator in the `.ratelimit.yaml` file._

:::

### Documentation and Examples

As Envoy's rate limiting configuration is fairly complex, this blog article provides a good overview of the configuration options:

- [Understanding Envoy Rate Limits](https://www.aboutwayfair.com/tech-innovation/understanding-envoy-rate-limits)

For more advanced configuration options, refer to the Envoy documentation:

- [Envoy Proxy Rate Limit Docs](https://www.envoyproxy.io/docs/envoy/latest/configuration/http/http_filters/rate_limit_filter)

- [Envoy Rate Limit Github](https://github.com/envoyproxy/ratelimit)<|MERGE_RESOLUTION|>--- conflicted
+++ resolved
@@ -34,11 +34,7 @@
 - [External Auth Server](#external-auth-server)
   - [External Auth Server Sequence Diagram](#external-auth-server-sequence-diagram)
   - [External Auth Server Configuration](#external-auth-server-configuration)
-<<<<<<< HEAD
   - [`gateway_endpoint.proto` file](#gateway_endpointproto-file)
-=======
-  - [Gateway Endpoints gRPC Service](#gateway-endpoints-grpc-service)
->>>>>>> aaebbf9c
   - [Remote gRPC Auth Server](#remote-grpc-auth-server)
     - [PATH Auth Data Server](#path-auth-data-server)
     - [Implementing a Custom Remote gRPC Server](#implementing-a-custom-remote-grpc-server)
@@ -49,7 +45,6 @@
 ## Quickstart
 
 ### Shannon Quickstart
-<<<<<<< HEAD
 
 [See the PATH Quickstart Cheat Sheet for instructions on how to get started with a local PATH instance on Shannon.](../path/cheatsheet.md)
 
@@ -59,33 +54,6 @@
 
 - `.allowed-services.lua` with the service IDs allowed by your PATH instance
 - `.gateway-endpoints.yaml` with your own data
-=======
-
-[See the PATH Quickstart Cheat Sheet for instructions on how to get started with a local PATH instance on Shannon.](../path/cheatsheet.md)
-
-1. Install all prerequisites:
-
-   - [Docker](https://docs.docker.com/get-docker/)
-   - [Kind](https://kind.sigs.k8s.io/#installation-and-usage)
-   - [Tilt](https://docs.tilt.dev/install.html)
-   - [Helm](https://helm.sh/docs/intro/install/)
-
-2. Run `make init_envoy` to create all the required config files
-
-   - `.allowed-services.lua` is created with the service IDs allowed by the PATH instance.
-     - For more details, see the [Allowed Services Map](#allowed-services-file) section.
-   - `.envoy.yaml` is created with your auth provider's domain and audience.
-   - `.ratelimit.yaml` is created with the rate limiting configuration for the PATH instance.
-   - `.gateway-endpoints.yaml` is created from the example file in the [PADS Repository](https://github.com/buildwithgrove/path-auth-data-server/tree/main/yaml/testdata).
-     - For more details, see the [Gateway Endpoint YAML File](#gateway-endpoint-yaml-file) section.
-
-3. Run `make path_up` to start the services with all auth and rate limiting dependencies.
-
-:::info MAKE SURE TO UPDATE THESE FILES
-
-ℹ️ After copying config files by running `make init_envoy`, please update `local/path/envoy/.allowed-services.lua` with the service IDs allowed by your PATH instance
-and `local/path/envoy/.gateway-endpoints.yaml` with your own data.
->>>>>>> aaebbf9c
 
 :::
 
@@ -289,10 +257,7 @@
 eg. `host = "anvil.path.grove.city" -> Header: "target-service-id: anvil"`
 
 :::info _Example request:_
-<<<<<<< HEAD
-=======
-
->>>>>>> aaebbf9c
+
 ```bash
 curl http://anvil.localhost:3001/v1 \
   -X POST \
@@ -483,18 +448,11 @@
 ```
 
 ### External Auth Server Configuration
-<<<<<<< HEAD
 
 The external authorization server loads its config from the `auth_server_config` section of PATH's `.config.yaml` file. For the local Tilt stack, this file is located at `local/path/config/.config.yaml`.
 
 _`.config.yaml auth_server_config` example:_
-=======
-
-The external authorization server loads its config from the `auth_server_config` section of PATH's `.config.yaml` file. For the local Tilt stack, this file is located at `local/path/config/.config.yaml`.
-
-_`.config.yaml auth_server_config` example:_
-
->>>>>>> aaebbf9c
+
 ```yaml
 auth_server_config:
   grpc_host_port: path-auth-data-server:50051
@@ -551,52 +509,6 @@
 
 _This Docker image is loaded by default in the [Tiltfile](https://github.com/buildwithgrove/path/blob/main/Tiltfile) file at the root of the PATH repo._
 
-<<<<<<< HEAD
-=======
-If the Gateway Operator wishes to implement a custom remote gRPC server, see the [Implementing a Custom Remote gRPC Server](#implementing-a-custom-remote-grpc-server) section.
-
-#### Gateway Endpoint YAML File
-
-_`PADS` loads data from the Gateway Endpoints YAML file specified by the `YAML_FILEPATH` environment variable._\
-
-:::info
-[An example `gateway-endpoints.yaml` file may be seen in the PADS repo](https://github.com/buildwithgrove/path-auth-data-server/blob/main/yaml/testdata/gateway-endpoints.example.yaml).
-
-The yaml file below provides an example for a particular gateway operator where:
-
-- `endpoint_1_static_key` is authorized with a static API Key
-- `endpoint_2_jwt` is authorized using an auth-provider issued JWT for two users
-- `endpoint_3_no_auth` requires no authorization and has a rate limit set
-
-```yaml
-endpoints:
-  # 1. Example of a gateway endpoint using API Key Authorization
-  endpoint_1_static_key:
-    auth:
-      api_key: "api_key_1"
-
-  # 2. Example of a gateway endpoint using JWT Authorization
-  endpoint_2_jwt:
-    auth:
-      jwt_authorized_users:
-        - "auth0|user_1"
-        - "auth0|user_2"
-
-  # 3. Example of a gateway endpoint with no authorization and rate limiting set
-  endpoint_3_no_auth:
-    rate_limiting:
-      throughput_limit: 30
-      capacity_limit: 100000
-      capacity_limit_period: "CAPACITY_LIMIT_PERIOD_MONTHLY"
-```
-
-:::tip
-
-The PADS repo also provides a [YAML schema for the `gateway-endpoints.yaml` file](https://github.com/buildwithgrove/path-auth-data-server/blob/main/yaml/gateway-endpoints.schema.yaml), which can be used to validate the configuration.
-
-:::
-
->>>>>>> aaebbf9c
 #### Implementing a Custom Remote gRPC Server
 
 If the Gateway operator wishes to implement a custom remote gRPC server, the implementation must import the Go `github.com/buildwithgrove/path/envoy/auth_server/proto` package, which is autogenerated from the [`gateway_endpoint.proto`](https://github.com/buildwithgrove/path/blob/main/envoy/auth_server/proto/gateway_endpoint.proto) file.
