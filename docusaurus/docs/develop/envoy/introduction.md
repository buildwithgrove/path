---
sidebar_position: 1
title: Introduction
---

<div align="center">
<h1>PATH<br/>Authorization & Rate Limiting</h1>
<img src="https://storage.googleapis.com/grove-brand-assets/Presskit/Logo%20Joined-2.png" alt="Grove logo" width="500"/>
</div>
<br/>

# Table of Contents <!-- omit in toc -->

<<<<<<< HEAD
- [1. Quickstart](#1-quickstart)
- [2. Overview](#2-overview)
  - [2.1. Components](#21-components)
- [3. Envoy Proxy](#3-envoy-proxy)
  - [3.1. Contents](#31-contents)
  - [3.2. Envoy HTTP Filters](#32-envoy-http-filters)
  - [3.3. Request Lifecycle](#33-request-lifecycle)
- [4. Specifying the Gateway Endpoint ID](#4-specifying-the-gateway-endpoint-id)
  - [4.1 URL Path Endpoint ID Extractor](#41-url-path-endpoint-id-extractor)
  - [4.2 Header Endpoint ID Extractor](#42-header-endpoint-id-extractor)
- [5. Gateway Endpoint Authorization](#5-gateway-endpoint-authorization)
  - [5.1 JSON Web Token (JWT) Authorization](#51-json-web-token-jwt-authorization)
  - [5.2 API Key Authorization](#52-api-key-authorization)
  - [5.3 No Authorization](#53-no-authorization)
- [6. External Authorization Server](#6-external-authorization-server)
  - [5.1. External Auth Service Sequence Diagram](#51-external-auth-service-sequence-diagram)
  - [5.2. External Auth Service Environment Variables](#52-external-auth-service-environment-variables)
  - [5.3. External Auth Service Getting Started](#53-external-auth-service-getting-started)
  - [5.4. Gateway Endpoints gRPC Service](#54-gateway-endpoints-grpc-service)
  - [5.5. Remote gRPC Auth Server](#55-remote-grpc-auth-server)
    - [5.2.1. PATH Auth Data Server](#521-path-auth-data-server)
    - [5.2.2. Gateway Endpoint YAML File](#522-gateway-endpoint-yaml-file)
    - [5.2.3. Implementing a Custom Remote gRPC Server](#523-implementing-a-custom-remote-grpc-server)
- [6. Rate Limiter](#6-rate-limiter)
  - [6.1. Rate Limit Configuration](#61-rate-limit-configuration)
  - [6.2. Documentation and Examples](#62-documentation-and-examples)

## 1. Quickstart
=======
- [Quickstart](#quickstart)
- [Overview](#overview)
  - [Components](#components)
- [Envoy Proxy](#envoy-proxy)
  - [Contents](#contents)
  - [Envoy HTTP Filters](#envoy-http-filters)
  - [Request Lifecycle](#request-lifecycle)
- [Specifying the Gateway Endpoint ID](#specifying-the-gateway-endpoint-id)
  - [URL Path Endpoint ID Extractor](#url-path-endpoint-id-extractor)
  - [Header Endpoint ID Extractor](#header-endpoint-id-extractor)
  - [Example cURL Requests](#example-curl-requests)
- [Gateway Endpoint Authorization](#gateway-endpoint-authorization)
  - [JSON Web Token (JWT) Authorization](#json-web-token-jwt-authorization)
  - [API Key Authorization](#api-key-authorization)
  - [No Authorization](#no-authorization)
- [External Authorization Server](#external-authorization-server)
  - [External Auth Service Sequence Diagram](#external-auth-service-sequence-diagram)
  - [External Auth Service Environment Variables](#external-auth-service-environment-variables)
  - [External Auth Service Getting Started](#external-auth-service-getting-started)
  - [Gateway Endpoints gRPC Service](#gateway-endpoints-grpc-service)
  - [Remote gRPC Auth Server](#remote-grpc-auth-server)
    - [PATH Auth Data Server](#path-auth-data-server)
    - [Gateway Endpoint YAML File](#gateway-endpoint-yaml-file)
    - [Implementing a Custom Remote gRPC Server](#implementing-a-custom-remote-grpc-server)
- [Rate Limiter](#rate-limiter)
  - [Rate Limit Configuration](#rate-limit-configuration)
  - [Documentation and Examples](#documentation-and-examples)

## Quickstart
>>>>>>> 0a334fd3

<!-- TODO_MVP(@commoddity): Prepare a cheatsheet version of this README and add a separate docusaurus page for it. -->

1. Install all prerequisites:

   - [Docker](https://docs.docker.com/get-docker/)
   - [Kind](https://kind.sigs.k8s.io/#installation-and-usage)
   - [Tilt](https://docs.tilt.dev/install.html)
   - [Helm](https://helm.sh/docs/intro/install/)

2. Run `make init_envoy` to create all the required config files

   - `envoy.yaml` is created with your auth provider's domain and audience.
   - `auth_server/.env` is created with the host and port of the provided remote gRPC server.
   - `gateway-endpoints.yaml` is created from the example file in the [PADS Repository](https://github.com/buildwithgrove/path-auth-data-server/tree/main/yaml/testdata).
     - ℹ️ _Please update `gateway-endpoints.yaml` with your own data._

3. Run `make path_up` to start the services with all auth and rate limiting dependencies.

## Overview

This folder contains everything necessary for managing authorization and rate limiting in the PATH service.
Specifically, this is split into two logical parts:

1. The `Envoy Proxy configuration`
2. The `Go External Authorization Server`

### Components

:::tip
<<<<<<< HEAD
=======

>>>>>>> 0a334fd3
A [Tiltfile](https://github.com/buildwithgrove/path/blob/main/Tiltfile) is provided to run all of these services locally.

:::

- **PATH Service**: The service that handles requests after they have been authorized.
- **Envoy Proxy**: A proxy server that handles incoming requests, performs auth checks, and routes authorized requests to the `PATH` service.
- **External Authorization Server**: A Go/gRPC server that evaluates whether incoming requests are authorized to access the `PATH` service.
- **Rate Limiter**: A service that coordinates all rate limiting.
- **Redis**: A key-value store used by the rate limiter to share state and coordinate rate limiting across any number of PATH instances behind the same Envoy Proxy.
- **Remote gRPC Server**: A server that provides the external authorization server with data on which endpoints are authorized to use the PATH service.
  - _PADS (PATH Auth Data Server) is provided as a functional implementation of the remote gRPC server that loads data from a YAML file or simple Postgres database._
  - _See [5.2.1. PATH Auth Data Server](#521-path-auth-data-server) for more information._

```mermaid
graph TD
    User@{ shape: trapezoid, label: "<big>PATH<br>User</big>" }
    Envoy[<big>Envoy Proxy</big>]

    AUTH["Auth Server <br> "]
    AUTH_DECISION{Did<br>Authorize<br>Request?}
    PATH[<big>PATH Service</big>]

    Error[[Error Returned to User]]
    Result[[Result Returned to User]]

    GRPCServer["Remote gRPC Server<br>(e.g. PADS)"]
    GRPCDB[("Postgres<br>Database")]
    GRPCConfig@{ shape: notch-rect, label: "YAML Config File" }

    subgraph AUTH["Auth Server (ext_authz)"]
        GRPCClient["gRPC Client"]
         Cache@{ shape: odd, label: "Gateway Endpoint<br>Data Store" }
    end

    User -->|1.Send Request| Envoy
    Envoy -->|2.Authorization Check| AUTH
    AUTH -->|3.Authorization Result| Envoy
    Envoy --> AUTH_DECISION
    AUTH_DECISION -->|4.No <br> Forward Request| Error
    AUTH_DECISION -->|4.Yes <br> Forward Request| PATH
    PATH -->|5.Response| Result

    subgraph DataSource["Gateway Endpoint<br>Data Source<br>"]
        GRPCDB
        GRPCConfig
    end

    GRPCServer <-.-> |Fetch & Stream<br>Gateway Endpoint Data<br>Over gRPC Connection| AUTH
    GRPCServer <-.-> DataSource
```

<<<<<<< HEAD
## 3. Envoy Proxy
=======
## Envoy Proxy
>>>>>>> 0a334fd3

<div align="center">
  <a href="https://www.envoyproxy.io/docs/envoy/latest/">
    <img src="https://www.envoyproxy.io/theme/images/envoy-logo.svg" alt="Envoy logo" width="200"/>
  <p><b>Envoy Proxy Docs</b></p>
  </a>
</div>

PATH uses Envoy Proxy to handle authorization and rate limiting.

The `/envoy` directory houses the configuration files and settings for Envoy Proxy.

Envoy acts as a gateway, handling incoming requests, performing auth checks, and routing authorized requests to the PATH service.

### Contents

- **ratelimit.yaml**: Configuration for the rate limiting service.
- **envoy.template.yaml**: A template configuration file for Envoy Proxy.
  - Run `make copy_envoy_config` to create `envoy.yaml`.
  - This will prompt you to enter your auth provider's domain and audience and will output the result to `envoy.yaml`.
  - `envoy.yaml` is Git ignored as it contains sensitive information.
- **gateway-endpoints.example.yaml**: An example file containing data on which endpoints are authorized to use the PATH service.
  - ℹ️ **ONLY REQUIRED** if loading `GatewayEndpoint` data from a YAML file and used to load data in the `external authorization server` from the `remote gRPC server`.
  - Run `make copy_envoy_gateway_endpoints` to create `gateway-endpoints.yaml`.
  - `gateway-endpoints.yaml` is Git ignored as it may contain sensitive information.

### Envoy HTTP Filters

The PATH Auth Server uses the following [Envoy HTTP filters](https://www.envoyproxy.io/docs/envoy/latest/configuration/http/http_filters/http_filters) to handle authorization:

- **[header_mutation](https://www.envoyproxy.io/docs/envoy/latest/configuration/http/http_filters/header_mutation_filter)**: Ensures the request does not have the `jwt-user-id` header set before it is forwarded upstream.
- **[jwt_authn](https://www.envoyproxy.io/docs/envoy/latest/configuration/http/http_filters/jwt_authn_filter)**: Performs JWT verification and sets the `jwt-user-id` header.
- **[ext_authz](https://www.envoyproxy.io/docs/envoy/latest/configuration/http/http_filters/ext_authz_filter)**: Performs authorization checks using the PATH Auth Server external authorization server.
- **[ratelimit](https://www.envoyproxy.io/docs/envoy/latest/configuration/http/http_filters/rate_limit_filter)**: Performs rate limiting checks using the Rate Limiter service.
- **[lua (optional)](https://www.envoyproxy.io/docs/envoy/latest/configuration/http/http_filters/lua_filter)**: Extracts the Service ID from the subdomain of the request's host field and attaches it to the request as the `target-service-id` header.
  - Use only if you wish to specify the Service ID using the subdomain of the request's host field, 
  - eg. `host = "eth.path.grove.city" -> Header: "target-service-id: eth"`.

### Request Lifecycle

```mermaid
sequenceDiagram
    participant Client
    participant Envoy as Envoy<br>Proxy
    participant JWTFilter as JWT HTTP Filter<br>(jwt_authn)
    participant AuthServer as PATH Auth Server<br>(ext_authz)
    participant RateLimiter as PATH Rate Limiter<br>(ratelimit)
    participant Service as PATH<br>Service

    %% Add bidirectional arrow for Upstream and Downstream
    Note over Client,Service: Downstream <-------------------------------------> Upstream

    Client->>Envoy: 1. Send Request

    opt if JWT is present
      Envoy->>+JWTFilter: 2. Parse JWT (if present)
      JWTFilter->>-Envoy: 3. Return parsed jwt-user-id (if present)
    end

    Envoy->>+AuthServer: 4. Forward Request

    opt if auth is required
      AuthServer->>AuthServer: 5. Authorize (if required)
      AuthServer->>AuthServer: 6. Set Rate Limit headers (if required)
    end

    alt Auth Failed
      AuthServer->>+Envoy: 7a. Auth Failed (if rejected)
      Envoy->>-Client: 7a. Reject Request (Auth Failed)
    else Auth Success
      AuthServer->>-Envoy: 7b. Auth Success (if accepted)
      Envoy->>Envoy: Set Rate Limit descriptors from headers
    end

    Envoy->>+RateLimiter: 8. Perform Rate Limit Check
    RateLimiter->>RateLimiter: 9. Rate Limit Check

    alt Rate Limit Check Failed
      RateLimiter->>Envoy: 10a. Rate Limit Check Failed
      Envoy->>Client: 10a. Reject Request (Rate Limit Exceeded)
    else
      RateLimiter->>-Envoy: 10b. Rate Limit Check Passed
    end

    Envoy->>+Service: 11. Forward Request
    Service->>-Client: 12. Return Response
```

<<<<<<< HEAD
## 4. Specifying the Gateway Endpoint ID

The Auth Server may extract the Gateway Endpoint ID from the request in one of two ways:

1. [URL Path](#221-url-path): e.g. ...
2. [Header](#222-header): Example or details ...

This is determined by the `ENDPOINT_ID_EXTRACTOR` environment variable in the `auth_server/.env` file. One of:
=======
## Specifying the Gateway Endpoint ID

The Auth Server may extract the Gateway Endpoint ID from the request in one of two ways:

1. [URL Path Endpoint ID Extractor](#41-url-path-endpoint-id-extractor)
2. [Header Endpoint ID Extractor](#42-header-endpoint-id-extractor)

This is determined by the **`ENDPOINT_ID_EXTRACTOR`** environment variable in the `auth_server/.env` file. One of:
>>>>>>> 0a334fd3

- `url_path` (default)
- `header`

:::warning

Requests are rejected if either of the following are true:

- The `<GATEWAY_ENDPOINT_ID>` is missing
- ID is not present in the `Go External Authorization Server`'s `Gateway Endpoint Store`
<<<<<<< HEAD
- 
:::

:::info
Regardless of which extractor is used, the Gateway Endpoint ID will always be set in the `endpoint-id` header if the reuqest is forwarded to the PATH Service.
:::

### 4.1 URL Path Endpoint ID Extractor
=======

:::

:::info
Regardless of which extractor is used, the Gateway Endpoint ID will always be set in the `x-endpoint-id` header if the reuqest is forwarded to the PATH Service.
:::

### URL Path Endpoint ID Extractor
>>>>>>> 0a334fd3

When using the `url_path` extractor, the Gateway Endpoint ID must be specified in the URL path.

```
https://<SERVICE_NAME>.<PATH_DOMAIN>/v1/<GATEWAY_ENDPOINT_ID>
```

For example, if the `SERVICE_NAME` is `eth` and the `GATEWAY_ENDPOINT_ID` is `a1b2c3d4`:

```
curl http://anvil.localhost:3001/v1/endpoint_3 \
  -X POST \
  -H "Content-Type: application/json" \
  -d '{"jsonrpc": "2.0", "id": 1, "method": "eth_blockNumber" }'
```

<<<<<<< HEAD
### 4.2 Header Endpoint ID Extractor

When using the `header` extractor, the Gateway Endpoint ID must be specified in the `endpoint-id` header.

```
-H "endpoint-id: <GATEWAY_ENDPOINT_ID>"
```

For example, if the `endpoint-id` header is set to `a1b2c3d4`:
=======
### Header Endpoint ID Extractor

When using the `header` extractor, the Gateway Endpoint ID must be specified in the `x-endpoint-id` header.

```
-H "x-endpoint-id: <GATEWAY_ENDPOINT_ID>"
```

For example, if the `x-endpoint-id` header is set to `a1b2c3d4`:
>>>>>>> 0a334fd3

```
curl http://anvil.localhost:3001/v1 \
  -X POST \
  -H "Content-Type: application/json" \
<<<<<<< HEAD
  -H "endpoint-id: endpoint_3" \
=======
  -H "x-endpoint-id: endpoint_3" \
>>>>>>> 0a334fd3
  -d '{"jsonrpc": "2.0", "id": 1, "method": "eth_blockNumber" }'
```

:::tip
Make targets are provided to send test requests with both the `url_path` and `header` extractors.

```
make test_request_with_url_path
make test_request_with_header
```
:::info
`endpoint_3` is the endpoint from the example `.gateway-endpoints.yaml` file that requires no authorization.

See the [Gateway Endpoint YAML File](#522-gateway-endpoint-yaml-file) section for more information on the `GatewayEndpoint` data structure.
:::

<<<<<<< HEAD
<br/>

## 5. Gateway Endpoint Authorization
=======
### Example cURL Requests

:::tip
A variety of example cURL requests to the PATH service [may be found in the test_requests.mk file](https://github.com/buildwithgrove/path/blob/main/makefiles/test_requests.mk).
:::

<br/>

## Gateway Endpoint Authorization
>>>>>>> 0a334fd3

The `Go External Authorization Server` evaluates whether incoming requests are authorized to access the PATH service based on the `AuthType` field of the `GatewayEndpoint` proto struct.

Three authorization types are supported:

1. [JSON Web Token (JWT) Authorization](#51-json-web-token-jwt-authorization)
2. [API Key Authorization](#52-api-key-authorization)
3. [No Authorization](#53-no-authorization)

<<<<<<< HEAD
### 5.1 JSON Web Token (JWT) Authorization
=======
### JSON Web Token (JWT) Authorization
>>>>>>> 0a334fd3

For GatewayEndpoints with the `AuthType` field set to `JWT_AUTH`, a valid JWT issued by the auth provider specified in the `envoy.yaml` file is required to access the PATH service.

:::tip
Auth0 is an example of a JWT issuer that can be used with PATH.

Their docs page on JWTs gives a good overview of the JWT format and how to issue JWTs to your users:

- [Auth0 JWT Docs](https://auth0.com/docs/secure/tokens/json-web-tokens)
:::

_Example Request Header:_

```bash
-H "Authorization: Bearer <JWT>"
```

The `jwt_authn` filter will verify the JWT and, if valid, set the `jwt-user-id` header from the `sub` claim of the JWT. An invalid JWT will result in an error.

The `Go External Authorization Server` will use the `jwt-user-id` header to make an authorization decision; if the `GatewayEndpoint`'s `Auth.AuthorizedUsers` field contains the `jwt-user-id` value, the request will be authorized.

_Example auth provider user ID header:_

```
jwt-user-id: auth0|a12b3c4d5e6f7g8h9
```

:::info
For more information, see the [Envoy JWT Authn Docs](https://www.envoyproxy.io/docs/envoy/latest/configuration/http/http_filters/jwt_authn_filter)
:::

<<<<<<< HEAD
### 5.2 API Key Authorization
=======
### API Key Authorization
>>>>>>> 0a334fd3

For GatewayEndpoints with the `AuthType` field set to `API_KEY_AUTH`, a static API key is required to access the PATH service.

_Example Request Header:_

```bash
-H "Authorization: <API_KEY>"
```

The `Go External Authorization Server` will use the `authorization` header to make an authorization decision; if the `GatewayEndpoint`'s `Auth.ApiKey` field matches the `API_KEY` value, the request will be authorized.

<<<<<<< HEAD
### 5.3 No Authorization
=======
### No Authorization
>>>>>>> 0a334fd3

For GatewayEndpoints with the `AuthType` field set to `NO_AUTH`, no authorization is required to access the PATH service.

All requests for GatewayEndpoints with the `AuthType` field set to `NO_AUTH` will be authorized by the `Go External Authorization Server`.

<<<<<<< HEAD
## 6. External Authorization Server
=======
## External Authorization Server
>>>>>>> 0a334fd3

:::info
See [PATH PADS Repository](https://github.com/buildwithgrove/path-auth-data-server) for more information on authorization service provided by Grove for PATH support.
:::

The `envoy/auth_server` directory contains the `Go External Authorization Server` called by the Envoy `ext_authz` filter. It evaluates whether incoming requests are authorized to access the PATH service.

This server communicates with a `Remote gRPC Server` to populate its in-memory `Gateway Endpoint Store`, which provides data on which endpoints are authorized to use the PATH service.

### External Auth Service Sequence Diagram

```mermaid
sequenceDiagram
    participant EnvoyProxy as Envoy Proxy<br>(ext_authz filter)
    participant GoAuthServer as Go External<br>Authorization Server
    participant RemoteGRPC as Remote gRPC Server<br>(eg. PADS)
    participant DataSource as Data Source<br>(YAML, Postgres, etc.)

    %% Grouping "Included in PATH"
    Note over EnvoyProxy, GoAuthServer: Included in PATH

    %% Grouping "Must be implemented by operator"
    Note over RemoteGRPC, DataSource: Must be implemented by operator<br>(PADS Docker image available)

    DataSource-->>RemoteGRPC: User/Authorization Data
    RemoteGRPC<<-->>GoAuthServer: Populate Gateway Endpoint Store
    EnvoyProxy->>+GoAuthServer: 1. Check Request
    GoAuthServer->>GoAuthServer: 1a. Authorize Request
    GoAuthServer->>GoAuthServer: 1b. Set Rate Limit Headers
    GoAuthServer->>-EnvoyProxy: 2. Check Response<br>(Approve/Reject)
```

### External Auth Service Environment Variables

The external authorization server requires the following environment variables to be set:

- `GRPC_HOST_PORT`: The host and port of the remote gRPC server.
- `GRPC_USE_INSECURE`: Set to `true` if the remote gRPC server does not use TLS (default: `false`).

### External Auth Service Getting Started

Run `make copy_envoy_env` to create the `.env` file needed to run the external authorization server locally.

For more information, see:

- [Envoy External Authorization Docs](https://www.envoyproxy.io/docs/envoy/latest/configuration/http/http_filters/ext_authz_filter)
- [Envoy Go Control Plane Auth Package](https://pkg.go.dev/github.com/envoyproxy/go-control-plane@v0.13.0/envoy/service/auth/v3)

### Gateway Endpoints gRPC Service

Both the `Go External Authorization Server` and the `Remote gRPC Server` use the gRPC service and types defined in the [`gateway_endpoint.proto`](https://github.com/buildwithgrove/path/blob/main/envoy/auth_server/proto/gateway_endpoint.proto) file.

This service defines two main methods for populating the `Go External Authorization Server`'s `Gateway Endpoint Store`:

```proto
service GatewayEndpoints {
  // GetInitialData requests the initial set of GatewayEndpoints from the remote gRPC server.
  rpc GetInitialData(InitialDataRequest) returns (InitialDataResponse);

  // StreamUpdates listens for updates from the remote gRPC server and streams them to the client.
  rpc StreamUpdates(UpdatesRequest) returns (stream Update);
}
```

### Remote gRPC Auth Server

The `Remote gRPC Server` is responsible for providing the `Go External Authorization Server` with data on which endpoints are authorized to use the PATH service.

:::info
The implementation of the remote gRPC server is up to the Gateway operator but PADS is provided as a functional implementation for most users.
:::

#### PATH Auth Data Server

[The PADS repo provides a functioning implementation of the remote gRPC server.](https://github.com/buildwithgrove/path-auth-data-server)

This service is available as a Docker image and may be configured to load data from a YAML file or using a simple Postgres database that adheres to the provided minimal schema.

**Docker Image Registry:**

```bash
ghcr.io/buildwithgrove/path-auth-data-server:latest
```

_This Docker image is loaded by default in the [Tiltfile](https://github.com/buildwithgrove/path/blob/main/Tiltfile) file at the root of the PATH repo._

If the Gateway Operator wishes to implement a custom remote gRPC server, see the [Implementing a Custom Remote gRPC Server](#523-implementing-a-custom-remote-grpc-server) section.

#### Gateway Endpoint YAML File

_`PADS` loads data from the Gateway Endpoints YAML file specified by the `YAML_FILEPATH` environment variable._

[An example `gateway-endpoints.yaml` file may be seen in the PADS repo](https://github.com/buildwithgrove/path-auth-data-server/blob/main/yaml/testdata/gateway-endpoints.example.yaml).

The yaml file below provides an example for a particular gateway operator where:

- `endpoint_1` is authorized with a static API Key
- `endpoint_2` is authorized using an auth-provider issued JWT for two users
- `endpoint_3` requires no authorization and has a rate limit set

```yaml
endpoints:
  # 1. Example of a gateway endpoint using API Key Authorization
  endpoint_1:
    auth:
      auth_type: "AUTH_TYPE_API_KEY"
      api_key: "api_key_1"

  # 2. Example of a gateway endpoint using JWT Authorization
  endpoint_2:
    auth:
      auth_type: "AUTH_TYPE_JWT"
      jwt_authorized_users:
        - "auth0|user_1"
        - "auth0|user_2"

  # 3. Example of a gateway endpoint with no authorization and rate limiting set
  endpoint_3:
    rate_limiting:
      throughput_limit: 30
      capacity_limit: 100000
      capacity_limit_period: "CAPACITY_LIMIT_PERIOD_MONTHLY"
```

:::tip
The PADS repo also provides a [YAML schema for the `gateway-endpoints.yaml` file](https://github.com/buildwithgrove/path-auth-data-server/blob/main/yaml/gateway-endpoints.schema.yaml), which can be used to validate the configuration.
:::

#### Implementing a Custom Remote gRPC Server

If the Gateway operator wishes to implement a custom remote gRPC server, the implementation must import the Go `github.com/buildwithgrove/path/envoy/auth_server/proto` package, which is autogenerated from the [`gateway_endpoint.proto`](https://github.com/buildwithgrove/path/blob/main/envoy/auth_server/proto/gateway_endpoint.proto) file.

The custom implementation must use the methods defined in the `GatewayEndpoints` service:

- `FetchAuthDataSync`
- `StreamAuthDataUpdates`

:::tip
If you wish to implement your own custom database driver, forking the PADS repo is the easiest way to get started, though any gRPC server implementation that adheres to the `gateway_endpoint.proto` service definition should suffice.
:::

## Rate Limiter

### Rate Limit Configuration

1. The `Go External Authorization Server` sets the `rl-endpoint-id` and `rl-throughput` headers if the `GatewayEndpoint` for the request should be rate limited.

2. Envoy Proxy is configured to forward the `rl-endpoint-id` and `rl-throughput` headers to the rate limiter service as descriptors.

   _envoy.yaml_

   ```yaml
   rate_limits:
     - actions:
         - request_headers:
             header_name: "rl-endpoint-id"
             descriptor_key: "rl-endpoint-id"
         - request_headers:
             header_name: "rl-throughput"
             descriptor_key: "rl-throughput"
   ```

3. Rate limiting is configured through the [`/envoy/ratelimit.yaml`](https://github.com/buildwithgrove/path/blob/main/envoy/ratelimit.yaml) file.

   _ratelimit.yaml_

   ```yaml
   domain: rl
   descriptors:
     - key: rl-endpoint-id
       descriptors:
         - key: rl-throughput
           value: "PLAN_FREE"
           rate_limit:
             unit: second
             requests_per_unit: 30
   ```

:::info
<<<<<<< HEAD
The default throughput limit is **30 requests per second** for GatewayEndpoints with the `PLAN_FREE` plan type based on the `rl-endpoint-id` and `rl-throughput` descriptors.
=======
The default throughput limit is **30 requests per second** for GatewayEndpoints with the `PLAN_FREE` plan type based on the `x-rl-endpoint-id` and `x-rl-plan` descriptors.
>>>>>>> 0a334fd3
   
_The rate limiting configuration may be configured to suit the needs of the Gateway Operator in the `ratelimit.yaml` file._
:::


### Documentation and Examples

As Envoy's rate limiting configuration is fairly complex, this blog article provides a good overview of the configuration options:

- [Understanding Envoy Rate Limits](https://www.aboutwayfair.com/tech-innovation/understanding-envoy-rate-limits)

For more advanced configuration options, refer to the Envoy documentation:

- [Envoy Proxy Rate Limit Docs](https://www.envoyproxy.io/docs/envoy/latest/configuration/http/http_filters/rate_limit_filter)

- [Envoy Rate Limit Github](https://github.com/envoyproxy/ratelimit)<|MERGE_RESOLUTION|>--- conflicted
+++ resolved
@@ -11,36 +11,6 @@
 
 # Table of Contents <!-- omit in toc -->
 
-<<<<<<< HEAD
-- [1. Quickstart](#1-quickstart)
-- [2. Overview](#2-overview)
-  - [2.1. Components](#21-components)
-- [3. Envoy Proxy](#3-envoy-proxy)
-  - [3.1. Contents](#31-contents)
-  - [3.2. Envoy HTTP Filters](#32-envoy-http-filters)
-  - [3.3. Request Lifecycle](#33-request-lifecycle)
-- [4. Specifying the Gateway Endpoint ID](#4-specifying-the-gateway-endpoint-id)
-  - [4.1 URL Path Endpoint ID Extractor](#41-url-path-endpoint-id-extractor)
-  - [4.2 Header Endpoint ID Extractor](#42-header-endpoint-id-extractor)
-- [5. Gateway Endpoint Authorization](#5-gateway-endpoint-authorization)
-  - [5.1 JSON Web Token (JWT) Authorization](#51-json-web-token-jwt-authorization)
-  - [5.2 API Key Authorization](#52-api-key-authorization)
-  - [5.3 No Authorization](#53-no-authorization)
-- [6. External Authorization Server](#6-external-authorization-server)
-  - [5.1. External Auth Service Sequence Diagram](#51-external-auth-service-sequence-diagram)
-  - [5.2. External Auth Service Environment Variables](#52-external-auth-service-environment-variables)
-  - [5.3. External Auth Service Getting Started](#53-external-auth-service-getting-started)
-  - [5.4. Gateway Endpoints gRPC Service](#54-gateway-endpoints-grpc-service)
-  - [5.5. Remote gRPC Auth Server](#55-remote-grpc-auth-server)
-    - [5.2.1. PATH Auth Data Server](#521-path-auth-data-server)
-    - [5.2.2. Gateway Endpoint YAML File](#522-gateway-endpoint-yaml-file)
-    - [5.2.3. Implementing a Custom Remote gRPC Server](#523-implementing-a-custom-remote-grpc-server)
-- [6. Rate Limiter](#6-rate-limiter)
-  - [6.1. Rate Limit Configuration](#61-rate-limit-configuration)
-  - [6.2. Documentation and Examples](#62-documentation-and-examples)
-
-## 1. Quickstart
-=======
 - [Quickstart](#quickstart)
 - [Overview](#overview)
   - [Components](#components)
@@ -70,7 +40,6 @@
   - [Documentation and Examples](#documentation-and-examples)
 
 ## Quickstart
->>>>>>> 0a334fd3
 
 <!-- TODO_MVP(@commoddity): Prepare a cheatsheet version of this README and add a separate docusaurus page for it. -->
 
@@ -101,10 +70,7 @@
 ### Components
 
 :::tip
-<<<<<<< HEAD
-=======
-
->>>>>>> 0a334fd3
+
 A [Tiltfile](https://github.com/buildwithgrove/path/blob/main/Tiltfile) is provided to run all of these services locally.
 
 :::
@@ -156,11 +122,7 @@
     GRPCServer <-.-> DataSource
 ```
 
-<<<<<<< HEAD
-## 3. Envoy Proxy
-=======
 ## Envoy Proxy
->>>>>>> 0a334fd3
 
 <div align="center">
   <a href="https://www.envoyproxy.io/docs/envoy/latest/">
@@ -249,16 +211,6 @@
     Service->>-Client: 12. Return Response
 ```
 
-<<<<<<< HEAD
-## 4. Specifying the Gateway Endpoint ID
-
-The Auth Server may extract the Gateway Endpoint ID from the request in one of two ways:
-
-1. [URL Path](#221-url-path): e.g. ...
-2. [Header](#222-header): Example or details ...
-
-This is determined by the `ENDPOINT_ID_EXTRACTOR` environment variable in the `auth_server/.env` file. One of:
-=======
 ## Specifying the Gateway Endpoint ID
 
 The Auth Server may extract the Gateway Endpoint ID from the request in one of two ways:
@@ -267,7 +219,6 @@
 2. [Header Endpoint ID Extractor](#42-header-endpoint-id-extractor)
 
 This is determined by the **`ENDPOINT_ID_EXTRACTOR`** environment variable in the `auth_server/.env` file. One of:
->>>>>>> 0a334fd3
 
 - `url_path` (default)
 - `header`
@@ -278,25 +229,16 @@
 
 - The `<GATEWAY_ENDPOINT_ID>` is missing
 - ID is not present in the `Go External Authorization Server`'s `Gateway Endpoint Store`
-<<<<<<< HEAD
-- 
+
 :::
 
 :::info
+
 Regardless of which extractor is used, the Gateway Endpoint ID will always be set in the `endpoint-id` header if the reuqest is forwarded to the PATH Service.
-:::
-
-### 4.1 URL Path Endpoint ID Extractor
-=======
-
-:::
-
-:::info
-Regardless of which extractor is used, the Gateway Endpoint ID will always be set in the `x-endpoint-id` header if the reuqest is forwarded to the PATH Service.
+
 :::
 
 ### URL Path Endpoint ID Extractor
->>>>>>> 0a334fd3
 
 When using the `url_path` extractor, the Gateway Endpoint ID must be specified in the URL path.
 
@@ -313,37 +255,21 @@
   -d '{"jsonrpc": "2.0", "id": 1, "method": "eth_blockNumber" }'
 ```
 
-<<<<<<< HEAD
-### 4.2 Header Endpoint ID Extractor
-
-When using the `header` extractor, the Gateway Endpoint ID must be specified in the `endpoint-id` header.
+### Header Endpoint ID Extractor
+
+When using the `header` extractor, the Gateway Endpoint ID must be specified in the `x-endpoint-id` header.
 
 ```
 -H "endpoint-id: <GATEWAY_ENDPOINT_ID>"
 ```
 
-For example, if the `endpoint-id` header is set to `a1b2c3d4`:
-=======
-### Header Endpoint ID Extractor
-
-When using the `header` extractor, the Gateway Endpoint ID must be specified in the `x-endpoint-id` header.
-
-```
--H "x-endpoint-id: <GATEWAY_ENDPOINT_ID>"
-```
-
 For example, if the `x-endpoint-id` header is set to `a1b2c3d4`:
->>>>>>> 0a334fd3
 
 ```
 curl http://anvil.localhost:3001/v1 \
   -X POST \
   -H "Content-Type: application/json" \
-<<<<<<< HEAD
   -H "endpoint-id: endpoint_3" \
-=======
-  -H "x-endpoint-id: endpoint_3" \
->>>>>>> 0a334fd3
   -d '{"jsonrpc": "2.0", "id": 1, "method": "eth_blockNumber" }'
 ```
 
@@ -354,27 +280,26 @@
 make test_request_with_url_path
 make test_request_with_header
 ```
+
 :::info
+
 `endpoint_3` is the endpoint from the example `.gateway-endpoints.yaml` file that requires no authorization.
 
 See the [Gateway Endpoint YAML File](#522-gateway-endpoint-yaml-file) section for more information on the `GatewayEndpoint` data structure.
-:::
-
-<<<<<<< HEAD
+
+:::
+
+### Example cURL Requests
+
+:::tip
+
+A variety of example cURL requests to the PATH service [may be found in the test_requests.mk file](https://github.com/buildwithgrove/path/blob/main/makefiles/test_requests.mk).
+
+:::
+
 <br/>
 
-## 5. Gateway Endpoint Authorization
-=======
-### Example cURL Requests
-
-:::tip
-A variety of example cURL requests to the PATH service [may be found in the test_requests.mk file](https://github.com/buildwithgrove/path/blob/main/makefiles/test_requests.mk).
-:::
-
-<br/>
-
 ## Gateway Endpoint Authorization
->>>>>>> 0a334fd3
 
 The `Go External Authorization Server` evaluates whether incoming requests are authorized to access the PATH service based on the `AuthType` field of the `GatewayEndpoint` proto struct.
 
@@ -384,11 +309,7 @@
 2. [API Key Authorization](#52-api-key-authorization)
 3. [No Authorization](#53-no-authorization)
 
-<<<<<<< HEAD
-### 5.1 JSON Web Token (JWT) Authorization
-=======
 ### JSON Web Token (JWT) Authorization
->>>>>>> 0a334fd3
 
 For GatewayEndpoints with the `AuthType` field set to `JWT_AUTH`, a valid JWT issued by the auth provider specified in the `envoy.yaml` file is required to access the PATH service.
 
@@ -420,11 +341,7 @@
 For more information, see the [Envoy JWT Authn Docs](https://www.envoyproxy.io/docs/envoy/latest/configuration/http/http_filters/jwt_authn_filter)
 :::
 
-<<<<<<< HEAD
-### 5.2 API Key Authorization
-=======
 ### API Key Authorization
->>>>>>> 0a334fd3
 
 For GatewayEndpoints with the `AuthType` field set to `API_KEY_AUTH`, a static API key is required to access the PATH service.
 
@@ -436,21 +353,13 @@
 
 The `Go External Authorization Server` will use the `authorization` header to make an authorization decision; if the `GatewayEndpoint`'s `Auth.ApiKey` field matches the `API_KEY` value, the request will be authorized.
 
-<<<<<<< HEAD
-### 5.3 No Authorization
-=======
 ### No Authorization
->>>>>>> 0a334fd3
 
 For GatewayEndpoints with the `AuthType` field set to `NO_AUTH`, no authorization is required to access the PATH service.
 
 All requests for GatewayEndpoints with the `AuthType` field set to `NO_AUTH` will be authorized by the `Go External Authorization Server`.
 
-<<<<<<< HEAD
-## 6. External Authorization Server
-=======
 ## External Authorization Server
->>>>>>> 0a334fd3
 
 :::info
 See [PATH PADS Repository](https://github.com/buildwithgrove/path-auth-data-server) for more information on authorization service provided by Grove for PATH support.
@@ -630,13 +539,11 @@
    ```
 
 :::info
-<<<<<<< HEAD
+
 The default throughput limit is **30 requests per second** for GatewayEndpoints with the `PLAN_FREE` plan type based on the `rl-endpoint-id` and `rl-throughput` descriptors.
-=======
-The default throughput limit is **30 requests per second** for GatewayEndpoints with the `PLAN_FREE` plan type based on the `x-rl-endpoint-id` and `x-rl-plan` descriptors.
->>>>>>> 0a334fd3
    
 _The rate limiting configuration may be configured to suit the needs of the Gateway Operator in the `ratelimit.yaml` file._
+
 :::
 
 
