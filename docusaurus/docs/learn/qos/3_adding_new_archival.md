---
sidebar_position: 3
title: Adding Archival Checks
description: Instructions for adding new archival check configurations
---

**🧑‍🎓 Instructions for adding new archival check configurations by following an example for `Polygon zkEVM` 🧑‍🎓**

## Table of Contents <!-- omit in toc -->

- [Overview](#overview)
  - [Service QoS Configurations](#service-qos-configurations)
- [Adding an Archival Check By Example: `Polygon zkEVM`](#adding-an-archival-check-by-example-polygon-zkevm)
- [0. Find a Block Explorer](#0-find-a-block-explorer)
  - [1. Go to the chain's block explorer](#1-go-to-the-chains-block-explorer)
  - [2. Choose a top account](#2-choose-a-top-account)
  - [3. Find the contract creation block](#3-find-the-contract-creation-block)
  - [4. Add the new archival check configuration](#4-add-the-new-archival-check-configuration)
  - [5. Send a test request](#5-send-a-test-request)
- [Additional Resources](#additional-resources)

## Overview

<!-- TODO_MOVE(@commoddity,): Update this section and merge it into JUDGE docs once JUDGE PR is merged -->

The process of configuring archival checks for a new chain is manual but only needs to be performed once per chain.

### Service QoS Configurations

QoS configurations are stored in [`path/config/service_qos_config.go`](https://github.com/buildwithgrove/path/blob/main/config/service_qos_config.go).

## Adding an Archival Check By Example: `Polygon zkEVM`

This example uses the `Polygon zkEVM` chain (`poly_zkevm`).

## 0. Find a Block Explorer

Firstly, find a publically accessible block explorer for the chain. Most EVM chain block explorers use a similar format for their browser UI.

Block Explorer for `Polygon zkEVM`: [zkevm.polygonscan.com/](https://zkevm.polygonscan.com/)

### 1. Go to the chain's block explorer

Go to the chain's block explorer and search for `Top Account` in the `Blockchain` dropdown.

   <div align="center">
   ![HowToArchival1](../../../static/img/howto_archival_1.png)
   </div>

### 2. Choose a top account

Find an account with lots of activity and click on the `Address`.

   <div align="center">
   ![HowToArchival2](../../../static/img/howto_archival_2.png)
   </div>

### 3. Find the contract creation block

Under the `Filters` section, select `View Contract Creation`.

   <div align="center">
   ![HowToArchival3](../../../static/img/howto_archival_3.png)
   </div>

Take note of the block number of the first transaction for that address.

   <div align="center">
   ![HowToArchival4](../../../static/img/howto_archival_4.png)
   </div>

### 4. Add the new archival check configuration

In the [`path/config/service_qos_config.go`](https://github.com/buildwithgrove/path/blob/main/config/service_qos_config.go) file, add a new entry to the `shannonServices` array.

**The configuration MUST be entered in this exact format**:

```go
// Polygon zkEVM
evm.NewEVMServiceQoSConfig("poly_zkevm", "0x44d", evm.NewEVMArchivalCheckConfig(
   // https://zkevm.polygonscan.com/address/0xee1727f5074e747716637e1776b7f7c7133f16b1
   "0xee1727f5074E747716637e1776B7F7C7133f16b1",
   // Contract start block
   111,
)),
```

It must contain the following elements in `evm.NewEVMArchivalCheckConfig`, exactly as shown above.
<<<<<<< HEAD
=======

>>>>>>> 471d760c
| Line | Description                                                                                             | Example                                                                                      |
| ---- | ------------------------------------------------------------------------------------------------------- | -------------------------------------------------------------------------------------------- |
| 1    | A comment containing the URL for the contract address on the block explorer as a comment                | `// https://zkevm.polygonscan.com/address/`<br/>`0xee1727f5074e747716637e1776b7f7c7133f16b1` |
| 2    | The contract address as the first parameter                                                             | `"0xee1727f5074E747716637e1776B7F7C7133f16b1"`                                               |
| 3    | A comment containing `// Contract start block`                                                          | `// Contract start block`                                                                    |
| 4    | A block number just slightly higher than the first transaction for that address as the second parameter | `111`                                                                                        |

### 5. Send a test request

Configure PATH for the service you want to test, and run `make path_run` to start PATH from a local binary.

<<<<<<< HEAD
:::tip

For information on how to configure PATH for a service, see the PATH [Shannon Cheat Sheet](../../develop/path/3_cheatsheet_shannon.md)
=======
:::tip Pocket Network Cheat Sheet

For information on how to configure PATH for a service, see the [Shannon Cheat Sheet](../../develop/path/2_cheatsheet_shannon.md).
>>>>>>> 471d760c

:::

Then send a request to validate that data is returned correctly for the requested block.

:::info Example `eth_getBalance` Request

- The example contract address: `0xee1727f5074E747716637e1776B7F7C7133f16b1`
- A randomly selected block hash (ideally close to the first transaction for that address): `0x15E` (350)

**Request**:

```bash
curl http://localhost:3069/v1 \
  -H "Target-Service-Id: poly_zkevm" \
  -d '{
     "jsonrpc": "2.0",
     "method": "eth_getBalance",
     "id": 1,
     "params": [
        "0xee1727f5074E747716637e1776B7F7C7133f16b1",
        "0x15E"
     ]
  }'
```

**Expect Response**:

```json
{
  "id": 1,
  "jsonrpc": "2.0",
  "result": "0x247a76d7647c0000"
}
```

:::

## Additional Resources

- [All Service QoS Configurations](./1_supported_services.md)
- [How EVM Archival Checks Work](./2_evm_archival.md)<|MERGE_RESOLUTION|>--- conflicted
+++ resolved
@@ -31,7 +31,7 @@
 
 ## Adding an Archival Check By Example: `Polygon zkEVM`
 
-This example uses the `Polygon zkEVM` chain (`poly_zkevm`).
+This example uses the `Polygon zkEVM` chain (`F029`).
 
 ## 0. Find a Block Explorer
 
@@ -77,7 +77,7 @@
 
 ```go
 // Polygon zkEVM
-evm.NewEVMServiceQoSConfig("poly_zkevm", "0x44d", evm.NewEVMArchivalCheckConfig(
+evm.NewEVMServiceQoSConfig("F029", "0x44d", evm.NewEVMArchivalCheckConfig(
    // https://zkevm.polygonscan.com/address/0xee1727f5074e747716637e1776b7f7c7133f16b1
    "0xee1727f5074E747716637e1776B7F7C7133f16b1",
    // Contract start block
@@ -86,10 +86,7 @@
 ```
 
 It must contain the following elements in `evm.NewEVMArchivalCheckConfig`, exactly as shown above.
-<<<<<<< HEAD
-=======
 
->>>>>>> 471d760c
 | Line | Description                                                                                             | Example                                                                                      |
 | ---- | ------------------------------------------------------------------------------------------------------- | -------------------------------------------------------------------------------------------- |
 | 1    | A comment containing the URL for the contract address on the block explorer as a comment                | `// https://zkevm.polygonscan.com/address/`<br/>`0xee1727f5074e747716637e1776b7f7c7133f16b1` |
@@ -101,15 +98,9 @@
 
 Configure PATH for the service you want to test, and run `make path_run` to start PATH from a local binary.
 
-<<<<<<< HEAD
-:::tip
-
-For information on how to configure PATH for a service, see the PATH [Shannon Cheat Sheet](../../develop/path/3_cheatsheet_shannon.md)
-=======
 :::tip Pocket Network Cheat Sheet
 
 For information on how to configure PATH for a service, see the [Shannon Cheat Sheet](../../develop/path/2_cheatsheet_shannon.md).
->>>>>>> 471d760c
 
 :::
 
@@ -124,7 +115,7 @@
 
 ```bash
 curl http://localhost:3069/v1 \
-  -H "Target-Service-Id: poly_zkevm" \
+  -H "Target-Service-Id: F029" \
   -d '{
      "jsonrpc": "2.0",
      "method": "eth_getBalance",
