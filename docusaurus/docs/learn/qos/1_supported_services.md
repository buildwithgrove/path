---
sidebar_position: 1
title: Supported QoS Services
description: Supported Quality of Service Implementations in PATH
---

:::danger DO NOT EDIT

This file was auto-generated via `make gen_service_qos_docs`.

:::

## Configuring PATH QoS Checks

PATH uses an **opt-out** rather than an **opt-in** approach to QoS checks.

This means that PATH **automatically** performs QoS checks for all services the applications it manages are staked for.

### Disable QoS Checks for a particular Service

In order to disable QoS checks for a specific service, the `service_id` field may be specified in the `.config.yaml` file's `qos_disabled_service_ids` field.

For example, to disable QoS checks for the Ethereum service on a Shannon PATH instance, the following configuration would be added to the `.config.yaml` file:

```yaml
hydrator_config:
  qos_disabled_service_ids:
    - "eth"
```

<<<<<<< HEAD
See [PATH Configuration File](../../develop/path/4_configurations_path.md#hydrator_config-optional) for more details.
=======
See [PATH Configuration File](../../develop/configs/2_gateway_config.md#hydrator_config-optional) for more details.
>>>>>>> 471d760c

## ⛓️ Supported QoS Services

The table below lists the Quality of Service (QoS) implementations currently supported by PATH.

:::warning **🚧 QoS Support 🚧**

If a Service ID is not specified in the tables below, it does not have a QoS implementation in PATH.

:::

## 🌿 Current PATH QoS Support

**🗓️ Document Last Updated: 2025-07-14**

## Shannon Protocol Services

<<<<<<< HEAD
| Service Name                                               | Authoritative Service ID | Service QoS Type | Chain ID (if applicable)            | Archival Check Configured |
| ---------------------------------------------------------- | ------------------------ | ---------------- | ----------------------------------- | ------------------------- |
| Arbitrum One                                               | arb_one                  | EVM              | 42161                               | ✅                         |
| Arbitrum Sepolia Testnet                                   | arb_sep_test             | EVM              | 421614                              | ✅                         |
| Avalanche                                                  | avax                     | EVM              | 43114                               | ✅                         |
| Avalanche-DFK                                              | avax-dfk                 | EVM              | 53935                               | ✅                         |
| Base                                                       | base                     | EVM              | 8453                                | ✅                         |
| Base Sepolia Testnet                                       | base-test                | EVM              | 84532                               | ✅                         |
| Berachain                                                  | bera                     | EVM              | 80094                               | ✅                         |
| Blast                                                      | blast                    | EVM              | 81457                               | ✅                         |
| BNB Smart Chain                                            | bsc                      | EVM              | 56                                  | ✅                         |
| Boba                                                       | boba                     | EVM              | 288                                 | ✅                         |
| Celo                                                       | celo                     | EVM              | 42220                               | ✅                         |
| Ethereum                                                   | eth                      | EVM              | 1                                   | ✅                         |
| Ethereum Holesky Testnet                                   | eth_hol_test             | EVM              | 17000                               | ✅                         |
| Ethereum Sepolia Testnet                                   | eth_sep_test             | EVM              | 11155111                            | ✅                         |
| Fantom                                                     | fantom                   | EVM              | 250                                 | ✅                         |
| Fuse                                                       | fuse                     | EVM              | 122                                 | ✅                         |
| Gnosis                                                     | gnosis                   | EVM              | 100                                 | ✅                         |
| Harmony-0                                                  | harmony                  | EVM              | 1666600000                          | ✅                         |
| Ink                                                        | ink                      | EVM              | 57073                               | ✅                         |
| IoTeX                                                      | iotex                    | EVM              | 4689                                | ✅                         |
| Kaia                                                       | kaia                     | EVM              | 8217                                | ✅                         |
| Linea                                                      | linea                    | EVM              | 59144                               | ✅                         |
| Mantle                                                     | mantle                   | EVM              | 5000                                | ✅                         |
| Metis                                                      | metis                    | EVM              | 1088                                | ✅                         |
| Moonbeam                                                   | moonbeam                 | EVM              | 1284                                | ✅                         |
| Oasys                                                      | oasys                    | EVM              | 248                                 | ✅                         |
| Optimism                                                   | op                       | EVM              | 10                                  | ✅                         |
| Optimism Sepolia Testnet                                   | op_sep_test              | EVM              | 11155420                            | ✅                         |
| Polygon                                                    | poly                     | EVM              | 137                                 | ✅                         |
| Polygon Amoy Testnet                                       | poly_amoy_test           | EVM              | 80002                               | ✅                         |
| Polygon zkEVM                                              | poly_zkevm               | EVM              | 1101                                | ✅                         |
| Scroll                                                     | scroll                   | EVM              | 534352                              | ✅                         |
| Sonic                                                      | sonic                    | EVM              | 146                                 | ✅                         |
| Taiko                                                      | taiko                    | EVM              | 167000                              | ✅                         |
| Taiko Hekla Testnet                                        | taiko_hek_test           | EVM              | 167009                              | ✅                         |
| XRPL EVM Testnet                                           | xrpl_evm_testnet         | EVM              | 1449000                             | ✅                         |
| zkLink                                                     | zklink_nova              | EVM              | 810180                              | ✅                         |
| zkSync                                                     | zksync_era               | EVM              | 324                                 | ✅                         |
| Anvil - Ethereum development/testing                       | anvil                    | EVM              | 31337                               |                           |
| Anvil WebSockets - Ethereum WebSockets development/testing | anvilws                  | EVM              | 31337                               |                           |
| Evmos                                                      | evmos                    | EVM              | 9001                                |                           |
| Fraxtal                                                    | fraxtal                  | EVM              | 252                                 |                           |
| Kava                                                       | kava                     | EVM              | 2222                                |                           |
| Moonriver                                                  | moonriver                | EVM              | 1285                                |                           |
| Near                                                       | near                     | EVM              | 397                                 |                           |
| opBNB                                                      | opbnb                    | EVM              | 204                                 |                           |
| Radix                                                      | radix                    | EVM              | 4919                                |                           |
| Sui                                                        | sui                      | EVM              | 257                                 |                           |
| XRPL EVM Devnet                                            | xrpl_evm_dev             | EVM              | 1440002                             |                           |
| TRON                                                       | tron                     | EVM              | 728126428                           |                           |
| Sei                                                        | sei                      | EVM              | 1329                                |                           |
| Celestia Archival                                          | tia_da                   | CometBFT         | celestia-archival                   |                           |
| Celestia Consensus Archival                                | tia_cons                 | CometBFT         | celestia-consensus-archival         |                           |
| Celestia Testnet DA Archival                               | tia_da_test              | CometBFT         | celestia-testnet-da-archival        |                           |
| Celestia Testnet Consensus Archival                        | tia_cons_test            | CometBFT         | celestia-testnet-consensus-archival |                           |
| Osmosis                                                    | osmosis                  | CometBFT         | osmosis                             |                           |
| Pocket Beta Testnet                                        | pocket-beta-rpc          | CometBFT         | pocket-beta                         |                           |
| Cosmos Hub                                                 | cometbft                 | CometBFT         | cosmoshub-4                         |                           |
| Solana                                                     | solana                   | Solana           |                                     |                           |
=======
| Service Name                                               | Authoritative Service ID | Service QoS Type | Chain ID (if applicable) | Archival Check Configured |
| ---------------------------------------------------------- | ------------------------ | ---------------- | ------------------------ | ------------------------- |
| Arbitrum One                                               | arb-one                  | EVM              | 42161                    | ✅                        |
| Arbitrum Sepolia Testnet                                   | arb-sepolia-testnet      | EVM              | 421614                   | ✅                        |
| Avalanche                                                  | avax                     | EVM              | 43114                    | ✅                        |
| Avalanche-DFK                                              | avax-dfk                 | EVM              | 53935                    | ✅                        |
| Base                                                       | base                     | EVM              | 8453                     | ✅                        |
| Base Sepolia Testnet                                       | base-sepolia-testnet     | EVM              | 84532                    | ✅                        |
| Berachain                                                  | bera                     | EVM              | 80094                    | ✅                        |
| Blast                                                      | blast                    | EVM              | 81457                    | ✅                        |
| BNB Smart Chain                                            | bsc                      | EVM              | 56                       | ✅                        |
| Boba                                                       | boba                     | EVM              | 288                      | ✅                        |
| Celo                                                       | celo                     | EVM              | 42220                    | ✅                        |
| Ethereum                                                   | eth                      | EVM              | 1                        | ✅                        |
| Ethereum Holesky Testnet                                   | eth-holesky-testnet      | EVM              | 17000                    | ✅                        |
| Ethereum Sepolia Testnet                                   | eth-sepolia-testnet      | EVM              | 11155111                 | ✅                        |
| Fantom                                                     | fantom                   | EVM              | 250                      | ✅                        |
| Fuse                                                       | fuse                     | EVM              | 122                      | ✅                        |
| Gnosis                                                     | gnosis                   | EVM              | 100                      | ✅                        |
| Harmony-0                                                  | harmony                  | EVM              | 1666600000               | ✅                        |
| Ink                                                        | ink                      | EVM              | 57073                    | ✅                        |
| IoTeX                                                      | iotex                    | EVM              | 4689                     | ✅                        |
| Kaia                                                       | kaia                     | EVM              | 8217                     | ✅                        |
| Linea                                                      | linea                    | EVM              | 59144                    | ✅                        |
| Mantle                                                     | mantle                   | EVM              | 5000                     | ✅                        |
| Metis                                                      | metis                    | EVM              | 1088                     | ✅                        |
| Moonbeam                                                   | moonbeam                 | EVM              | 1284                     | ✅                        |
| Oasys                                                      | oasys                    | EVM              | 248                      | ✅                        |
| Optimism                                                   | op                       | EVM              | 10                       | ✅                        |
| Optimism Sepolia Testnet                                   | op-sepolia-testnet       | EVM              | 11155420                 | ✅                        |
| Polygon                                                    | poly                     | EVM              | 137                      | ✅                        |
| Polygon Amoy Testnet                                       | poly-amoy-testnet        | EVM              | 80002                    | ✅                        |
| Polygon zkEVM                                              | poly-zkevm               | EVM              | 1101                     | ✅                        |
| Scroll                                                     | scroll                   | EVM              | 534352                   | ✅                        |
| Sonic                                                      | sonic                    | EVM              | 146                      | ✅                        |
| Taiko                                                      | taiko                    | EVM              | 167000                   | ✅                        |
| Taiko Hekla Testnet                                        | taiko-hekla-testnet      | EVM              | 167009                   | ✅                        |
| zkLink                                                     | zklink-nova              | EVM              | 810180                   | ✅                        |
| zkSync                                                     | zksync-era               | EVM              | 324                      | ✅                        |
| Anvil - Ethereum development/testing                       | anvil                    | EVM              | 31337                    |                           |
| Anvil WebSockets - Ethereum WebSockets development/testing | anvilws                  | EVM              | 31337                    |                           |
| Evmos                                                      | evmos                    | EVM              | 9001                     |                           |
| Fraxtal                                                    | fraxtal                  | EVM              | 252                      |                           |
| Kava                                                       | kava                     | EVM              | 2222                     |                           |
| Moonriver                                                  | moonriver                | EVM              | 1285                     |                           |
| opBNB                                                      | opbnb                    | EVM              | 204                      |                           |
| Radix                                                      | radix                    | EVM              | 4919                     |                           |
| Sui                                                        | sui                      | EVM              | 257                      |                           |
| XRPL EVM Devnet                                            | xrpl_evm_dev             | EVM              | 1440002                  |                           |
| TRON                                                       | tron                     | EVM              | 728126428                |                           |
| Sei                                                        | sei                      | EVM              | 1329                     |                           |
| Solana                                                     | solana                   | Solana           |                          |                           |
| Osmosis                                                    | osmosis                  | CosmosSDK        | osmosis                  |                           |
| Pocket Network                                             | pocket                   | CosmosSDK        | pocket                   |                           |
| Pocket Network Alpha                                       | pocket-alpha             | CosmosSDK        | pocket-alpha             |                           |
| Pocket Network Beta                                        | pocket-beta              | CosmosSDK        | pocket-beta              |                           |
| Pocket Network Beta 1                                      | pocket-beta1             | CosmosSDK        | pocket-beta1             |                           |
| Pocket Network Beta 2                                      | pocket-beta2             | CosmosSDK        | pocket-beta2             |                           |
| Pocket Network Beta 3                                      | pocket-beta3             | CosmosSDK        | pocket-beta3             |                           |
| Pocket Network Beta 4                                      | pocket-beta4             | CosmosSDK        | pocket-beta4             |                           |
| Cosmos Hub                                                 | cometbft                 | CosmosSDK        | cosmoshub-4              |                           |
| XRPL EVM Testnet                                           | xrplevm-testnet          | CosmosSDK        | xrplevm_1449000-1        |                           |
>>>>>>> 471d760c
<|MERGE_RESOLUTION|>--- conflicted
+++ resolved
@@ -28,11 +28,7 @@
     - "eth"
 ```
 
-<<<<<<< HEAD
-See [PATH Configuration File](../../develop/path/4_configurations_path.md#hydrator_config-optional) for more details.
-=======
 See [PATH Configuration File](../../develop/configs/2_gateway_config.md#hydrator_config-optional) for more details.
->>>>>>> 471d760c
 
 ## ⛓️ Supported QoS Services
 
@@ -50,69 +46,6 @@
 
 ## Shannon Protocol Services
 
-<<<<<<< HEAD
-| Service Name                                               | Authoritative Service ID | Service QoS Type | Chain ID (if applicable)            | Archival Check Configured |
-| ---------------------------------------------------------- | ------------------------ | ---------------- | ----------------------------------- | ------------------------- |
-| Arbitrum One                                               | arb_one                  | EVM              | 42161                               | ✅                         |
-| Arbitrum Sepolia Testnet                                   | arb_sep_test             | EVM              | 421614                              | ✅                         |
-| Avalanche                                                  | avax                     | EVM              | 43114                               | ✅                         |
-| Avalanche-DFK                                              | avax-dfk                 | EVM              | 53935                               | ✅                         |
-| Base                                                       | base                     | EVM              | 8453                                | ✅                         |
-| Base Sepolia Testnet                                       | base-test                | EVM              | 84532                               | ✅                         |
-| Berachain                                                  | bera                     | EVM              | 80094                               | ✅                         |
-| Blast                                                      | blast                    | EVM              | 81457                               | ✅                         |
-| BNB Smart Chain                                            | bsc                      | EVM              | 56                                  | ✅                         |
-| Boba                                                       | boba                     | EVM              | 288                                 | ✅                         |
-| Celo                                                       | celo                     | EVM              | 42220                               | ✅                         |
-| Ethereum                                                   | eth                      | EVM              | 1                                   | ✅                         |
-| Ethereum Holesky Testnet                                   | eth_hol_test             | EVM              | 17000                               | ✅                         |
-| Ethereum Sepolia Testnet                                   | eth_sep_test             | EVM              | 11155111                            | ✅                         |
-| Fantom                                                     | fantom                   | EVM              | 250                                 | ✅                         |
-| Fuse                                                       | fuse                     | EVM              | 122                                 | ✅                         |
-| Gnosis                                                     | gnosis                   | EVM              | 100                                 | ✅                         |
-| Harmony-0                                                  | harmony                  | EVM              | 1666600000                          | ✅                         |
-| Ink                                                        | ink                      | EVM              | 57073                               | ✅                         |
-| IoTeX                                                      | iotex                    | EVM              | 4689                                | ✅                         |
-| Kaia                                                       | kaia                     | EVM              | 8217                                | ✅                         |
-| Linea                                                      | linea                    | EVM              | 59144                               | ✅                         |
-| Mantle                                                     | mantle                   | EVM              | 5000                                | ✅                         |
-| Metis                                                      | metis                    | EVM              | 1088                                | ✅                         |
-| Moonbeam                                                   | moonbeam                 | EVM              | 1284                                | ✅                         |
-| Oasys                                                      | oasys                    | EVM              | 248                                 | ✅                         |
-| Optimism                                                   | op                       | EVM              | 10                                  | ✅                         |
-| Optimism Sepolia Testnet                                   | op_sep_test              | EVM              | 11155420                            | ✅                         |
-| Polygon                                                    | poly                     | EVM              | 137                                 | ✅                         |
-| Polygon Amoy Testnet                                       | poly_amoy_test           | EVM              | 80002                               | ✅                         |
-| Polygon zkEVM                                              | poly_zkevm               | EVM              | 1101                                | ✅                         |
-| Scroll                                                     | scroll                   | EVM              | 534352                              | ✅                         |
-| Sonic                                                      | sonic                    | EVM              | 146                                 | ✅                         |
-| Taiko                                                      | taiko                    | EVM              | 167000                              | ✅                         |
-| Taiko Hekla Testnet                                        | taiko_hek_test           | EVM              | 167009                              | ✅                         |
-| XRPL EVM Testnet                                           | xrpl_evm_testnet         | EVM              | 1449000                             | ✅                         |
-| zkLink                                                     | zklink_nova              | EVM              | 810180                              | ✅                         |
-| zkSync                                                     | zksync_era               | EVM              | 324                                 | ✅                         |
-| Anvil - Ethereum development/testing                       | anvil                    | EVM              | 31337                               |                           |
-| Anvil WebSockets - Ethereum WebSockets development/testing | anvilws                  | EVM              | 31337                               |                           |
-| Evmos                                                      | evmos                    | EVM              | 9001                                |                           |
-| Fraxtal                                                    | fraxtal                  | EVM              | 252                                 |                           |
-| Kava                                                       | kava                     | EVM              | 2222                                |                           |
-| Moonriver                                                  | moonriver                | EVM              | 1285                                |                           |
-| Near                                                       | near                     | EVM              | 397                                 |                           |
-| opBNB                                                      | opbnb                    | EVM              | 204                                 |                           |
-| Radix                                                      | radix                    | EVM              | 4919                                |                           |
-| Sui                                                        | sui                      | EVM              | 257                                 |                           |
-| XRPL EVM Devnet                                            | xrpl_evm_dev             | EVM              | 1440002                             |                           |
-| TRON                                                       | tron                     | EVM              | 728126428                           |                           |
-| Sei                                                        | sei                      | EVM              | 1329                                |                           |
-| Celestia Archival                                          | tia_da                   | CometBFT         | celestia-archival                   |                           |
-| Celestia Consensus Archival                                | tia_cons                 | CometBFT         | celestia-consensus-archival         |                           |
-| Celestia Testnet DA Archival                               | tia_da_test              | CometBFT         | celestia-testnet-da-archival        |                           |
-| Celestia Testnet Consensus Archival                        | tia_cons_test            | CometBFT         | celestia-testnet-consensus-archival |                           |
-| Osmosis                                                    | osmosis                  | CometBFT         | osmosis                             |                           |
-| Pocket Beta Testnet                                        | pocket-beta-rpc          | CometBFT         | pocket-beta                         |                           |
-| Cosmos Hub                                                 | cometbft                 | CometBFT         | cosmoshub-4                         |                           |
-| Solana                                                     | solana                   | Solana           |                                     |                           |
-=======
 | Service Name                                               | Authoritative Service ID | Service QoS Type | Chain ID (if applicable) | Archival Check Configured |
 | ---------------------------------------------------------- | ------------------------ | ---------------- | ------------------------ | ------------------------- |
 | Arbitrum One                                               | arb-one                  | EVM              | 42161                    | ✅                        |
@@ -174,5 +107,4 @@
 | Pocket Network Beta 3                                      | pocket-beta3             | CosmosSDK        | pocket-beta3             |                           |
 | Pocket Network Beta 4                                      | pocket-beta4             | CosmosSDK        | pocket-beta4             |                           |
 | Cosmos Hub                                                 | cometbft                 | CosmosSDK        | cosmoshub-4              |                           |
-| XRPL EVM Testnet                                           | xrplevm-testnet          | CosmosSDK        | xrplevm_1449000-1        |                           |
->>>>>>> 471d760c
+| XRPL EVM Testnet                                           | xrplevm-testnet          | CosmosSDK        | xrplevm_1449000-1        |                           |