#!/bin/bash

# Script to parse service_qos_config.go and generate markdown tables of supported QoS services
# Usage: ./service_qos_doc_generator.sh <path/to/service_qos_config.go> <output_markdown_file>

if [ $# -lt 2 ]; then
    echo "Usage: $0 <path/to/service_qos_config.go> <output_markdown_file>"
    exit 1
fi

INPUT_FILE="$1"
OUTPUT_FILE="$2"

if [ ! -f "$INPUT_FILE" ]; then
    echo "Error: Input file '$INPUT_FILE' not found."
    exit 1
fi

# Function to convert hex chain ID to decimal
hex_to_decimal() {
    local hex="$1"
    # Remove "0x" prefix if present
    hex="${hex#0x}"
    # Convert hex to decimal using printf
    printf "%d" "0x$hex" 2>/dev/null || echo "N/A"
}

# Function to generate the static content for the beginning of the markdown file
generate_static_content() {
    cat >"$1" <<'EOF'
---
sidebar_position: 1
title: Supported QoS Services
description: Supported Quality of Service Implementations in PATH
---

:::danger DO NOT EDIT

This file was auto-generated via `make gen_service_qos_docs`.

:::

<<<<<<< HEAD
PATH automatically performs QoS checks on all configured services for a PATH instance.

A service is configured for PATH if an application staked for that service is configured in the PATH instance's configuration file. This applies to both Shannon and Morse PATH instances.

## ⛓️ Supported QoS Services

The following table lists the Quality of Service (QoS) implementations currently supported by PATH.

:::important 🚧 QoS Support 🚧

If a Service ID is not specified in the tables below, it does not have a QoS implementation in PATH.

**This means no QoS checks will be performed for that service and endpoints are selected at random from the network.**
=======
## Configuring PATH QoS Checks

PATH uses an **opt-out** rather than an **opt-in** approach to QoS checks.
>>>>>>> d3be85a3

This means that PATH **automatically** performs QoS checks for all services the applications it manages are staked for.

<<<<<<< HEAD
### Manually Disable QoS Checks for a Service

**As mentioned above, by default all configured services for a PATH instance will have QoS checks run against them.**

In order to disable QoS checks for a specific service, the `Service ID` field may be specified in the `.config.yaml` file's `qos_disabled_service_ids` field.
=======
### Disable QoS Checks for a particular Service

In order to disable QoS checks for a specific service, the `service_id` field may be specified in the `.config.yaml` file's `qos_disabled_service_ids` field.
>>>>>>> d3be85a3

For example, to disable QoS checks for the Ethereum service on a Morse PATH instance, the following configuration would be added to the `.config.yaml` file:

```yaml
hydrator_config:
  qos_disabled_service_ids:
    - "F00C"
```

See [PATH Configuration File](../../develop/path/5_configurations_path.md#hydrator_config-optional) for more details.

## ⛓️ Supported QoS Services

The table below lists the Quality of Service (QoS) implementations currently supported by PATH.

:::warning **🚧 QoS Support 🚧**

If a Service ID is not specified in the tables below, it does not have a QoS implementation in PATH.

:::

EOF
}

# Extract default chain IDs from the config file
extract_default_values() {
    local file="$1"
    local default_evm_chain_id_int=""

    while IFS= read -r line; do
        # Match defaultEVMChainID
        if [[ "$line" =~ defaultEVMChainID[[:space:]]*=[[:space:]]*\"([^\"]+)\"[[:space:]]*//(.*) ]]; then
            default_evm_chain_id_hex="${BASH_REMATCH[1]}"
            # Extract decimal value from comment if available
            if [[ "${BASH_REMATCH[2]}" =~ \(([0-9]+)\) ]]; then
                default_evm_chain_id_int="${BASH_REMATCH[1]}"
            else
                default_evm_chain_id_int="$(hex_to_decimal "$default_evm_chain_id_hex")"
            fi
            break
        fi
    done <"$file"

    echo "$default_evm_chain_id_int"
}

# Process services in the specified section
process_services() {
    local section="$1"
    local default_chain_id="$2"
    local file="$3"
    local output_file="$4"
    local service_name=""
    local comment_buffer=""
    local in_section=false

    while IFS= read -r line; do
        # Check if we're in the specified section
        if [[ "$line" =~ ^var\ ${section}\ = ]]; then
            in_section=true
            continue
        fi

        # Check if we've reached the end of the section
        if [[ "$in_section" == true && "$line" =~ ^}$ ]]; then
            in_section=false
            break
        fi

        # Skip if not in the specified section
        if [[ "$in_section" != true ]]; then
            continue
        fi

        # Capture comments for service name extraction
        if [[ "$line" =~ ^[[:space:]]*//[[:space:]]*(.*)[[:space:]]*$ ]]; then
            comment_text="${BASH_REMATCH[1]}"

            # Skip section headers
            if [[ "$comment_text" =~ ^\*\*\*.*\*\*\*$ || "$comment_text" =~ ^=+$ ]]; then
                comment_buffer=""
                continue
            fi

            # Store comment for service name
            comment_buffer="$comment_text"
            continue
        fi

        # Process EVM configurations with inline chain ID
        if [[ "$line" =~ evm\.NewEVMServiceQoSConfig\([[:space:]]*\"([^\"]+)\",[[:space:]]*\"([^\"]+)\" ]]; then
            service_id="${BASH_REMATCH[1]}"
            chain_id_hex="${BASH_REMATCH[2]}"
            service_type="EVM"

            # Convert chain ID to decimal
            chain_id="$(hex_to_decimal "$chain_id_hex")"

            # Check if this is an archival service
            archival_check=""
            if [[ "$line" =~ evm\.NewEVMArchivalCheckConfig ]]; then
                archival_check="✅"
            fi

            # Use the most recent comment as the service name
            service_name="${comment_buffer:-Unknown EVM Service}"
            comment_buffer=""

            echo "| $service_name | $service_id | $service_type | $chain_id | $archival_check |" >>"$output_file"

        # Process EVM configurations with defaultEVMChainID (Ethereum)
        elif [[ "$line" =~ evm\.NewEVMServiceQoSConfig\([[:space:]]*\"([^\"]+)\",[[:space:]]*defaultEVMChainID ]]; then
            service_id="${BASH_REMATCH[1]}"
            chain_id="$default_chain_id"
            service_type="EVM"

            # Ethereum is always archival
            archival_check="✅"

            # Use the most recent comment as the service name
            service_name="${comment_buffer:-Ethereum}"
            comment_buffer=""

            echo "| $service_name | $service_id | $service_type | $chain_id | $archival_check |" >>"$output_file"

        # Process CometBFT configurations
        elif [[ "$line" =~ cometbft\.NewCometBFTServiceQoSConfig\([[:space:]]*\"([^\"]+)\",[[:space:]]*\"([^\"]+)\" ]]; then
            service_id="${BASH_REMATCH[1]}"
            chain_id="${BASH_REMATCH[2]}"
            service_type="CometBFT"
            archival_check=""

            # Use the most recent comment as the service name
            service_name="${comment_buffer:-Unknown CometBFT Service}"
            comment_buffer=""

            echo "| $service_name | $service_id | $service_type | $chain_id | $archival_check |" >>"$output_file"

        # Process Solana configurations
        elif [[ "$line" =~ solana\.NewSolanaServiceQoSConfig\([[:space:]]*\"([^\"]+)\" ]]; then
            service_id="${BASH_REMATCH[1]}"
            chain_id=""
            service_type="Solana"
            archival_check=""

            # Use the most recent comment as the service name
            service_name="${comment_buffer:-Solana}"
            comment_buffer=""

            echo "| $service_name | $service_id | $service_type | $chain_id | $archival_check |" >>"$output_file"
        fi
    done <"$file"
}

# Main execution starts here
default_evm_chain_id=$(extract_default_values "$INPUT_FILE")

# Generate the static content at the beginning of the file
generate_static_content "$OUTPUT_FILE"

# Start the dynamic section
{
    echo "## 🌿 Current PATH QoS Support"
    echo ""
    echo "**🗓️ Document Last Updated: $(date '+%Y-%m-%d')**"
    echo ""

    # Add Shannon services section header
    echo "## Shannon Protocol Services"
    echo ""
    echo "| Service Name | Authoritative Service ID | Service QoS Type | Chain ID (if applicable) | Archival Check Configured |"
    echo "|-------------|------------|-----------------|----------|---------------------------|"
} >>"$OUTPUT_FILE"

# Process Shannon services
process_services "shannonServices" "$default_evm_chain_id" "$INPUT_FILE" "$OUTPUT_FILE"

# Add Morse services section header
{
    echo ""
    echo "## Morse Protocol Services"
    echo ""
    echo "| Service Name | Authoritative Service ID | Service QoS Type | Chain ID (if applicable) | Archival Check Configured |"
    echo "|-------------|------------|-----------------|----------|---------------------------|"
} >>"$OUTPUT_FILE"

# Process Morse services
process_services "morseServices" "$default_evm_chain_id" "$INPUT_FILE" "$OUTPUT_FILE"

echo "Documentation successfully updated at $OUTPUT_FILE"<|MERGE_RESOLUTION|>--- conflicted
+++ resolved
@@ -40,39 +40,15 @@
 
 :::
 
-<<<<<<< HEAD
-PATH automatically performs QoS checks on all configured services for a PATH instance.
-
-A service is configured for PATH if an application staked for that service is configured in the PATH instance's configuration file. This applies to both Shannon and Morse PATH instances.
-
-## ⛓️ Supported QoS Services
-
-The following table lists the Quality of Service (QoS) implementations currently supported by PATH.
-
-:::important 🚧 QoS Support 🚧
-
-If a Service ID is not specified in the tables below, it does not have a QoS implementation in PATH.
-
-**This means no QoS checks will be performed for that service and endpoints are selected at random from the network.**
-=======
 ## Configuring PATH QoS Checks
 
 PATH uses an **opt-out** rather than an **opt-in** approach to QoS checks.
->>>>>>> d3be85a3
 
 This means that PATH **automatically** performs QoS checks for all services the applications it manages are staked for.
 
-<<<<<<< HEAD
-### Manually Disable QoS Checks for a Service
-
-**As mentioned above, by default all configured services for a PATH instance will have QoS checks run against them.**
-
-In order to disable QoS checks for a specific service, the `Service ID` field may be specified in the `.config.yaml` file's `qos_disabled_service_ids` field.
-=======
 ### Disable QoS Checks for a particular Service
 
 In order to disable QoS checks for a specific service, the `service_id` field may be specified in the `.config.yaml` file's `qos_disabled_service_ids` field.
->>>>>>> d3be85a3
 
 For example, to disable QoS checks for the Ethereum service on a Morse PATH instance, the following configuration would be added to the `.config.yaml` file:
 
