package db

import (
	"context"
	"fmt"
	"sync"
	"time"

	"github.com/pokt-network/poktroll/pkg/polylog"

	"github.com/buildwithgrove/path/user"
)

// userDataCache is an in-memory cache that stores gateway endpoints and their associated data.
type userDataCache struct {
	db DBDriver

<<<<<<< HEAD
	gatewayEndpoints     map[user.EndpointID]user.GatewayEndpoint
	cacheRefreshInterval time.Duration
	gatewayEndpointsMu   sync.RWMutex
=======
	gatewayEndpoints      map[user.EndpointID]user.GatewayEndpoint
	gatewayEndpointsMu sync.RWMutex
	cacheRefreshInterval  time.Duration
>>>>>>> b4cd4125

	logger polylog.Logger
}

func NewUserDataCache(driver DBDriver, cacheRefreshInterval time.Duration, logger polylog.Logger) (*userDataCache, error) {
	cache := &userDataCache{
		db: driver,

		gatewayEndpoints:     make(map[user.EndpointID]user.GatewayEndpoint),
		cacheRefreshInterval: cacheRefreshInterval,
		gatewayEndpointsMu:   sync.RWMutex{},

		logger: logger.With("component", "user_data_cache"),
	}

	if err := cache.updateCache(context.Background()); err != nil {
		return nil, fmt.Errorf("failed to set cache: %w", err)
	}

	go cache.cacheRefreshHandler(context.Background())

	return cache, nil
}

func (c *userDataCache) GetGatewayEndpoint(ctx context.Context, endpointID user.EndpointID) (user.GatewayEndpoint, bool) {
	c.gatewayEndpointsMu.RLock()
	defer c.gatewayEndpointsMu.RUnlock()

	gatewayEndpoint, ok := c.gatewayEndpoints[endpointID]
	return gatewayEndpoint, ok
}

// cacheRefreshHandler is intended to be run in a go routine.
func (c *userDataCache) cacheRefreshHandler(ctx context.Context) {
	for {
		<-time.After(c.cacheRefreshInterval)

		if err := c.updateCache(ctx); err != nil {
			c.logger.Error().Err(err).Msg("failed to refresh cache")
		}
	}
}

func (c *userDataCache) updateCache(ctx context.Context) error {
	gatewayEndpoints, err := c.db.GetGatewayEndpoints(ctx)
	if err != nil {
		return fmt.Errorf("failed to get gateway endpoints: %w", err)
	}

	c.gatewayEndpointsMu.Lock()
	defer c.gatewayEndpointsMu.Unlock()
	c.gatewayEndpoints = gatewayEndpoints

	return nil
}<|MERGE_RESOLUTION|>--- conflicted
+++ resolved
@@ -15,15 +15,9 @@
 type userDataCache struct {
 	db DBDriver
 
-<<<<<<< HEAD
 	gatewayEndpoints     map[user.EndpointID]user.GatewayEndpoint
+	gatewayEndpointsMu   sync.RWMutex
 	cacheRefreshInterval time.Duration
-	gatewayEndpointsMu   sync.RWMutex
-=======
-	gatewayEndpoints      map[user.EndpointID]user.GatewayEndpoint
-	gatewayEndpointsMu sync.RWMutex
-	cacheRefreshInterval  time.Duration
->>>>>>> b4cd4125
 
 	logger polylog.Logger
 }
