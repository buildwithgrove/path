--- conflicted
+++ resolved
@@ -19,14 +19,8 @@
 type RequestQoSContext interface {
 	// TODO_TECHDEBT: This should eventually return a []relayer.Payload
 	// to allow mapping a single RelayRequest into multiple ServiceRequests,
-<<<<<<< HEAD
-	// e.g. a batch relay request on a JSONRPC blockchain.
-	GetServicePayload() relayer.Payload
-=======
 	// e.g. A single batch relay request on a JSONRPC blockchain should be decomposable into
 	// multiple independent requests.
-	GetPayload() relayer.Payload
->>>>>>> 939939c6
 
 	// TODO_FUTURE: add retry-related return values to UpdateWithResponse,
 	// or add retry-related methods to the interface, e.g. Failed(), ShouldRetry().
@@ -52,17 +46,11 @@
 	GetEndpointSelector() relayer.EndpointSelector
 }
 
-<<<<<<< HEAD
 // QoSContextBuilder builds the QoS context required for handling
 // all steps of a service request, e.g. generating a user-facing
 // HTTP response from an endpoint's response.
-// It only supports HTTP service requests at this point.
+// TODO_FUTURE: It only supports HTTP service requests at this point.
 type QoSContextBuilder interface {
-=======
-// QoSRequestParser can build the payload to be delivered to a service endpoint.
-// TODO_FUTURE: It only supports HTTP service requests at this point.
-type QoSRequestParser interface {
->>>>>>> 939939c6
 	// ParseHTTPRequest ensures that an HTTP request represents a valid request on the target service.
 	ParseHTTPRequest(context.Context, *http.Request) (RequestQoSContext, bool)
 }
