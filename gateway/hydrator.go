--- conflicted
+++ resolved
@@ -21,10 +21,6 @@
 
 // componentNameHydrator is the name used when reporting the status of the endpoint hydrator
 const componentNameHydrator = "endpoint-hydrator"
-
-// bootstrapInitialQoSDataChecks is the number of checks to run immediately after the hydrator starts.
-// This helps to identify and filter out invalid endpoints as soon as possible.
-const bootstrapInitialQoSDataChecks = 5
 
 // Please see the following link for details on the use of `Hydrator` word in the name.
 // https://stackoverflow.com/questions/6991135/what-does-it-mean-to-hydrate-an-object
@@ -61,9 +57,6 @@
 	RunInterval time.Duration
 	// MaxEndpointCheckWorkers is the maximum number of workers that will be used to concurrently check endpoints.
 	MaxEndpointCheckWorkers int
-	// BootstrapInitialQoSDataChecks is the number of rounds of checks to run immediately on PATH startup.
-	// This helps to identify and filter out invalid endpoints as soon as possible.
-	BootstrapInitialQoSDataChecks int
 
 	// TODO_FUTURE: a more sophisticated health status indicator
 	// may eventually be needed, e.g. one that checks whether any
@@ -92,24 +85,9 @@
 		// Wait for the protocol to be healthy before starting hydrator
 		eph.waitForProtocolHealth()
 
-<<<<<<< HEAD
-		// Bootstrap QoS data with initial checks before starting regular interval
-		eph.bootstrapInitialQoSData() // Run 5 initial checks
-
-		// Start regular interval checks
-=======
->>>>>>> d15057c6
 		ticker := time.NewTicker(eph.RunInterval)
 		for {
-			// run the hydrator and get the successful service checks
-			successfulServiceChecks := eph.run()
-
-			// update the hydrator's health status
-			eph.healthStatusMutex.Lock()
-			eph.isHealthy = eph.getHealthStatus(successfulServiceChecks)
-			eph.healthStatusMutex.Unlock()
-
-			// wait for the next interval
+			eph.run()
 			<-ticker.C
 		}
 	}()
@@ -131,30 +109,7 @@
 	eph.Logger.Info().Msg("waitForProtocolHealth: protocol is now healthy, hydrator can proceed")
 }
 
-<<<<<<< HEAD
-// bootstrapInitialQoSData runs a specified number of hydrator checks immediately
-// to quickly bootstrap QoS data on startup. This helps to identify and filter out
-// invalid endpoints as soon as possible. The hydrator's health status is only set
-// to true after all initial checks have completed successfully.
-func (eph *EndpointHydrator) bootstrapInitialQoSData() {
-	eph.Logger.Info().Msg("bootstrapInitialQoSData: bootstrapping QoS data with initial checks")
-
-	// Run initial checks
-	for i := range bootstrapInitialQoSDataChecks {
-		eph.Logger.Info().Msgf("bootstrapInitialQoSData: hydrator run %d of %d checks on startup",
-			i+1,
-			bootstrapInitialQoSDataChecks,
-		)
-		eph.run()
-	}
-
-	eph.Logger.Info().Msg("bootstrapInitialQoSData: initial QoS data bootstrap completed")
-}
-
-func (eph *EndpointHydrator) run() *sync.Map {
-=======
 func (eph *EndpointHydrator) run() {
->>>>>>> d15057c6
 	logger := eph.Logger.With("services_count", len(eph.ActiveQoSServices))
 	logger.Info().Msg("Running Endpoint Hydrator")
 
@@ -163,7 +118,7 @@
 	var wg sync.WaitGroup
 	// A sync.Map is optimized for the use case here,
 	// i.e. each map entry is written only once.
-	successfulServiceChecks := &sync.Map{}
+	var successfulServiceChecks sync.Map
 
 	for svcID, svcQoS := range eph.ActiveQoSServices {
 		wg.Add(1)
@@ -184,7 +139,10 @@
 	}
 	wg.Wait()
 
-	return successfulServiceChecks
+	eph.healthStatusMutex.Lock()
+	defer eph.healthStatusMutex.Unlock()
+
+	eph.isHealthy = eph.getHealthStatus(&successfulServiceChecks)
 }
 
 func (eph *EndpointHydrator) performChecks(serviceID protocol.ServiceID, serviceQoS QoSService) error {
