// TODO_MVP(@adshmh): Add a mermaid diagram of the different structural
// (i.e. packages, types) components to help clarify the role of each.
package gateway

import (
	"errors"
	"sync"
	"time"

	"github.com/pokt-network/poktroll/pkg/polylog"

	"github.com/buildwithgrove/path/health"
	"github.com/buildwithgrove/path/protocol"
)

// EndpointHydrator provides the functionality required for health check.
var _ health.Check = &EndpointHydrator{}

const (
	// componentNameHydrator is the name used when reporting the status of the endpoint hydrator
	componentNameHydrator = "endpoint-hydrator"
)

// Please see the following link for details on the use of `Hydrator` word in the name.
// https://stackoverflow.com/questions/6991135/what-does-it-mean-to-hydrate-an-object
//
// EndpointHydrator augments the available dataset on quality of endpoints.
// For example, it can be used to process raw data into QoS data.
// This ensures that each service on each instance has the information
// needed to make real-time decisions to handle user requests.
//
// An example QoS transformation workflow can be:
// 1. Consulting each service's QoS instance on the checks required to validate an endpoint.
// 2. Performing the required checks on the endpoint, in the form of a (synthetic) service request.
// 3. Reporting the results back to the service's QoS instance.
type EndpointHydrator struct {
	Logger polylog.Logger

<<<<<<< HEAD
=======
	// Protocol instance to be used by the hydrator when listing endpoints and sending relays.
>>>>>>> 982b07ce
	Protocol

<<<<<<< HEAD
	// ServiceQoSGenerators provides the hydrator with the EndpointCheckGenerator
	// it needs to invoke for a service ID.
	// ServiceQoSGenerators should not be modified after the hydrator is started.
	ServiceQoSGenerators map[protocol.ServiceID]QoSEndpointCheckGenerator

	RunInterval             time.Duration
	MaxEndpointCheckWorkers int
=======
	// ActiveQoSServices provides the hydrator with the QoS instances
	// it needs to invoke for generating synthetic service requests.
	// IMPORTANT: ActiveQoSServices should not be modified after the hydrator is started.
	ActiveQoSServices map[protocol.ServiceID]QoSService

	// MetricsReporter is used to export metrics based on observations made in handling service requests.
	MetricsReporter RequestResponseReporter

	// DataReporter is used to export, to the data pipeline, observations made in handling service requests.
	// It is declared separately from the `MetricsReporter` to be consistent with the gateway package's role
	// of explicitly defining PATH gateway's components and their interactions.
	DataReporter RequestResponseReporter
>>>>>>> 982b07ce

	// TODO_FUTURE: a more sophisticated health status indicator
	// may eventually be needed, e.g. one that checks whether any
	// of the attempted service requests returned a response.
	//
	// isHealthy indicates whether the hydrator's
	// most recent iteration has been successful
	// i.e. it has successfully run checks against
	// every configured service.
	isHealthy         bool
	healthStatusMutex sync.RWMutex
}

// Start should be called to signal this instance of the hydrator
// to start generating and sending endpoint check requests.
func (eph *EndpointHydrator) Start() error {
	if eph.Protocol == nil {
		return errors.New("an instance of Protocol must be provided.")
	}

	if len(eph.ActiveQoSServices) == 0 {
		return errors.New("at least one QoS instance must be provided to the endpoint hydrator to start sending check requests")
	}

	go func() {
		ticker := time.NewTicker(eph.RunInterval)
		for {
			eph.run()
			<-ticker.C
		}
	}()

	return nil
}

func (eph *EndpointHydrator) run() {
	logger := eph.Logger.With("services_count", len(eph.ActiveQoSServices))
	logger.Info().Msg("Running Endpoint Hydrator")

	// TODO_TECHDEBT: ensure every outgoing request (or the goroutine checking a service ID)
	// has a timeout set.
	var wg sync.WaitGroup
	// A sync.Map is optimized for the use case here,
	// i.e. each map entry is written only once.
	var successfulServiceChecks sync.Map

	for svcID, svcQoS := range eph.ActiveQoSServices {
		wg.Add(1)
<<<<<<< HEAD

		go func(serviceID protocol.ServiceID, serviceQoS QoSEndpointCheckGenerator) {
=======
		go func(serviceID protocol.ServiceID, serviceQoS QoSService) {
>>>>>>> 982b07ce
			defer wg.Done()

			logger := eph.Logger.With("serviceID", serviceID)

			err := eph.performChecks(serviceID, serviceQoS)
			if err != nil {
				logger.Warn().Err(err).Msg("failed to run QoS checks for service")
				return
			}

			successfulServiceChecks.Store(svcID, true)
			logger.Info().Msg("successfully completed QoS checks for service")
		}(svcID, svcQoS)
	}
	wg.Wait()

	eph.healthStatusMutex.Lock()
	defer eph.healthStatusMutex.Unlock()

	eph.isHealthy = eph.getHealthStatus(&successfulServiceChecks)
}

func (eph *EndpointHydrator) performChecks(serviceID protocol.ServiceID, serviceQoS QoSService) error {
	logger := eph.Logger.With(
		"service_id", string(serviceID),
	)

	// TODO_FUTURE(@adshmh): support specifying the app(s) used for sending/signing synthetic relay requests by the hydrator.
	// Passing a nil as the HTTP request, because we assume the Centralized Operation Mode being used by the hydrator, which means there is
	// no need for specifying a specific app.
	protocolRequestCtx, err := eph.Protocol.BuildRequestContext(serviceID, nil)
	if err != nil {
		logger.Warn().Err(err).Msg("Failed to build a protocol request context")
		return err
	}

	uniqueEndpoints, err := protocolRequestCtx.AvailableEndpoints()
	if err != nil {
		logger.Warn().Err(err).Msg("Failed to get the list of available endpoints")
		return err
	}

	logger = logger.With("number_of_endpoints", len(uniqueEndpoints))
<<<<<<< HEAD

	jobs := make(chan protocol.Endpoint, len(uniqueEndpoints))
	var wgEndpoints sync.WaitGroup

	for i := 0; i < eph.MaxEndpointCheckWorkers; i++ {
		wgEndpoints.Add(1)

		go func() {
			defer wgEndpoints.Done()

			for endpoint := range jobs {
				// Existing logger usage
				endpointLogger := logger.With("endpoint", string(endpoint.Addr()))
				endpointLogger.Info().Msg("running checks against the endpoint")

				requiredChecks := serviceQoS.GetRequiredQualityChecks(endpoint.Addr())
				if len(requiredChecks) == 0 {
					endpointLogger.Warn().Msg("service QoS returned 0 required checks")
					continue
				}

				for _, serviceRequestCtx := range requiredChecks {
					// TODO_IMPROVE: Sending a request here should use some method shared with
					// the user request (i.e. HTTP request) handler.
					// This would ensure that both organic, i.e. user-generated, and quality data augmenting service requests
					// take the same execution path.
					endpointResponse, err := SendRelay(
						protocolRequestCtx,
						serviceRequestCtx.GetServicePayload(),
						serviceRequestCtx.GetEndpointSelector(),
					)

					// Ignore any errors returned from the SendRelay call above.
					if err != nil {
						// TODO_FUTURE: consider skipping the rest of the checks based on the error.
						// e.g. if the endpoint is refusing connections it may be reasonable to skip it
						// in this iteration of QoS checks.
						//
						// TODO_FUTURE: consider retrying failed service requests
						// as the failure may not be related to the quality of the endpoint.
						endpointLogger.Warn().Err(err).Msg("Failed to send relay.")
						continue
					}

					serviceRequestCtx.UpdateWithResponse(endpointResponse.EndpointAddr, endpointResponse.Bytes)

					// TODO_FUTURE: consider supplying additional data to QoS.
					// e.g. data on the latency of an endpoint.
					if err := eph.QoSPublisher.Publish(serviceRequestCtx.GetObservationSet()); err != nil {
						endpointLogger.Warn().Err(err).Msg("Failed to publish QoS observations.")
					}
				}
=======
	// TODO_IMPROVE: use a single goroutine per endpoint
	for _, endpoint := range uniqueEndpoints {
		logger.With("endpoint", endpoint.Addr()).Info().Msg("running checks against the endpoint")

		requiredChecks := serviceQoS.GetRequiredQualityChecks(endpoint.Addr())
		if len(requiredChecks) == 0 {
			logger.With("endpoint", string(endpoint.Addr())).Warn().Msg("service QoS returned 0 required checks")
			continue
		}

		for _, serviceRequestCtx := range requiredChecks {
			// TODO_MVP(@adshmh): populate the fields of gatewayObservations struct.
			// Mark the request as Synthetic using the following steps:
			// 	1. Define a `gatewayObserver` function as a field in the `requestContext` struct.
			//	2. Define a `hydratorObserver` function in this file: it should at-least set the request type as `Synthetic`
			//	3. Set the `hydratorObserver` function in the `gatewayRequestContext` below.
			gatewayRequestCtx := requestContext{
				logger: logger,

				serviceID:   serviceID,
				serviceQoS:  serviceQoS,
				qosCtx:      serviceRequestCtx,
				protocol:    eph.Protocol,
				protocolCtx: protocolRequestCtx,
			}

			err := gatewayRequestCtx.HandleRelayRequest()
			if err != nil {
				// TODO_FUTURE: consider skipping the rest of the checks based on the error.
				// e.g. if the endpoint is refusing connections it may be reasonable to skip it
				// in this iteration of QoS checks.
				//
				// TODO_FUTURE: consider retrying failed service requests
				// as the failure may not be related to the quality of the endpoint.
				logger.Warn().Err(err).Msg("Failed to send a relay. Only protocol-level observations will be applied.")
>>>>>>> 982b07ce
			}
		}()
	}

<<<<<<< HEAD
	for _, endpoint := range uniqueEndpoints {
		jobs <- endpoint
=======
			// publish all observations gathered through sending the synthetic service requests.
			// e.g. protocol-level, qos-level observations.
			gatewayRequestCtx.BroadcastAllObservations()
		}
>>>>>>> 982b07ce
	}
	close(jobs)
	wgEndpoints.Wait()

	// TODO_FUTURE: publish aggregated QoS reports (in addition to reports on endpoints of a specific service)
	return nil
}

// Name is used when checking the status/health of the hydrator.
func (eph *EndpointHydrator) Name() string {
	return componentNameHydrator
}

// IsAlive returns true if the hydrator has completed 1 iteration.
// It is used to check the status/health of the hydrator
func (eph *EndpointHydrator) IsAlive() bool {
	eph.healthStatusMutex.RLock()
	defer eph.healthStatusMutex.RUnlock()

	return eph.isHealthy
}

// getHealthStatus returns the health status of the hydrator
// based on the results of the most recently completed iteration
// of running checks against service endpoints.
func (eph *EndpointHydrator) getHealthStatus(successfulServiceChecks *sync.Map) bool {
	// TODO_FUTURE: allow reporting unhealthy status if
	// certain services could not be processed.
	for svcID := range eph.ActiveQoSServices {
		value, found := successfulServiceChecks.Load(svcID)
		if !found {
			return false
		}

		successful, ok := value.(bool)
		if !ok || !successful {
			return false
		}
	}

	return true
}<|MERGE_RESOLUTION|>--- conflicted
+++ resolved
@@ -36,21 +36,9 @@
 type EndpointHydrator struct {
 	Logger polylog.Logger
 
-<<<<<<< HEAD
-=======
 	// Protocol instance to be used by the hydrator when listing endpoints and sending relays.
->>>>>>> 982b07ce
 	Protocol
 
-<<<<<<< HEAD
-	// ServiceQoSGenerators provides the hydrator with the EndpointCheckGenerator
-	// it needs to invoke for a service ID.
-	// ServiceQoSGenerators should not be modified after the hydrator is started.
-	ServiceQoSGenerators map[protocol.ServiceID]QoSEndpointCheckGenerator
-
-	RunInterval             time.Duration
-	MaxEndpointCheckWorkers int
-=======
 	// ActiveQoSServices provides the hydrator with the QoS instances
 	// it needs to invoke for generating synthetic service requests.
 	// IMPORTANT: ActiveQoSServices should not be modified after the hydrator is started.
@@ -63,7 +51,9 @@
 	// It is declared separately from the `MetricsReporter` to be consistent with the gateway package's role
 	// of explicitly defining PATH gateway's components and their interactions.
 	DataReporter RequestResponseReporter
->>>>>>> 982b07ce
+
+	RunInterval             time.Duration
+	MaxEndpointCheckWorkers int
 
 	// TODO_FUTURE: a more sophisticated health status indicator
 	// may eventually be needed, e.g. one that checks whether any
@@ -112,12 +102,7 @@
 
 	for svcID, svcQoS := range eph.ActiveQoSServices {
 		wg.Add(1)
-<<<<<<< HEAD
-
-		go func(serviceID protocol.ServiceID, serviceQoS QoSEndpointCheckGenerator) {
-=======
 		go func(serviceID protocol.ServiceID, serviceQoS QoSService) {
->>>>>>> 982b07ce
 			defer wg.Done()
 
 			logger := eph.Logger.With("serviceID", serviceID)
@@ -161,7 +146,6 @@
 	}
 
 	logger = logger.With("number_of_endpoints", len(uniqueEndpoints))
-<<<<<<< HEAD
 
 	jobs := make(chan protocol.Endpoint, len(uniqueEndpoints))
 	var wgEndpoints sync.WaitGroup
@@ -184,17 +168,22 @@
 				}
 
 				for _, serviceRequestCtx := range requiredChecks {
-					// TODO_IMPROVE: Sending a request here should use some method shared with
-					// the user request (i.e. HTTP request) handler.
-					// This would ensure that both organic, i.e. user-generated, and quality data augmenting service requests
-					// take the same execution path.
-					endpointResponse, err := SendRelay(
-						protocolRequestCtx,
-						serviceRequestCtx.GetServicePayload(),
-						serviceRequestCtx.GetEndpointSelector(),
-					)
-
-					// Ignore any errors returned from the SendRelay call above.
+					// TODO_MVP(@adshmh): populate the fields of gatewayObservations struct.
+					// Mark the request as Synthetic using the following steps:
+					// 	1. Define a `gatewayObserver` function as a field in the `requestContext` struct.
+					//	2. Define a `hydratorObserver` function in this file: it should at-least set the request type as `Synthetic`
+					//	3. Set the `hydratorObserver` function in the `gatewayRequestContext` below.
+					gatewayRequestCtx := requestContext{
+						logger: logger,
+
+						serviceID:   serviceID,
+						serviceQoS:  serviceQoS,
+						qosCtx:      serviceRequestCtx,
+						protocol:    eph.Protocol,
+						protocolCtx: protocolRequestCtx,
+					}
+
+					err := gatewayRequestCtx.HandleRelayRequest()
 					if err != nil {
 						// TODO_FUTURE: consider skipping the rest of the checks based on the error.
 						// e.g. if the endpoint is refusing connections it may be reasonable to skip it
@@ -202,68 +191,19 @@
 						//
 						// TODO_FUTURE: consider retrying failed service requests
 						// as the failure may not be related to the quality of the endpoint.
-						endpointLogger.Warn().Err(err).Msg("Failed to send relay.")
-						continue
+						logger.Warn().Err(err).Msg("Failed to send a relay. Only protocol-level observations will be applied.")
 					}
 
-					serviceRequestCtx.UpdateWithResponse(endpointResponse.EndpointAddr, endpointResponse.Bytes)
-
-					// TODO_FUTURE: consider supplying additional data to QoS.
-					// e.g. data on the latency of an endpoint.
-					if err := eph.QoSPublisher.Publish(serviceRequestCtx.GetObservationSet()); err != nil {
-						endpointLogger.Warn().Err(err).Msg("Failed to publish QoS observations.")
-					}
+					// publish all observations gathered through sending the synthetic service requests.
+					// e.g. protocol-level, qos-level observations.
+					gatewayRequestCtx.BroadcastAllObservations()
 				}
-=======
-	// TODO_IMPROVE: use a single goroutine per endpoint
-	for _, endpoint := range uniqueEndpoints {
-		logger.With("endpoint", endpoint.Addr()).Info().Msg("running checks against the endpoint")
-
-		requiredChecks := serviceQoS.GetRequiredQualityChecks(endpoint.Addr())
-		if len(requiredChecks) == 0 {
-			logger.With("endpoint", string(endpoint.Addr())).Warn().Msg("service QoS returned 0 required checks")
-			continue
-		}
-
-		for _, serviceRequestCtx := range requiredChecks {
-			// TODO_MVP(@adshmh): populate the fields of gatewayObservations struct.
-			// Mark the request as Synthetic using the following steps:
-			// 	1. Define a `gatewayObserver` function as a field in the `requestContext` struct.
-			//	2. Define a `hydratorObserver` function in this file: it should at-least set the request type as `Synthetic`
-			//	3. Set the `hydratorObserver` function in the `gatewayRequestContext` below.
-			gatewayRequestCtx := requestContext{
-				logger: logger,
-
-				serviceID:   serviceID,
-				serviceQoS:  serviceQoS,
-				qosCtx:      serviceRequestCtx,
-				protocol:    eph.Protocol,
-				protocolCtx: protocolRequestCtx,
-			}
-
-			err := gatewayRequestCtx.HandleRelayRequest()
-			if err != nil {
-				// TODO_FUTURE: consider skipping the rest of the checks based on the error.
-				// e.g. if the endpoint is refusing connections it may be reasonable to skip it
-				// in this iteration of QoS checks.
-				//
-				// TODO_FUTURE: consider retrying failed service requests
-				// as the failure may not be related to the quality of the endpoint.
-				logger.Warn().Err(err).Msg("Failed to send a relay. Only protocol-level observations will be applied.")
->>>>>>> 982b07ce
 			}
 		}()
 	}
 
-<<<<<<< HEAD
 	for _, endpoint := range uniqueEndpoints {
 		jobs <- endpoint
-=======
-			// publish all observations gathered through sending the synthetic service requests.
-			// e.g. protocol-level, qos-level observations.
-			gatewayRequestCtx.BroadcastAllObservations()
-		}
->>>>>>> 982b07ce
 	}
 	close(jobs)
 	wgEndpoints.Wait()
