--- conflicted
+++ resolved
@@ -141,41 +141,8 @@
 		return fmt.Errorf("performChecks: error getting available endpoints for service %s: %w", serviceID, err)
 	}
 
-<<<<<<< HEAD
 	if len(availableEndpoints) == 0 {
 		return fmt.Errorf("performChecks: no endpoints available for service %s when running hydrator checks", serviceID)
-=======
-	// ********* MAJOR REFACTOR *********
-	// TODO_REFACTOR(@adshmh): Unify protocol interface across gateway and hydrator:
-	//
-	// 1. Modify `gateway.Protocol`:
-	//   - Add: `AvailableEndpoints(ServiceID, http.Request) []protocol.EndpointAddr`
-	//   - Remove: `BuildRequestContext()`
-	//   - Add: `BuildRequestContextForEndpoint(ServiceID, protocol.EndpointAddr)`
-	//
-	// 2. Update `gateway.ProtocolRequestContext`:
-	//   - Remove: `SelectEndpoint()` and `AvailableEndpoints()`
-	//
-	// 3. In Hydrator:
-	//   - Get endpoints: `protocol.AvailableEndpoints(svcID, nil)`
-	//   - For each endpoint: `BuildRequestContextForEndpointAddr(svcID, endpointAddr)`
-	//
-	// 4. In Gateway:
-	//   - Get endpoints: `protocol.AvailableEndpoints(svcID, nil)`
-	//   - Select endpoint: `qos.SelectEndpoint(availableEndpoints)`
-	//   - Build context: `BuildRequestContextForEndpointAddr(svcID, selectedEndpointAddr)`
-	//
-	// Benefits:
-	//   - Single protocol entry point
-	//   - Consistent usage in both Hydrator and Gateway
-	//   - Explicit QoS endpoint selection in Gateway code
-	// ********* MAJOR REFACTOR *********
-
-	uniqueEndpoints, err := protocolRequestCtx.AvailableEndpoints()
-	if err != nil {
-		logger.Warn().Err(err).Msg("Failed to get the list of available endpoints")
-		return err
->>>>>>> 63aff93d
 	}
 
 	logger = logger.With("number_of_endpoints", len(availableEndpoints))
@@ -203,14 +170,12 @@
 
 				for _, serviceRequestCtx := range requiredQoSChecks {
 					// Create a new protocol request context with a pre-selected endpoint for each request.
-<<<<<<< HEAD
-					// This is to avoid race conditions or concurrent access problems when running concurrent QoS checks.
-					hydratorRequestCtx, err := eph.Protocol.BuildRequestContextForEndpoint(serviceID, endpointAddr, nil)
-=======
 					// IMPORTANT: A new request context MUST be created on each iteration of the loop to
 					// avoid a race conditions related to concurrent access issues when running concurrent QoS checks.
-					hydratorRequestCtx, err := eph.Protocol.BuildRequestContextForEndpoint(serviceID, endpoint.Addr())
->>>>>>> 63aff93d
+					// TODO_FUTURE(@adshmh): support specifying the app(s) used for sending/signing synthetic relay requests by the hydrator.
+					// Passing a nil as the HTTP request, because we assume the Centralized Operation Mode being used by the hydrator, which means there is
+					// no need for specifying a specific app.
+					hydratorRequestCtx, err := eph.Protocol.BuildRequestContextForEndpoint(serviceID, endpointAddr, nil)
 					if err != nil {
 						logger.Error().Err(err).Msg("Failed to build a protocol request context for the endpoint")
 						continue
@@ -236,14 +201,8 @@
 					if err != nil {
 						// TODO_FUTURE: consider skipping the rest of the checks based on the error.
 						// e.g. if the endpoint is refusing connections it may be reasonable to skip it
-						// in this iteration of QoS checks.
 						//
 						// TODO_FUTURE: consider retrying failed service requests
-						// as the failure may not be related to the quality of the endpoint.
-						logger.Warn().Err(err).Msg("Failed to send a relay. Only protocol-level observations will be applied.")
-					}
-
-					// publish all observations gathered through sending the synthetic service requests.
 					// e.g. protocol-level, qos-level observations.
 					gatewayRequestCtx.BroadcastAllObservations()
 				}
