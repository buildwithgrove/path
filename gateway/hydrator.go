// TODO_UPNEXT(@adshmh): Add a mermaid diagram of the different structural
// (i.e. packages, types) components to help clarify the role of each.
package gateway

import (
	"errors"
	"sync"
	"time"

	"github.com/pokt-network/poktroll/pkg/polylog"

	"github.com/buildwithgrove/path/health"
<<<<<<< HEAD
	"github.com/buildwithgrove/path/observation"
	"github.com/buildwithgrove/path/relayer"
=======
	"github.com/buildwithgrove/path/protocol"
>>>>>>> d6b356d7
)

// EndpointHydrator provides the functionality required for health check.
var _ health.Check = &EndpointHydrator{}

const (
	// componentNameHydrator is the name used when reporting the status of the endpoint hydrator
	componentNameHydrator = "endpoint-hydrator"
)

// endpointHydratorRunInterval specifies the running
// interval of an endpoint hydrator.
var endpointHydratorRunInterval = 10_000 * time.Millisecond

// Please see the following link for details on the use of `Hydrator` word in the name.
// https://stackoverflow.com/questions/6991135/what-does-it-mean-to-hydrate-an-object
//
// EndpointHydrator augments the available dataset on quality of endpoints.
// For example, it can be used to process raw data into QoS data.
// This ensures that each service on each instance has the information
// needed to make real-time decisions to handle user requests.
//
// An example QoS transformation workflow can be:
// 1. Consulting each service's QoS instance on the checks required to validate an endpoint.
// 2. Performing the required checks on the endpoint, in the form of a (synthetic) service request.
// 3. Reporting the results back to the service's QoS instance.
type EndpointHydrator struct {
<<<<<<< HEAD
	relayer.Protocol

	// ActiveQoSService provides the hydrator with the QoS instances
	// it needs to invoke for generating synthetic service requests.
	// ActiveQoSService should not be modified after the hydrator is started.
	ActiveQoSService map[relayer.ServiceID]QoSService
	Logger           polylog.Logger

	// MetricsReporter and DataReporter are intentionally declared separately, rather than using a slice of the same interface, to be consistent
	// with the gateway package's role of explicitly defining PATH gateway's components and their interactions.
	MetricsReporter RequestResponseReporter
	DataReporter    RequestResponseReporter
=======
	Protocol
	QoSPublisher

	// ServiceQoSGenerators provides the hydrator with the EndpointCheckGenerator
	// it needs to invoke for a service ID.
	// ServiceQoSGenerators should not be modified after the hydrator is started.
	ServiceQoSGenerators map[protocol.ServiceID]QoSEndpointCheckGenerator
	Logger               polylog.Logger
>>>>>>> d6b356d7

	// TODO_FUTURE: a more sophisticated health status indicator
	// may eventually be needed, e.g. one that checks whether any
	// of the attempted service requests returned a response.
	//
	// isHealthy indicates whether the hydrator's
	// most recent iteration has been successful
	// i.e. it has successfully run checks against
	// every configured service.
	isHealthy         bool
	healthStatusMutex sync.RWMutex
}

// Start should be called to signal this instance of the hydrator
// to start generating and sending out the endpoint check requests.
func (eph *EndpointHydrator) Start() error {
	if eph.Protocol == nil {
		return errors.New("an instance of Protocol must be proivded.")
	}

	if len(eph.ActiveQoSService) == 0 {
		return errors.New("at-least one covered service must be specified")
	}

	go func() {
		// TODO_IMPROVE: support configuring a custom running interval.
		ticker := time.NewTicker(endpointHydratorRunInterval)
		for {
			eph.run()
			<-ticker.C
		}
	}()

	return nil
}

func (eph *EndpointHydrator) run() {
	eph.Logger.With("services count", len(eph.ActiveQoSService)).Info().Msg("Running Hydrator")

	// TODO_TECHDEBT: ensure every outgoing request (or the goroutine checking a service ID)
	// has a timeout set.
	var wg sync.WaitGroup
	// A sync.Map is optimized for the use case here,
	// i.e. each map entry is written only once.
	var successfulServiceChecks sync.Map

	for svcID, svcQoS := range eph.ActiveQoSService {
		wg.Add(1)
<<<<<<< HEAD
		go func(serviceID relayer.ServiceID, serviceQoS QoSService) {
=======
		go func(serviceID protocol.ServiceID, serviceQoS QoSEndpointCheckGenerator) {
>>>>>>> d6b356d7
			defer wg.Done()

			logger := eph.Logger.With("serviceID", serviceID)

			err := eph.performChecks(serviceID, serviceQoS)
			if err != nil {
				logger.Warn().Err(err).Msg("failed to run checks for service")
				return
			}

			successfulServiceChecks.Store(svcID, true)
			logger.Info().Msg("successfully completed checks for service")
		}(svcID, svcQoS)
	}
	wg.Wait()

	eph.healthStatusMutex.Lock()
	defer eph.healthStatusMutex.Unlock()
	eph.isHealthy = eph.getHealthStatus(&successfulServiceChecks)
}

<<<<<<< HEAD
func (eph *EndpointHydrator) performChecks(serviceID relayer.ServiceID, serviceQoS QoSService) error {
=======
func (eph *EndpointHydrator) performChecks(serviceID protocol.ServiceID, serviceQoS QoSEndpointCheckGenerator) error {
>>>>>>> d6b356d7
	logger := eph.Logger.With(
		"service", string(serviceID),
	)

	// TODO_FUTURE: support specifying the app(s) used for sending/signing synthetic relay requests by the hydrator.
	// Passing a nil as the HTTP request, because we assume the Centralized Operation Mode being used by the hydrator, which means there is
	// no need for specifying a specific app.
	protocolRequestCtx, err := eph.Protocol.BuildRequestContext(serviceID, nil)
	if err != nil {
		logger.Warn().Err(err).Msg("Failed to build a protocol request context")
		return err
	}

	uniqueEndpoints, err := protocolRequestCtx.AvailableEndpoints()
	if err != nil {
		logger.Warn().Err(err).Msg("Failed to get the list of available endpoints")
		return err
	}

	logger = logger.With("number of endpoints", len(uniqueEndpoints))
	// TODO_IMPROVE: use a single goroutine per endpoint
	for _, endpoint := range uniqueEndpoints {
		logger.With("endpoint", endpoint.Addr()).Info().Msg("running checks against the endpoint")

		requiredChecks := serviceQoS.GetRequiredQualityChecks(endpoint.Addr())
		if len(requiredChecks) == 0 {
			logger.With("endpoint", string(endpoint.Addr())).Warn().Msg("service QoS returned 0 required checks")
			continue
		}

		for _, serviceRequestCtx := range requiredChecks {
			// TODO_IN_THIS_PR: populate the fields of gatewayObservations struct.
			gatewayObservations := observation.GatewayDetails{}

			// TODO_IMPROVE: Sending a request here should use some method shared with
			// the user request (i.e. HTTP request) handler.
			// This would ensure that both organic, i.e. user-generated, and quality data augmenting service requests
			// take the same execution path.
			endpointResponse, err := SendRelay(
				protocolRequestCtx,
				serviceRequestCtx.GetServicePayload(),
				serviceRequestCtx.GetEndpointSelector(),
			)

			// Ignore any errors returned from the SendRelay call above.
			// These would be protocol-level errors, which are the responsibility
			// of the specific protocol instance used in serving the request.
			// e.g. the Protocol instance should drop an endpoint that is
			// temporarily/permanently unavailable from the set returned by
			// the Endpoints() method.
			//
			// There is no action required from the QoS perspective, if no
			// responses were received from an endpoint.
			if err != nil {
				// TODO_FUTURE: consider skipping the rest of the checks based on the error.
				// e.g. if the endpoint is refusing connections it may be reasonable to skip it
				// in this iteration of QoS checks.
				//
				// TODO_FUTURE: consider retrying failed service requests
				// as the failure may not be related to the quality of the endpoint.
				logger.Warn().Err(err).Msg("Failed to send relay.")
				continue
			}

			serviceRequestCtx.UpdateWithResponse(endpointResponse.EndpointAddr, endpointResponse.Bytes)

			eph.observeReqRes(serviceID, serviceQoS, gatewayObservations, observation.HTTPRequestDetails{}, serviceRequestCtx, protocolRequestCtx)
		}
	}

	// TODO_FUTURE: publish aggregated QoS reports (in addition to reports on endpoints of a specific service)
	return nil
}

// Name is used when checking the status/health of the hydrator.
func (eph *EndpointHydrator) Name() string {
	return componentNameHydrator
}

// IsAlive returns true if the hydrator has completed 1 iteration.
// It is used to check the status/health of the hydrator
func (eph *EndpointHydrator) IsAlive() bool {
	eph.healthStatusMutex.RLock()
	defer eph.healthStatusMutex.RUnlock()

	return eph.isHealthy
}

// getHealthStatus returns the health status of the hydrator
// based on the results of the most recently completed iteration
// of running checks against service endpoints.
func (eph *EndpointHydrator) getHealthStatus(successfulServiceChecks *sync.Map) bool {
	// TODO_FUTURE: allow reporting unhealthy status if
	// certain services could not be processed.
	for svcID := range eph.ActiveQoSService {
		value, found := successfulServiceChecks.Load(svcID)
		if !found {
			return false
		}

		successful, ok := value.(bool)
		if !ok || !successful {
			return false
		}
	}

	return true
}

func (eph *EndpointHydrator) observeReqRes(
	serviceID relayer.ServiceID,
	serviceQoS QoSService,
	gatewayObservations observation.GatewayDetails,
	httpObservations observation.HTTPRequestDetails,
	serviceRequestCtx RequestQoSContext,
	protocolRequestCtx relayer.ProtocolRequestContext,
) {
	// observation-related tasks are called in Goroutines to avoid potentially blocking the HTTP handler.
	go func() {
		// The service request context contains all the details the QoS needs to update its internal metrics about endpoint(s), which it should use to build
		// the observation.QoSDetails struct.
		// This ensures that separate PATH instances can communicate and share their QoS observations.
		qosObservations := serviceRequestCtx.GetObservations()
		protocolObservations := protocolRequestCtx.GetObservations()

		serviceQoS.ApplyObservations(qosObservations)
		eph.Protocol.ApplyObservations(protocolObservations)

		requestResponseDetails := observation.RequestResponseDetails{
			HttpRequest: &httpObservations,
			Gateway:     &gatewayObservations,
			Protocol:    &protocolObservations,
			Qos:         &qosObservations,
		}

		eph.MetricsReporter.Publish(requestResponseDetails)
		eph.DataReporter.Publish(requestResponseDetails)
	}()
}<|MERGE_RESOLUTION|>--- conflicted
+++ resolved
@@ -10,12 +10,8 @@
 	"github.com/pokt-network/poktroll/pkg/polylog"
 
 	"github.com/buildwithgrove/path/health"
-<<<<<<< HEAD
 	"github.com/buildwithgrove/path/observation"
-	"github.com/buildwithgrove/path/relayer"
-=======
 	"github.com/buildwithgrove/path/protocol"
->>>>>>> d6b356d7
 )
 
 // EndpointHydrator provides the functionality required for health check.
@@ -43,8 +39,7 @@
 // 2. Performing the required checks on the endpoint, in the form of a (synthetic) service request.
 // 3. Reporting the results back to the service's QoS instance.
 type EndpointHydrator struct {
-<<<<<<< HEAD
-	relayer.Protocol
+	Protocol
 
 	// ActiveQoSService provides the hydrator with the QoS instances
 	// it needs to invoke for generating synthetic service requests.
@@ -56,16 +51,6 @@
 	// with the gateway package's role of explicitly defining PATH gateway's components and their interactions.
 	MetricsReporter RequestResponseReporter
 	DataReporter    RequestResponseReporter
-=======
-	Protocol
-	QoSPublisher
-
-	// ServiceQoSGenerators provides the hydrator with the EndpointCheckGenerator
-	// it needs to invoke for a service ID.
-	// ServiceQoSGenerators should not be modified after the hydrator is started.
-	ServiceQoSGenerators map[protocol.ServiceID]QoSEndpointCheckGenerator
-	Logger               polylog.Logger
->>>>>>> d6b356d7
 
 	// TODO_FUTURE: a more sophisticated health status indicator
 	// may eventually be needed, e.g. one that checks whether any
@@ -114,11 +99,7 @@
 
 	for svcID, svcQoS := range eph.ActiveQoSService {
 		wg.Add(1)
-<<<<<<< HEAD
-		go func(serviceID relayer.ServiceID, serviceQoS QoSService) {
-=======
-		go func(serviceID protocol.ServiceID, serviceQoS QoSEndpointCheckGenerator) {
->>>>>>> d6b356d7
+		go func(serviceID protocol.ServiceID, serviceQoS QoSService) {
 			defer wg.Done()
 
 			logger := eph.Logger.With("serviceID", serviceID)
@@ -140,11 +121,7 @@
 	eph.isHealthy = eph.getHealthStatus(&successfulServiceChecks)
 }
 
-<<<<<<< HEAD
-func (eph *EndpointHydrator) performChecks(serviceID relayer.ServiceID, serviceQoS QoSService) error {
-=======
-func (eph *EndpointHydrator) performChecks(serviceID protocol.ServiceID, serviceQoS QoSEndpointCheckGenerator) error {
->>>>>>> d6b356d7
+func (eph *EndpointHydrator) performChecks(serviceID protocol.ServiceID, serviceQoS QoSService) error {
 	logger := eph.Logger.With(
 		"service", string(serviceID),
 	)
