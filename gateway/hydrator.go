--- conflicted
+++ resolved
@@ -214,14 +214,11 @@
 						qosCtx:              serviceRequestCtx,
 						protocol:            eph.Protocol,
 						protocolCtx:         hydratorRequestCtx,
-<<<<<<< HEAD
 						// metrics reporter for exporting metrics on hydrator service requests.
 						metricsReporter: eph.MetricsReporter,
 						// data reporter for exporting data on hydrator service requests to the data pipeline.
 						dataReporter: eph.DataReporter,
-=======
-						context:             context.TODO(),
->>>>>>> db57d62f
+						context:      context.TODO(),
 					}
 
 					err = gatewayRequestCtx.HandleRelayRequest()
