--- conflicted
+++ resolved
@@ -10,10 +10,7 @@
 	"github.com/pokt-network/poktroll/pkg/polylog"
 
 	"github.com/buildwithgrove/path/health"
-<<<<<<< HEAD
 	"github.com/buildwithgrove/path/observation"
-=======
->>>>>>> 9e409063
 	"github.com/buildwithgrove/path/protocol"
 )
 
@@ -43,7 +40,6 @@
 // 3. Reporting the results back to the service's QoS instance.
 type EndpointHydrator struct {
 	Protocol
-<<<<<<< HEAD
 
 	// ActiveQoSService provides the hydrator with the QoS instances
 	// it needs to invoke for generating synthetic service requests.
@@ -55,15 +51,6 @@
 	// with the gateway package's role of explicitly defining PATH gateway's components and their interactions.
 	MetricsReporter RequestResponseReporter
 	DataReporter    RequestResponseReporter
-=======
-	QoSPublisher
-
-	// ServiceQoSGenerators provides the hydrator with the EndpointCheckGenerator
-	// it needs to invoke for a service ID.
-	// ServiceQoSGenerators should not be modified after the hydrator is started.
-	ServiceQoSGenerators map[protocol.ServiceID]QoSEndpointCheckGenerator
-	Logger               polylog.Logger
->>>>>>> 9e409063
 
 	// TODO_FUTURE: a more sophisticated health status indicator
 	// may eventually be needed, e.g. one that checks whether any
@@ -112,11 +99,7 @@
 
 	for svcID, svcQoS := range eph.ActiveQoSService {
 		wg.Add(1)
-<<<<<<< HEAD
 		go func(serviceID protocol.ServiceID, serviceQoS QoSService) {
-=======
-		go func(serviceID protocol.ServiceID, serviceQoS QoSEndpointCheckGenerator) {
->>>>>>> 9e409063
 			defer wg.Done()
 
 			logger := eph.Logger.With("serviceID", serviceID)
@@ -138,20 +121,12 @@
 	eph.isHealthy = eph.getHealthStatus(&successfulServiceChecks)
 }
 
-<<<<<<< HEAD
 func (eph *EndpointHydrator) performChecks(serviceID protocol.ServiceID, serviceQoS QoSService) error {
-=======
-func (eph *EndpointHydrator) performChecks(serviceID protocol.ServiceID, serviceQoS QoSEndpointCheckGenerator) error {
->>>>>>> 9e409063
 	logger := eph.Logger.With(
 		"service", string(serviceID),
 	)
 
-<<<<<<< HEAD
-	// TODO_FUTURE: support specifying the app(s) used for sending/signing synthetic relay requests by the hydrator.
-=======
 	// TODO_FUTURE(@adshmh): support specifying the app(s) used for sending/signing synthetic relay requests by the hydrator.
->>>>>>> 9e409063
 	// Passing a nil as the HTTP request, because we assume the Centralized Operation Mode being used by the hydrator, which means there is
 	// no need for specifying a specific app.
 	protocolRequestCtx, err := eph.Protocol.BuildRequestContext(serviceID, nil)
