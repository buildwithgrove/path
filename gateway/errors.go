package gateway

import (
	"errors"
)

var (
	// no service ID was provided by the user.
<<<<<<< HEAD
	ErrNoServiceIDProvided = errors.New("no service ID provided")

	// QoS instance rejected the request.
	// e.g. HTTP payload could not be unmarshaled into a JSONRPC request.
	ErrRejectedByQoS = errors.New("QoS instance rejected the request")
=======
	ErrGatewayNoServiceIDProvided = errors.New("no service ID provided")

	// QoS instance rejected the request.
	// e.g. HTTP payload could not be unmarshaled into a JSONRPC request.
	ErrGatewayRejectedByQoS = errors.New("QoS instance rejected the request")
>>>>>>> e74f4730
)<|MERGE_RESOLUTION|>--- conflicted
+++ resolved
@@ -6,17 +6,9 @@
 
 var (
 	// no service ID was provided by the user.
-<<<<<<< HEAD
-	ErrNoServiceIDProvided = errors.New("no service ID provided")
-
-	// QoS instance rejected the request.
-	// e.g. HTTP payload could not be unmarshaled into a JSONRPC request.
-	ErrRejectedByQoS = errors.New("QoS instance rejected the request")
-=======
 	ErrGatewayNoServiceIDProvided = errors.New("no service ID provided")
 
 	// QoS instance rejected the request.
 	// e.g. HTTP payload could not be unmarshaled into a JSONRPC request.
 	ErrGatewayRejectedByQoS = errors.New("QoS instance rejected the request")
->>>>>>> e74f4730
 )