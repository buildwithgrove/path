package gateway

import (
	"context"
	"net/http"

	"github.com/buildwithgrove/path/relayer"
	"github.com/buildwithgrove/path/user"
)

// HTTPRequestParser is used, in handling an HTTP service request, to extract
// the service ID and corresponding QoS service from an HTTP request.
type HTTPRequestParser interface {
	// GetQoSService returns the qos for the service matching an HTTP request.
	GetQoSService(context.Context, *http.Request) (relayer.ServiceID, QoSService, error)

	// GetHTTPErrorResponse returns an HTTP response using the supplied error.
	// It will only be called if the GetQoSService method above returns an error.
	GetHTTPErrorResponse(context.Context, error) HTTPResponse
}

// TODO_INCOMPLETE: implement the HTTPRequestParser in a separate package, e.g. `request`.
// This is skipped for now to focus on the gateway package.
// Such an implementation should, at the minimum, perform the following tasks:
// 1. Extract the target ServiceID from the HTTP request, e.g. using the HTTP request's domain, headers, etc.
// 2. Use its configured mapping of service IDs to QoS implementations
// to return the matching QoS instance for the service.

// TODO_INCOMPLETE: the mapping of service IDs to service QoS implementations
// which will be embedded in the codebase, needs to be constructed by the
// config package, which should at the minimum:
// 1. Define names for service QoS implementations offered by the
// qos package, which are to be used in the config YAML to reference
// the embedded QoS implementations.
// 2. Parse a YAML snippet (using the above names) into a map of
// service IDs to the embedded service QoS implementations.
// e.g. the following YAML snippet:
//
//	ethereum: evm
//	polygon: evm
//	solana:  solana
//
// could be translated into:
//
//	map[relayer.ServiceID]QoSService{
//	   "ethereum": qos.Evm{},
//	   "polygon":  qos.Evm{},
//	   "solana":   qos.Solana{},
//	}

<<<<<<< HEAD
// UserRequestAuthenticator is used to authenticate service requests made by users.
type UserRequestAuthenticator interface {
	AuthenticateReq(context.Context, *http.Request, user.UserAppID) HTTPResponse
=======
// TODO_NEXT: implement UserRequestAuthorizer in a separate package, e.g. `user/authorizer“.
type UserRequestAuthorizer interface {
	AuthorizeRequest(context.Context, *http.Request, user.EndpointID) HTTPResponse
>>>>>>> 42bf18f3
}<|MERGE_RESOLUTION|>--- conflicted
+++ resolved
@@ -48,13 +48,7 @@
 //	   "solana":   qos.Solana{},
 //	}
 
-<<<<<<< HEAD
-// UserRequestAuthenticator is used to authenticate service requests made by users.
-type UserRequestAuthenticator interface {
-	AuthenticateReq(context.Context, *http.Request, user.UserAppID) HTTPResponse
-=======
 // TODO_NEXT: implement UserRequestAuthorizer in a separate package, e.g. `user/authorizer“.
 type UserRequestAuthorizer interface {
 	AuthorizeRequest(context.Context, *http.Request, user.EndpointID) HTTPResponse
->>>>>>> 42bf18f3
 }