--- conflicted
+++ resolved
@@ -150,11 +150,7 @@
 //   - Sending a relay to the selected endpoint
 //   - Getting the list of protocol-level observations.
 func (rc *requestContext) BuildProtocolContextFromHTTP(httpReq *http.Request) error {
-<<<<<<< HEAD
-	// Retrieve tje ;ost pf the available endpoints for the requested service.
-=======
 	// Retrieve the list of available endpoints for the requested service.
->>>>>>> 91673730
 	availableEndpoints, err := rc.protocol.AvailableEndpoints(rc.serviceID, httpReq)
 	if err != nil {
 		return fmt.Errorf("BuildProtocolContextFromHTTP: error getting available endpoints for service %s: %w", rc.serviceID, err)
@@ -165,21 +161,13 @@
 		return fmt.Errorf("BuildProtocolContextFromHTTP: no endpoints available for service %s", rc.serviceID)
 	}
 
-<<<<<<< HEAD
-	// Select one endpoint to be used for relaying the request.
-=======
 	// Use the QoS ctx to select one endpoint to be used for relaying the request.
->>>>>>> 91673730
 	selectedEndpointAddr, err := rc.qosCtx.GetEndpointSelector().Select(availableEndpoints)
 	if err != nil {
 		return fmt.Errorf("BuildProtocolContextFromHTTP: error selecting an endpoint: %w", err)
 	}
 
-<<<<<<< HEAD
-	// Prepare the request context for the selected endpoint.
-=======
 	// Prepare the Protocol ctx for the selected endpoint.
->>>>>>> 91673730
 	protocolCtx, err := rc.protocol.BuildRequestContextForEndpoint(rc.serviceID, selectedEndpointAddr, httpReq)
 	if err != nil {
 		// TODO_MVP(@adshmh): Add a unique identifier to each request to be used in generic user-facing error responses.
