package gateway

import (
	"context"
	"errors"
	"fmt"
	"net/http"

	"github.com/pokt-network/poktroll/pkg/polylog"
	"google.golang.org/protobuf/types/known/timestamppb"

	"github.com/buildwithgrove/path/observation"
	protocolobservations "github.com/buildwithgrove/path/observation/protocol"
	qosobservations "github.com/buildwithgrove/path/observation/qos"
	"github.com/buildwithgrove/path/protocol"
)

var (
	errHTTPRequestRejectedByParser   = errors.New("HTTP request rejected by the HTTP parser")
	errHTTPRequestRejectedByQoS      = errors.New("HTTP request rejected by service QoS instance")
	errHTTPRequestRejectedByProtocol = errors.New("HTTP request rejected by protocol instance")
	errWebsocketRequestRejectedByQoS = errors.New("websocket request rejected by service QoS instance")
)

// Gateway requestContext is responsible for performing the steps necessary to complete a service request.
//
// It contains two main contexts:
//
//  1. Protocol context
//
//     - Supplies the list of available endpoints for the requested service to the QoS ctx.
//
//     - Builds the Protocol ctx for the selected endpoint once it has been selected.
//
//     - Sends the relay request to the selected endpoint using the protocol-specific implementation.
//
//  2. QoS context
//
//     - Receives the list of available endpoints for the requested service from the Protocol instance.
//
//     - Selects a valid endpoint from among them based on the service-specific QoS implementation.
//
//     - Updates its internal store based on observations made during the handling of the request.
//
// As of PR #72, it is limited in scope to HTTP service requests.
type requestContext struct {
	logger polylog.Logger

	// httpRequestParser is used by the request context to interpret an HTTP request as a pair of:
	// 	1. service ID
	// 	2. The service ID's corresponding QoS instance.
	httpRequestParser HTTPRequestParser

	// metricsReporter is used to export metrics based on observations made in handling service requests.
	metricsReporter RequestResponseReporter

	// dataReporter is used to export, to the data pipeline, observations made in handling service requests.
	// It is declared separately from the `metricsReporter` to be consistent with the gateway package's role
	// of explicitly defining PATH gateway's components and their interactions.
	dataReporter RequestResponseReporter

	// QoS related request context
	serviceID  protocol.ServiceID
	serviceQoS QoSService
	qosCtx     RequestQoSContext

	// Protocol related request context
	protocol    Protocol
	protocolCtx ProtocolRequestContext

	// presetFailureHTTPResponse, if set, is used to return a preconstructed error response to the user.
	// For example, this is used to return an error if the specified target service ID is invalid.
	presetFailureHTTPResponse HTTPResponse

	// httpObservations stores the observations related to the HTTP request.
	httpObservations observation.HTTPRequestObservations
	// gatewayObservations stores gateway related observations.
	gatewayObservations *observation.GatewayObservations
	// Tracks protocol observations.
	protocolObservations *protocolobservations.Observations

	// Enforces request completion deadline.
	// Passed to potentially long-running operations like protocol interactions.
	// Prevents HTTP handler timeouts that would return empty responses to clients.
	context context.Context
}

// InitFromHTTPRequest builds the required context for serving an HTTP request.
// e.g.:
//   - The target service ID
//   - The Service QoS instance
func (rc *requestContext) InitFromHTTPRequest(httpReq *http.Request) error {
	rc.logger = rc.getHTTPRequestLogger(httpReq)

	// TODO_MVP(@adshmh): The HTTPRequestParser should return a context, similar to QoS, which is then used to get a QoS instance and the observation set.
	// Extract the service ID and find the target service's corresponding QoS instance.
	serviceID, serviceQoS, err := rc.httpRequestParser.GetQoSService(rc.context, httpReq)
	rc.serviceID = serviceID
	if err != nil {
		// TODO_MVP(@adshmh): consolidate gateway-level observations in one location.
		// Update gateway observations
		rc.updateGatewayObservations(err)

		// set an error response
		rc.presetFailureHTTPResponse = rc.httpRequestParser.GetHTTPErrorResponse(rc.context, err)

		// log the error
		rc.logger.Info().Err(err).Msg(errHTTPRequestRejectedByParser.Error())
		return errHTTPRequestRejectedByParser
	}

	rc.serviceQoS = serviceQoS
	return nil
}

<<<<<<< HEAD
// updateGatewayObservations updates gateway-level observations by setting:
// - Service ID
// - Request error, if any.
=======
// hydrateGatewayObservations
// - updates the gateway-level observations in the request context with other metadata in the request context.
// - sets the gateway observation error with the one provided, if not already set
>>>>>>> 48698092
func (rc *requestContext) updateGatewayObservations(err error) {
	// set the service ID on the gateway observations.
	rc.gatewayObservations.ServiceId = string(rc.serviceID)

	// Update the request completion time on the gateway observation
	rc.gatewayObservations.CompletedTime = timestamppb.Now()

	// No errors: skip.
	if err == nil {
		return
	}

	// Request error already set: skip.
	if rc.gatewayObservations.GetRequestError() != nil {
		return
	}

	// As of PR #273 the only error is "missing service ID".
	switch {
	case errors.Is(err, GatewayErrNoServiceIDProvided):
<<<<<<< HEAD
		rc.logger.Error().Err(err).Msg("No service ID specified in the HTTP headers. Request will fail.")
=======
>>>>>>> 48698092
		rc.gatewayObservations.RequestError = &observation.GatewayRequestError{
			// Set the error kind
			ErrorKind: observation.GatewayRequestErrorKind_GATEWAY_REQUEST_ERROR_KIND_MISSING_SERVICE_ID,
			// Use the error message as error details.
			Details: err.Error(),
		}
	default:
<<<<<<< HEAD
		// Log a warning
=======
>>>>>>> 48698092
		rc.logger.Warn().Err(err).Msg("SHOULD NEVER HAPPEN: unrecognized gateway-level request error.")
		// Set a generic request error observation
		rc.gatewayObservations.RequestError = &observation.GatewayRequestError{
			// unspecified error kind: this should not happen
			ErrorKind: observation.GatewayRequestErrorKind_GATEWAY_REQUEST_ERROR_KIND_UNSPECIFIED,
			// Use the error message as error details.
			Details: err.Error(),
		}
	}
}

// BuildQoSContextFromHTTP builds the QoS context instance using the supplied HTTP request's payload.
func (rc *requestContext) BuildQoSContextFromHTTP(httpReq *http.Request) error {
	// TODO_MVP(@adshmh): Add an HTTP request size metric/observation at the gateway/http (L7) level.
	// Required steps:
	//  	1. Update QoSService interface to parse custom struct with []byte payload
	//  	2. Read HTTP request body in `request` package and return struct for QoS Service
	//  	3. Export HTTP observations from `request` package when reading body
	//
	// Build the payload for the requested service using the incoming HTTP request.
	// This payload will be sent to an endpoint matching the requested service.
	qosCtx, isValid := rc.serviceQoS.ParseHTTPRequest(rc.context, httpReq)
	rc.qosCtx = qosCtx

	if !isValid {
		rc.logger.Info().Msg(errHTTPRequestRejectedByQoS.Error())
		return errHTTPRequestRejectedByQoS
	}

	return nil
}

// BuildQoSContextFromWebsocket builds the QoS context instance using the supplied WebSocket request.
// This method does not need to parse the HTTP request's payload as the WebSocket request does not have a body,
// so it will only return an error if called for a service that does not support WebSocket connections.
func (rc *requestContext) BuildQoSContextFromWebsocket(wsReq *http.Request) error {
	// Create the QoS request context using the WebSocket request.
	// This method will reject the request if it is for a service that does not support WebSocket connections.
	qosCtx, isValid := rc.serviceQoS.ParseWebsocketRequest(rc.context)
	rc.qosCtx = qosCtx

	// Only reject the request if the service QoS does not support WebSocket connections.
	// All other WebSocket requests will have `isValid` set to true.
	if !isValid {
		rc.logger.Info().Msg(errWebsocketRequestRejectedByQoS.Error())
		return errWebsocketRequestRejectedByQoS
	}

	return nil
}

// BuildProtocolContextFromHTTP builds the Protocol context using the supplied HTTP request.
// This includes:
// 1. Getting this list of available endpoints for the requested service from the Protocol instance.
// 1. Using the QoS ctx to select an endpoint based on the service-specific QoS implementation.
// 2. Building the Protocol ctx for the selected endpoint.
//
// The constructed Protocol instance will be used for:
//   - Sending a relay to the selected endpoint
//   - Getting the list of protocol-level observations.
func (rc *requestContext) BuildProtocolContextFromHTTP(httpReq *http.Request) error {
	// Retrieve the list of available endpoints for the requested service.
	availableEndpoints, endpointLookupObs, err := rc.protocol.AvailableEndpoints(rc.context, rc.serviceID, httpReq)
	if err != nil {
		// error encountered: use the supplied observations as protocol observations.
		rc.updateProtocolObservations(&endpointLookupObs)
<<<<<<< HEAD
		rc.logger.
			With("service_id", rc.serviceID).
			ProbabilisticDebugInfo(polylog.ProbabilisticDebugInfoProb).
			Err(err).Msg("error getting available endpoints for the service request. Request will fail.")
=======
>>>>>>> 48698092
		return fmt.Errorf("BuildProtocolContextFromHTTP: error getting available endpoints for service %s: %w", rc.serviceID, err)
	}

	// Use the QoS context to select one endpoint to be used for relaying the request.
	selectedEndpointAddr, err := rc.qosCtx.GetEndpointSelector().Select(availableEndpoints)
	if err != nil {
		// no protocol context will be built: use the endpointLookup observation.
		rc.updateProtocolObservations(&endpointLookupObs)
<<<<<<< HEAD
		rc.logger.
			With("service_id", rc.serviceID).
			ProbabilisticDebugInfo(polylog.ProbabilisticDebugInfoProb).
			Err(err).Msg("error selecting an endpoint for the service request. Request will fail.")
=======
>>>>>>> 48698092
		return fmt.Errorf("BuildProtocolContextFromHTTP: error selecting an endpoint: %w", err)
	}

	// Prepare the Protocol ctx for the selected endpoint.
	protocolCtx, protocolCtxSetupErrObs, err := rc.protocol.BuildRequestContextForEndpoint(rc.context, rc.serviceID, selectedEndpointAddr, httpReq)
	if err != nil {
		// TODO_MVP(@adshmh): Add a unique identifier to each request to be used in generic user-facing error responses.
		// This will enable debugging of any potential issues (i.e. tracing)
		//
		// error encountered: use the supplied observations as protocol observations.
		rc.updateProtocolObservations(&protocolCtxSetupErrObs)
<<<<<<< HEAD
		rc.logger.
			With("service_id", rc.serviceID).
			ProbabilisticDebugInfo(polylog.ProbabilisticDebugInfoProb).
			Err(err).Msg(errHTTPRequestRejectedByProtocol.Error())
=======
		rc.logger.Info().Err(err).Msg(errHTTPRequestRejectedByProtocol.Error())
>>>>>>> 48698092
		return errHTTPRequestRejectedByProtocol
	}

	rc.protocolCtx = protocolCtx
	return nil
}

// HandleRelayRequest sends a relay from the perspective of a gateway.
// It performs the following steps:
//  1. Selects an endpoint using the QoS context.
//  2. Sends the relay to the selected endpoint, using the protocol context.
//  3. Processes the endpoint's response using the QoS context.
//
// HandleRelayRequest is written as a template method to allow the customization of key steps,
// e.g. endpoint selection and protocol-specific details of sending a relay.
// See the following link for more details:
// https://en.wikipedia.org/wiki/Template_method_pattern
func (rc *requestContext) HandleRelayRequest() error {
	// Send the service request payload, through the protocol context, to the selected endpoint.
	endpointResponse, err := rc.protocolCtx.HandleServiceRequest(rc.qosCtx.GetServicePayload())
	if err != nil {
		rc.logger.Warn().Err(err).Msg("Failed to send a relay request.")
		// TODO_TECHDEBT(@commoddity): the correct reaction to a failure in sending the relay to an endpoint and getting
		// a response could be retrying with another endpoint, depending on the error.
		// This should be revisited once a retry mechanism for failed relays is within scope.
		//
		// TODO_TECHDEBT(@adshmh): use the relay error in the response returned to the user.
		return err
	}

	// TODO_TECHDEBT(@commoddity): implement a service-specific retry mechanism based on the protocol's response/error:
	// This would need to distinguish between:
	// 1) protocol errors, e.g. when an endpoint is maxed out for a service+app combination,
	// 2) QoS errors, e.g.:
	// 	A. The request is invalid: e.g. a JSONRPC request with no specified method.
	//	B. An endpoint returns an invalid response.
	//
	// TODO_FUTURE: Support multiple concurrent relays to multiple endpoints for a single user request.
	// e.g. for handling JSONRPC batch requests.
	rc.qosCtx.UpdateWithResponse(endpointResponse.EndpointAddr, endpointResponse.Bytes)

	return nil
}

// HandleWebsocketRequest handles a websocket request.
func (rc *requestContext) HandleWebsocketRequest(req *http.Request, w http.ResponseWriter) error {
	// Establish a websocket connection with the selected endpoint and handle the request.
	// Only Shannon protocol supports WebSocket connections; requests to Morse will always return an error.
	if err := rc.protocolCtx.HandleWebsocketRequest(rc.logger, req, w); err != nil {
		rc.logger.Warn().Err(err).Msg("Failed to establish a websocket connection.")
		return err
	}

	return nil
}

// WriteHTTPUserResponse uses the data contained in the gateway request context to write the user-facing HTTP response.
func (rc *requestContext) WriteHTTPUserResponse(w http.ResponseWriter) {
	// If the HTTP request was invalid, write a generic response.
	// e.g. if the specified target service ID was invalid.
	if rc.presetFailureHTTPResponse != nil {
		rc.writeHTTPResponse(rc.presetFailureHTTPResponse, w)
		return
	}

	// Processing a request only gets to this point if a QoS instance was matched to the request.
	// Use the QoS context to obtain an HTTP response.
	// There are 3 possible scenarios:
	// 	1. The QoS instance rejected the request:
	//		QoS returns a properly formatted error response.
	//               e.g. a non-JSONRPC payload for an EVM service.
	// 	2. Protocol relay failed for any reason:
	//		QoS returns a generic, properly formatted response.
	//.              e.g. a JSONRPC error response.
	//	3. Protocol relay was sent successfully:
	//		QoS returns the endpoint's response.
	//               e.g. the chain ID for a `eth_chainId` request.
	rc.writeHTTPResponse(rc.qosCtx.GetHTTPResponse(), w)
}

// writeResponse uses the supplied http.ResponseWriter to write the supplied HTTP response.
func (rc *requestContext) writeHTTPResponse(response HTTPResponse, w http.ResponseWriter) {
	for key, value := range response.GetHTTPHeaders() {
		w.Header().Set(key, value)
	}

	statusCode := response.GetHTTPStatusCode()
	// TODO_IMPROVE: introduce handling for cases where the status code is not set.
	if statusCode == 0 {
		statusCode = http.StatusOK
	}

	responsePayload := response.GetPayload()
	logger := rc.logger.With(
		"http_response_payload_length", len(responsePayload),
		"http_response_status", statusCode,
	)

	// TODO_TECHDEBT(@adshmh): Refactor to consolidate all gateway observation updates in one function.
	// Required steps:
	// 	1. Update requestContext.WriteHTTPUserResponse to return response length
	// 	2. Update Gateway.HandleHTTPServiceRequest to use length for gateway observations
	//
	// Update response size observation
	rc.gatewayObservations.ResponseSize = uint64(len(responsePayload))

	w.WriteHeader(statusCode)

	numWrittenBz, writeErr := w.Write(responsePayload)
	if writeErr != nil {
		logger.With("http_response_bytes_writte", numWrittenBz).Warn().Err(writeErr).Msg("Error writing the HTTP response.")
		return
	}

	logger.Info().Msg("Completed processing the HTTP request and returned an HTTP response.")
}

// BroadcastAllObservations delivers the collected details regarding all aspects
// of the service request to all the interested parties.
//
// For example:
//   - QoS-level observations; e.g. endpoint validation results
//   - Protocol-level observations; e.g. "maxed-out" endpoints.
//   - Gateway-level observations; e.g. the request ID.
func (rc *requestContext) BroadcastAllObservations() {
	// observation-related tasks are called in Goroutines to avoid potentially blocking the HTTP handler.
	go func() {
		var (
			qosObservations qosobservations.Observations
		)

		// update gateway-level observations: no request error encountered.
		rc.updateGatewayObservations(nil)

		// update protocol-level observations: no errors encountered setting up the protocol context.
		rc.updateProtocolObservations(nil)

		if rc.protocolObservations != nil {
			err := rc.protocol.ApplyObservations(rc.protocolObservations)
			if err != nil {
				rc.logger.Warn().Err(err).Msg("error applying protocol observations.")
			}
		}

		// The service request context contains all the details the QoS needs to update its internal metrics about endpoint(s), which it should use to build
		// the observation.QoSObservations struct.
		// This ensures that separate PATH instances can communicate and share their QoS observations.
		// The QoS context will be nil if the target service ID is not specified correctly by the request.
		if rc.qosCtx != nil {
			qosObservations = rc.qosCtx.GetObservations()
			if err := rc.serviceQoS.ApplyObservations(&qosObservations); err != nil {
				rc.logger.Warn().Err(err).Msg("error applying QoS observations.")
			}
		}

		observations := &observation.RequestResponseObservations{
			HttpRequest: &rc.httpObservations,
			Gateway:     rc.gatewayObservations,
			Protocol:    rc.protocolObservations,
			Qos:         &qosObservations,
		}

		if rc.metricsReporter != nil {
			rc.metricsReporter.Publish(observations)
		}

		if rc.dataReporter != nil {
			rc.dataReporter.Publish(observations)
		}
	}()
}

// getHTTPRequestLogger returns a logger with attributes set using the supplied HTTP request.
func (rc *requestContext) getHTTPRequestLogger(httpReq *http.Request) polylog.Logger {
	var urlStr string
	if httpReq.URL != nil {
		urlStr = httpReq.URL.String()
	}

	return rc.logger.With(
		"http_req_url", urlStr,
		"http_req_host", httpReq.Host,
		"http_req_remote_addr", httpReq.RemoteAddr,
		"http_req_content_length", httpReq.ContentLength,
	)
}

// updateProtocolObservations updates the stored protocol-level observations.
// It is called at:
// - Protocol context setup error.
// - When broadcasting observations.
func (rc *requestContext) updateProtocolObservations(protocolContextSetupErrorObservation *protocolobservations.Observations) {
	// protocol observation already set: skip.
<<<<<<< HEAD
	// This happens when a protocol context setup observation was reported earlier.
=======
	// This happens when a protocol context setup was reported earlier.
>>>>>>> 48698092
	if rc.protocolObservations != nil {
		return
	}

	// protocol context setup error observation is set: skip.
	if protocolContextSetupErrorObservation != nil {
		rc.protocolObservations = protocolContextSetupErrorObservation
		return
	}

	// Protocol context is setup: fetch and use observations.
	if rc.protocolCtx != nil {
		observations := rc.protocolCtx.GetObservations()
		rc.protocolObservations = &observations
	}
<<<<<<< HEAD

	// This should never happen: either protocol context is setup, or an observation is reported to use directly for the request.
	rc.logger.
		With("service_id", rc.serviceID).
		ProbabilisticDebugInfo(polylog.ProbabilisticDebugInfoProb).
		Msg("SHOULD NEVER HAPPEN: protocol context is nil, but no protocol setup observation have been reported.")
=======
>>>>>>> 48698092
}<|MERGE_RESOLUTION|>--- conflicted
+++ resolved
@@ -113,15 +113,9 @@
 	return nil
 }
 
-<<<<<<< HEAD
-// updateGatewayObservations updates gateway-level observations by setting:
-// - Service ID
-// - Request error, if any.
-=======
 // hydrateGatewayObservations
 // - updates the gateway-level observations in the request context with other metadata in the request context.
 // - sets the gateway observation error with the one provided, if not already set
->>>>>>> 48698092
 func (rc *requestContext) updateGatewayObservations(err error) {
 	// set the service ID on the gateway observations.
 	rc.gatewayObservations.ServiceId = string(rc.serviceID)
@@ -142,10 +136,7 @@
 	// As of PR #273 the only error is "missing service ID".
 	switch {
 	case errors.Is(err, GatewayErrNoServiceIDProvided):
-<<<<<<< HEAD
 		rc.logger.Error().Err(err).Msg("No service ID specified in the HTTP headers. Request will fail.")
-=======
->>>>>>> 48698092
 		rc.gatewayObservations.RequestError = &observation.GatewayRequestError{
 			// Set the error kind
 			ErrorKind: observation.GatewayRequestErrorKind_GATEWAY_REQUEST_ERROR_KIND_MISSING_SERVICE_ID,
@@ -153,10 +144,6 @@
 			Details: err.Error(),
 		}
 	default:
-<<<<<<< HEAD
-		// Log a warning
-=======
->>>>>>> 48698092
 		rc.logger.Warn().Err(err).Msg("SHOULD NEVER HAPPEN: unrecognized gateway-level request error.")
 		// Set a generic request error observation
 		rc.gatewayObservations.RequestError = &observation.GatewayRequestError{
@@ -223,13 +210,10 @@
 	if err != nil {
 		// error encountered: use the supplied observations as protocol observations.
 		rc.updateProtocolObservations(&endpointLookupObs)
-<<<<<<< HEAD
 		rc.logger.
 			With("service_id", rc.serviceID).
 			ProbabilisticDebugInfo(polylog.ProbabilisticDebugInfoProb).
 			Err(err).Msg("error getting available endpoints for the service request. Request will fail.")
-=======
->>>>>>> 48698092
 		return fmt.Errorf("BuildProtocolContextFromHTTP: error getting available endpoints for service %s: %w", rc.serviceID, err)
 	}
 
@@ -238,13 +222,10 @@
 	if err != nil {
 		// no protocol context will be built: use the endpointLookup observation.
 		rc.updateProtocolObservations(&endpointLookupObs)
-<<<<<<< HEAD
 		rc.logger.
 			With("service_id", rc.serviceID).
 			ProbabilisticDebugInfo(polylog.ProbabilisticDebugInfoProb).
 			Err(err).Msg("error selecting an endpoint for the service request. Request will fail.")
-=======
->>>>>>> 48698092
 		return fmt.Errorf("BuildProtocolContextFromHTTP: error selecting an endpoint: %w", err)
 	}
 
@@ -256,14 +237,10 @@
 		//
 		// error encountered: use the supplied observations as protocol observations.
 		rc.updateProtocolObservations(&protocolCtxSetupErrObs)
-<<<<<<< HEAD
 		rc.logger.
 			With("service_id", rc.serviceID).
 			ProbabilisticDebugInfo(polylog.ProbabilisticDebugInfoProb).
 			Err(err).Msg(errHTTPRequestRejectedByProtocol.Error())
-=======
-		rc.logger.Info().Err(err).Msg(errHTTPRequestRejectedByProtocol.Error())
->>>>>>> 48698092
 		return errHTTPRequestRejectedByProtocol
 	}
 
@@ -457,11 +434,7 @@
 // - When broadcasting observations.
 func (rc *requestContext) updateProtocolObservations(protocolContextSetupErrorObservation *protocolobservations.Observations) {
 	// protocol observation already set: skip.
-<<<<<<< HEAD
 	// This happens when a protocol context setup observation was reported earlier.
-=======
-	// This happens when a protocol context setup was reported earlier.
->>>>>>> 48698092
 	if rc.protocolObservations != nil {
 		return
 	}
@@ -477,13 +450,10 @@
 		observations := rc.protocolCtx.GetObservations()
 		rc.protocolObservations = &observations
 	}
-<<<<<<< HEAD
 
 	// This should never happen: either protocol context is setup, or an observation is reported to use directly for the request.
 	rc.logger.
 		With("service_id", rc.serviceID).
 		ProbabilisticDebugInfo(polylog.ProbabilisticDebugInfoProb).
 		Msg("SHOULD NEVER HAPPEN: protocol context is nil, but no protocol setup observation have been reported.")
-=======
->>>>>>> 48698092
 }