package gateway

import (
	"context"
	"errors"
	"fmt"
	"net/http"
	"strings"
	"time"

	"github.com/pokt-network/poktroll/pkg/polylog"
	"google.golang.org/protobuf/types/known/timestamppb"

	shannonmetrics "github.com/buildwithgrove/path/metrics/protocol/shannon"
	"github.com/buildwithgrove/path/observation"
	protocolobservations "github.com/buildwithgrove/path/observation/protocol"
	qosobservations "github.com/buildwithgrove/path/observation/qos"
	"github.com/buildwithgrove/path/protocol"
)

var (
	errHTTPRequestRejectedByParser   = errors.New("HTTP request rejected by the HTTP parser")
	errHTTPRequestRejectedByQoS      = errors.New("HTTP request rejected by service QoS instance")
	errHTTPRequestRejectedByProtocol = errors.New("HTTP request rejected by protocol instance")
	errWebsocketRequestRejectedByQoS = errors.New("websocket request rejected by service QoS instance")
)

const (
	// TODO_TECHDEBT: Make these configurable in a new Gateway.RelayConfig struct.
	maxParallelRequests    = 4
	parallelRequestTimeout = 30 * time.Second
)

// Gateway requestContext is responsible for performing the steps necessary to complete a service request.
//
// It contains two main contexts:
//
//  1. Protocol context
//     - Supplies the list of available endpoints for the requested service to the QoS ctx.
//     - Builds the Protocol ctx for the selected endpoint once it has been selected.
//     - Sends the relay request to the selected endpoint using the protocol-specific implementation.
//
//  2. QoS context
//     - Receives the list of available endpoints for the requested service from the Protocol instance.
//     - Selects a valid endpoint from among them based on the service-specific QoS implementation.
//     - Updates its internal store based on observations made during the handling of the request.
//
// As of PR #72, it is limited in scope to HTTP service requests.
type requestContext struct {
	logger polylog.Logger

	// httpRequestParser is used by the request context to interpret an HTTP request as a pair of:
	// 	1. service ID
	// 	2. The service ID's corresponding QoS instance.
	httpRequestParser HTTPRequestParser

	// metricsReporter is used to export metrics based on observations made in handling service requests.
	metricsReporter RequestResponseReporter

	// dataReporter is used to export, to the data pipeline, observations made in handling service requests.
	// It is declared separately from the `metricsReporter` to be consistent with the gateway package's role
	// of explicitly defining PATH gateway's components and their interactions.
	dataReporter RequestResponseReporter

	// QoS related request context
	serviceID  protocol.ServiceID
	serviceQoS QoSService
	qosCtx     RequestQoSContext

	// Protocol related request context
	protocol         Protocol
	protocolContexts []ProtocolRequestContext // Multiplicity of protocol contexts for parallel requests

	// presetFailureHTTPResponse, if set, is used to return a preconstructed error response to the user.
	// For example, this is used to return an error if the specified target service ID is invalid.
	presetFailureHTTPResponse HTTPResponse

	// httpObservations stores the observations related to the HTTP request.
	httpObservations observation.HTTPRequestObservations
	// gatewayObservations stores gateway related observations.
	gatewayObservations *observation.GatewayObservations
	// Tracks protocol observations.
	protocolObservations *protocolobservations.Observations

	// Enforces request completion deadline.
	// Passed to potentially long-running operations like protocol interactions.
	// Prevents HTTP handler timeouts that would return empty responses to clients.
	context context.Context

	// TODO_TECHDEBT(@adshmh): refactor the interfaces and interactions with Protocol and QoS, to remove the need for this field.
	// Tracks whether the request was rejected by the QoS.
	// This is needed for handling the observations: there will be no protocol context/observations in this case.
	requestRejectedByQoS bool

	// Timing fields for relay latency tracking
	relayStartTime time.Time
}

// InitFromHTTPRequest builds the required context for serving an HTTP request.
// e.g.:
//   - The target service ID
//   - The Service QoS instance
func (rc *requestContext) InitFromHTTPRequest(httpReq *http.Request) error {
	rc.logger = rc.getHTTPRequestLogger(httpReq)

	// TODO_MVP(@adshmh): The HTTPRequestParser should return a context, similar to QoS, which is then used to get a QoS instance and the observation set.
	// Extract the service ID and find the target service's corresponding QoS instance.
	serviceID, serviceQoS, err := rc.httpRequestParser.GetQoSService(rc.context, httpReq)
	rc.serviceID = serviceID
	if err != nil {
		// TODO_MVP(@adshmh): consolidate gateway-level observations in one location.
		// Update gateway observations
		rc.updateGatewayObservations(err)

		// set an error response
		rc.presetFailureHTTPResponse = rc.httpRequestParser.GetHTTPErrorResponse(rc.context, err)

		// log the error
		rc.logger.Error().Err(err).Msg(errHTTPRequestRejectedByParser.Error())
		return errHTTPRequestRejectedByParser
	}

	rc.serviceQoS = serviceQoS
	return nil
}

// hydrateGatewayObservations
// - updates the gateway-level observations in the request context with other metadata in the request context.
// - sets the gateway observation error with the one provided, if not already set
func (rc *requestContext) updateGatewayObservations(err error) {
	// set the service ID on the gateway observations.
	rc.gatewayObservations.ServiceId = string(rc.serviceID)

	// Update the request completion time on the gateway observation
	rc.gatewayObservations.CompletedTime = timestamppb.Now()

	// No errors: skip.
	if err == nil {
		return
	}

	// Request error already set: skip.
	if rc.gatewayObservations.GetRequestError() != nil {
		return
	}

	switch {
	// Service ID not specified
<<<<<<< HEAD
	case errors.Is(err, ErrNoServiceIDProvided):
=======
	case errors.Is(err, ErrGatewayNoServiceIDProvided):
>>>>>>> e74f4730
		rc.logger.Error().Err(err).Msg("No service ID specified in the HTTP headers. Request will fail.")
		rc.gatewayObservations.RequestError = &observation.GatewayRequestError{
			// Set the error kind
			ErrorKind: observation.GatewayRequestErrorKind_GATEWAY_REQUEST_ERROR_KIND_MISSING_SERVICE_ID,
			// Use the error message as error details.
			Details: err.Error(),
		}

	// Request was rejected by the QoS instance.
	// e.g. HTTP payload could not be unmarshaled into a JSONRPC request.
<<<<<<< HEAD
	case errors.Is(err, ErrRejectedByQoS):
=======
	case errors.Is(err, ErrGatewayRejectedByQoS):
>>>>>>> e74f4730
		rc.logger.Error().Err(err).Msg("QoS instance rejected the request. Request will fail.")
		rc.gatewayObservations.RequestError = &observation.GatewayRequestError{
			// Set the error kind
			ErrorKind: observation.GatewayRequestErrorKind_GATEWAY_REQUEST_ERROR_KIND_REJECTED_BY_QOS,
			// Use the error message as error details.
			Details: err.Error(),
		}

	default:
		rc.logger.Warn().Err(err).Msg("SHOULD NEVER HAPPEN: unrecognized gateway-level request error.")
		// Set a generic request error observation
		rc.gatewayObservations.RequestError = &observation.GatewayRequestError{
			// unspecified error kind: this should not happen
			ErrorKind: observation.GatewayRequestErrorKind_GATEWAY_REQUEST_ERROR_KIND_UNSPECIFIED,
			// Use the error message as error details.
			Details: err.Error(),
		}
	}
}

// BuildQoSContextFromHTTP builds the QoS context instance using the supplied HTTP request's payload.
func (rc *requestContext) BuildQoSContextFromHTTP(httpReq *http.Request) error {
	// TODO_MVP(@adshmh): Add an HTTP request size metric/observation at the gateway/http (L7) level.
	// Required steps:
	//  	1. Update QoSService interface to parse custom struct with []byte payload
	//  	2. Read HTTP request body in `request` package and return struct for QoS Service
	//  	3. Export HTTP observations from `request` package when reading body

	// Build the payload for the requested service using the incoming HTTP request.
	// This payload will be sent to an endpoint matching the requested service.
	qosCtx, isValid := rc.serviceQoS.ParseHTTPRequest(rc.context, httpReq)
	rc.qosCtx = qosCtx

	if !isValid {
		// mark the request was rejected by the QoS
		rc.requestRejectedByQoS = true

		// Update gateway observations
<<<<<<< HEAD
		rc.updateGatewayObservations(ErrRejectedByQoS)
=======
		rc.updateGatewayObservations(ErrGatewayRejectedByQoS)
>>>>>>> e74f4730
		rc.logger.Info().Msg(errHTTPRequestRejectedByQoS.Error())
		return errHTTPRequestRejectedByQoS
	}

	return nil
}

// BuildQoSContextFromWebsocket builds the QoS context instance using the supplied WebSocket request.
// This method does not need to parse the HTTP request's payload as the WebSocket request does not have a body,
// so it will only return an error if called for a service that does not support WebSocket connections.
func (rc *requestContext) BuildQoSContextFromWebsocket(wsReq *http.Request) error {
	// Create the QoS request context using the WebSocket request.
	// This method will reject the request if it is for a service that does not support WebSocket connections.
	qosCtx, isValid := rc.serviceQoS.ParseWebsocketRequest(rc.context)
	rc.qosCtx = qosCtx

	// Only reject the request if the service QoS does not support WebSocket connections.
	// All other WebSocket requests will have `isValid` set to true.
	if !isValid {
		rc.logger.Info().Msg(errWebsocketRequestRejectedByQoS.Error())
		return errWebsocketRequestRejectedByQoS
	}

	return nil
}

// BuildProtocolContextsFromHTTPRequest builds multiple Protocol contexts using the supplied HTTP request.
//
// Steps:
// 1. Get available endpoints for the requested service from the Protocol instance
// 2. Select multiple endpoints for parallel relay attempts
// 3. Build Protocol contexts for each selected endpoint
//
// The constructed Protocol instances will be used for:
//   - Sending parallel relay requests to multiple endpoints
//   - Getting the list of protocol-level observations
//
// TODO_TECHDEBT: Either rename to `PrepareProtocol` or return the built protocol context.
func (rc *requestContext) BuildProtocolContextsFromHTTPRequest(httpReq *http.Request) error {
	// Retrieve the list of available endpoints for the requested service.
	availableEndpoints, endpointLookupObs, err := rc.protocol.AvailableEndpoints(rc.context, rc.serviceID, httpReq)
	if err != nil {
		// error encountered: use the supplied observations as protocol observations.
		rc.updateProtocolObservations(&endpointLookupObs)
		rc.logger.
			With("service_id", rc.serviceID).
			ProbabilisticDebugInfo(polylog.ProbabilisticDebugInfoProb).
			Err(err).Msg("error getting available endpoints for the service request. Request will fail.")
		return fmt.Errorf("BuildProtocolContextsFromHTTPRequest: error getting available endpoints for service %s: %w", rc.serviceID, err)
	}

	// Select multiple endpoints for parallel relay attempts

	selectedEndpoints := rc.selectMultipleEndpoints(availableEndpoints, maxParallelRequests)
	if len(selectedEndpoints) == 0 {
		// no protocol context will be built: use the endpointLookup observation.
		rc.updateProtocolObservations(&endpointLookupObs)
		rc.logger.
			With("service_id", rc.serviceID).
			ProbabilisticDebugInfo(polylog.ProbabilisticDebugInfoProb).
			Msg("error selecting endpoints for the service request. Request will fail.")
		return fmt.Errorf("BuildProtocolContextsFromHTTPRequest: no endpoints could be selected")
	}

	rc.logger.Info().Msgf("Selected %d endpoints for parallel relay requests", len(selectedEndpoints))

	// Prepare Protocol contexts for all selected endpoints
	rc.protocolContexts = make([]ProtocolRequestContext, 0, len(selectedEndpoints))
	var lastProtocolCtxSetupErrObs *protocolobservations.Observations

	for i, endpointAddr := range selectedEndpoints {
		rc.logger.Debug().Msgf("Building protocol context for endpoint %d/%d: %s", i+1, len(selectedEndpoints), endpointAddr)
		protocolCtx, protocolCtxSetupErrObs, err := rc.protocol.BuildRequestContextForEndpoint(rc.context, rc.serviceID, endpointAddr, httpReq)
		if err != nil {
			lastProtocolCtxSetupErrObs = &protocolCtxSetupErrObs
			rc.logger.Warn().
				Err(err).
				Str("endpoint_addr", string(endpointAddr)).
				Msgf("Failed to build protocol context for endpoint %d/%d, skipping", i+1, len(selectedEndpoints))
			// Continue with other endpoints rather than failing completely
			continue
		}
		rc.protocolContexts = append(rc.protocolContexts, protocolCtx)
		rc.logger.Debug().Msgf("Successfully built protocol context for endpoint %d/%d: %s", i+1, len(selectedEndpoints), endpointAddr)
	}

	if len(rc.protocolContexts) == 0 {
		// error encountered: use the supplied observations as protocol observations.
		rc.updateProtocolObservations(lastProtocolCtxSetupErrObs)
		rc.logger.
			With("service_id", rc.serviceID).
			ProbabilisticDebugInfo(polylog.ProbabilisticDebugInfoProb).
			Msg(errHTTPRequestRejectedByProtocol.Error())
		return errHTTPRequestRejectedByProtocol
	}

	return nil
}

// HandleRelayRequest sends a relay from the perspective of a gateway.
// It performs the following steps:
//  1. Selects endpoints using the QoS context.
//  2. Sends the relay to multiple selected endpoints in parallel, using the protocol contexts.
//  3. Processes the first successful endpoint's response using the QoS context.
//
// HandleRelayRequest is written as a template method to allow the customization of key steps,
// e.g. endpoint selection and protocol-specific details of sending a relay.
// See the following link for more details:
// https://en.wikipedia.org/wiki/Template_method_pattern
func (rc *requestContext) HandleRelayRequest() error {
	// If we have multiple protocol contexts, send parallel requests
	if len(rc.protocolContexts) > 1 {
		return rc.handleParallelRelayRequests()
	}

	// Fallback to single request for backward compatibility
	return rc.handleSingleRelayRequest()
}

// handleSingleRelayRequest handles a single relay request (original behavior)
func (rc *requestContext) handleSingleRelayRequest() error {
	// Send the service request payload, through the protocol context, to the selected endpoint.
	// In this code path, we are always guaranteed to have exactly one protocol context.
	endpointResponse, err := rc.protocolContexts[0].HandleServiceRequest(rc.qosCtx.GetServicePayload())

	if err != nil {
		rc.logger.Warn().Err(err).Msg("Failed to send a relay request.")
		return err
	}

	rc.qosCtx.UpdateWithResponse(endpointResponse.EndpointAddr, endpointResponse.Bytes)
	return nil
}

// handleParallelRelayRequests sends relay requests to multiple endpoints in parallel
// and returns the first successful response
func (rc *requestContext) handleParallelRelayRequests() error {
	logger := rc.logger.With("service_id", rc.serviceID).With("method", "handleParallelRelayRequests")
	logger.Info().Msgf("Sending parallel relay requests to %d endpoints", len(rc.protocolContexts))

	// Create a channel to receive the first successful response
	type relayResult struct {
		response  protocol.Response
		err       error
		index     int
		duration  time.Duration
		startTime time.Time
	}

	relayResultChan := make(chan relayResult, len(rc.protocolContexts))

	// Create context with timeout for parallel requests
	ctx, cancel := context.WithTimeout(rc.context, parallelRequestTimeout)
	defer cancel()

	overallStartTime := time.Now()

	// Launch parallel requests
	for i, protocolCtx := range rc.protocolContexts {
		go func(index int, pCtx ProtocolRequestContext) {
			startTime := time.Now()
			response, err := pCtx.HandleServiceRequest(rc.qosCtx.GetServicePayload())
			duration := time.Since(startTime)

			select {
			case relayResultChan <- relayResult{
				response:  response,
				err:       err,
				index:     index,
				duration:  duration,
				startTime: startTime,
			}:
			case <-ctx.Done():
				// Request was canceled, don't send result
				logger.Debug().Msgf("Request to endpoint %d canceled after %dms", index, duration.Milliseconds())
			}
		}(i, protocolCtx)
	}

	// Wait for the first successful response
	var lastErr error
	successfulResponses := 0
	totalRequests := len(rc.protocolContexts)
	var responseTimings []string

	for successfulResponses < totalRequests {
		select {
		case result := <-relayResultChan:
			successfulResponses++
			timingLog := fmt.Sprintf("endpoint_%d=%dms", result.index, result.duration.Milliseconds())
			responseTimings = append(responseTimings, timingLog)

			if result.err == nil {
				// First successful response - cancel other requests and return
				overallDuration := time.Since(overallStartTime)
				logger.Info().Msgf("Received successful response from endpoint %d after %dms (overall: %dms), cancelling other requests. Timings: [%s]",
					result.index, result.duration.Milliseconds(), overallDuration.Milliseconds(), strings.Join(responseTimings, ", "))
				cancel()
				rc.qosCtx.UpdateWithResponse(result.response.EndpointAddr, result.response.Bytes)
				return nil
			}
			// Log the error but continue waiting for other responses
			logger.Warn().Err(result.err).Msgf("Request to endpoint %d failed after %dms", result.index, result.duration.Milliseconds())
			lastErr = result.err
		case <-ctx.Done():
			// Context was canceled or timed out
			totalParallelRelayDuration := time.Since(overallStartTime).Milliseconds()
			if ctx.Err() == context.DeadlineExceeded {
				logger.Error().Msgf("Parallel relay requests timed out after %dms (timeout: %v), received %d/%d responses",
					totalParallelRelayDuration, parallelRequestTimeout, successfulResponses, totalRequests)
				return fmt.Errorf("parallel relay requests timed out after %v, last error: %w", parallelRequestTimeout, lastErr)
			}
			logger.Debug().Msgf("Parallel relay requests canceled after %dms", totalParallelRelayDuration)
			return fmt.Errorf("parallel relay requests canceled, last error: %w", lastErr)
		}
	}

	// All requests failed
	totalParallelRelayDuration := time.Since(overallStartTime).Milliseconds()
	individualRequestDurationsStr := strings.Join(responseTimings, ", ")
	logger.Error().Msgf("All parallel relay requests failed after %dms. Timings: [%s]", totalParallelRelayDuration, individualRequestDurationsStr)

	// Return the last error
	return fmt.Errorf("all parallel relay requests failed, last error: %w", lastErr)
}

// selectMultipleEndpoints selects up to maxNumEndpoints endpoints from the available endpoints
// with optional bias towards different TLDs for improved diversity and resilience
func (rc *requestContext) selectMultipleEndpoints(
	availableEndpoints protocol.EndpointAddrList,
	maxNumEndpoints int,
) protocol.EndpointAddrList {
	if len(availableEndpoints) == 0 {
		rc.logger.Warn().Msgf("Want to select %d endpoints, but 0 endpoints are available for service %s", maxNumEndpoints, rc.serviceID)
		return nil
	}

	// Se
	multipleSelectedEndpointAddr, err := rc.qosCtx.GetEndpointSelector().SelectMultiple(availableEndpoints, maxNumEndpoints)
	if err != nil {
		rc.logger.Warn().Err(err).Msg("Failed to select endpoint")
		return nil
	}
	return multipleSelectedEndpointAddr

	// selectedEndpointAddr, err := rc.qosCtx.GetEndpointSelector().Select(availableEndpoints)
	// if err != nil {
	// 	rc.logger.Warn().Err(err).Msg("Failed to select endpoint")
	// 	return nil
	// }
	// return protocol.EndpointAddrList{selectedEndpointAddr}
}

// recordRelayLatencyMetrics records the end-to-end relay latency metrics.
func (rc *requestContext) recordRelayLatencyMetrics(duration float64) {
	// Only record metrics for Shannon protocol
	if rc.protocol != nil {
		// Check if this is a Shannon protocol (we could add a method to identify protocol type)
		// For now, we'll record metrics for all protocols but with service_id differentiation
		shannonmetrics.RecordRelayLatency(rc.serviceID, duration)
	}
}

// HandleWebsocketRequest handles a websocket request.
func (rc *requestContext) HandleWebsocketRequest(request *http.Request, responseWriter http.ResponseWriter) error {
	// Establish a websocket connection with the selected endpoint and handle the request.
	// In this code path, we are always guaranteed to have exactly one protocol context.
	if err := rc.protocolContexts[0].HandleWebsocketRequest(rc.logger, request, responseWriter); err != nil {
		rc.logger.Warn().Err(err).Msg("Failed to establish a websocket connection.")
		return err
	}

	return nil
}

// WriteHTTPUserResponse uses the data contained in the gateway request context to write the user-facing HTTP response.
func (rc *requestContext) WriteHTTPUserResponse(w http.ResponseWriter) {
	// Always record relay latency metrics when writing the response
	defer func() {
		if rc.relayStartTime.IsZero() {
			// No start time recorded, skip metrics
			return
		}

		// Calculate end-to-end relay duration
		relayDuration := time.Since(rc.relayStartTime).Seconds()

		// Record the relay latency metrics
		rc.recordRelayLatencyMetrics(relayDuration)
	}()

	// If the HTTP request was invalid, write a generic response.
	// e.g. if the specified target service ID was invalid.
	if rc.presetFailureHTTPResponse != nil {
		rc.writeHTTPResponse(rc.presetFailureHTTPResponse, w)
		return
	}

	// Processing a request only gets to this point if a QoS instance was matched to the request.
	// Use the QoS context to obtain an HTTP response.
	// There are 3 possible scenarios:
	// 	1. The QoS instance rejected the request: QoS returns a properly formatted error response.
	//     E.g. a non-JSONRPC payload for an EVM service.
	// 	2. Protocol relay failed for any reason: QoS returns a generic, properly formatted response.
	//     E.g. a JSONRPC error response.
	// 	3. Protocol relay was sent successfully: QoS returns the endpoint's response.
	//     E.g. the chain ID for a `eth_chainId` request.
	rc.writeHTTPResponse(rc.qosCtx.GetHTTPResponse(), w)
}

// writeResponse uses the supplied http.ResponseWriter to write the supplied HTTP response.
func (rc *requestContext) writeHTTPResponse(response HTTPResponse, w http.ResponseWriter) {
	for key, value := range response.GetHTTPHeaders() {
		w.Header().Set(key, value)
	}

	statusCode := response.GetHTTPStatusCode()
	// TODO_IMPROVE: introduce handling for cases where the status code is not set.
	if statusCode == 0 {
		statusCode = http.StatusOK
	}

	responsePayload := response.GetPayload()
	logger := rc.logger.With(
		"http_response_payload_length", len(responsePayload),
		"http_response_status", statusCode,
	)

	// TODO_TECHDEBT(@adshmh): Refactor to consolidate all gateway observation updates in one function.
	// Required steps:
	// 	1. Update requestContext.WriteHTTPUserResponse to return response length
	// 	2. Update Gateway.HandleHTTPServiceRequest to use length for gateway observations
	//
	// Update response size observation
	rc.gatewayObservations.ResponseSize = uint64(len(responsePayload))

	w.WriteHeader(statusCode)

	numWrittenBz, writeErr := w.Write(responsePayload)
	if writeErr != nil {
		logger.With("http_response_bytes_written", numWrittenBz).Warn().Err(writeErr).Msg("Error writing the HTTP response.")
		return
	}

	logger.Info().Msg("Completed processing the HTTP request and returned an HTTP response.")
}

// BroadcastAllObservations delivers the collected details regarding all aspects
// of the service request to all the interested parties.
//
// For example:
//   - QoS-level observations; e.g. endpoint validation results
//   - Protocol-level observations; e.g. "maxed-out" endpoints.
//   - Gateway-level observations; e.g. the request ID.
func (rc *requestContext) BroadcastAllObservations() {
	// observation-related tasks are called in Goroutines to avoid potentially blocking the HTTP handler.
	go func() {
		var (
			qosObservations qosobservations.Observations
		)

		// update gateway-level observations: no request error encountered.
		rc.updateGatewayObservations(nil)

		// update protocol-level observations: no errors encountered setting up the protocol context.
		rc.updateProtocolObservations(nil)

		if rc.protocolObservations != nil {
			err := rc.protocol.ApplyObservations(rc.protocolObservations)
			if err != nil {
				rc.logger.Warn().Err(err).Msg("error applying protocol observations.")
			}
		}

		// The service request context contains all the details the QoS needs to update its internal metrics about endpoint(s), which it should use to build
		// the observation.QoSObservations struct.
		// This ensures that separate PATH instances can communicate and share their QoS observations.
		// The QoS context will be nil if the target service ID is not specified correctly by the request.
		if rc.qosCtx != nil {
			qosObservations = rc.qosCtx.GetObservations()
			if err := rc.serviceQoS.ApplyObservations(&qosObservations); err != nil {
				rc.logger.Warn().Err(err).Msg("error applying QoS observations.")
			}
		}

		observations := &observation.RequestResponseObservations{
			HttpRequest: &rc.httpObservations,
			Gateway:     rc.gatewayObservations,
			Protocol:    rc.protocolObservations,
			Qos:         &qosObservations,
		}

		if rc.metricsReporter != nil {
			rc.metricsReporter.Publish(observations)
		}

		if rc.dataReporter != nil {
			rc.dataReporter.Publish(observations)
		}
	}()
}

// getHTTPRequestLogger returns a logger with attributes set using the supplied HTTP request.
func (rc *requestContext) getHTTPRequestLogger(httpReq *http.Request) polylog.Logger {
	var urlStr string
	if httpReq.URL != nil {
		urlStr = httpReq.URL.String()
	}

	return rc.logger.With(
		"http_req_url", urlStr,
		"http_req_host", httpReq.Host,
		"http_req_remote_addr", httpReq.RemoteAddr,
		"http_req_content_length", httpReq.ContentLength,
	)
}

// updateProtocolObservations updates the stored protocol-level observations.
// It is called at:
// - Protocol context setup error.
// - When broadcasting observations.
func (rc *requestContext) updateProtocolObservations(protocolContextSetupErrorObservation *protocolobservations.Observations) {
	// protocol observation already set: skip.
	// This happens when a protocol context setup observation was reported earlier.
	if rc.protocolObservations != nil {
		return
	}

	// protocol context setup error observation is set: skip.
	if protocolContextSetupErrorObservation != nil {
		rc.protocolObservations = protocolContextSetupErrorObservation
		return
	}

	// Check if we have multiple protocol contexts and use the first successful one
	if len(rc.protocolContexts) > 0 {
		// TODO_TECHDEBT: Align on how we want to manage multiple protocol contexts here.
		observations := rc.protocolContexts[0].GetObservations()
		rc.protocolObservations = &observations
		return
	}

	// QoS rejected the request: there is no protocol context/observation.
	if rc.requestRejectedByQoS {
		return
	}

	// This should never happen: either protocol context is setup, or an observation is reported to use directly for the request.
	rc.logger.
		With("service_id", rc.serviceID).
		ProbabilisticDebugInfo(polylog.ProbabilisticDebugInfoProb).
		Msg("SHOULD NEVER HAPPEN: protocol context is nil, but no protocol setup observation have been reported.")
}<|MERGE_RESOLUTION|>--- conflicted
+++ resolved
@@ -146,11 +146,7 @@
 
 	switch {
 	// Service ID not specified
-<<<<<<< HEAD
-	case errors.Is(err, ErrNoServiceIDProvided):
-=======
 	case errors.Is(err, ErrGatewayNoServiceIDProvided):
->>>>>>> e74f4730
 		rc.logger.Error().Err(err).Msg("No service ID specified in the HTTP headers. Request will fail.")
 		rc.gatewayObservations.RequestError = &observation.GatewayRequestError{
 			// Set the error kind
@@ -161,11 +157,7 @@
 
 	// Request was rejected by the QoS instance.
 	// e.g. HTTP payload could not be unmarshaled into a JSONRPC request.
-<<<<<<< HEAD
-	case errors.Is(err, ErrRejectedByQoS):
-=======
 	case errors.Is(err, ErrGatewayRejectedByQoS):
->>>>>>> e74f4730
 		rc.logger.Error().Err(err).Msg("QoS instance rejected the request. Request will fail.")
 		rc.gatewayObservations.RequestError = &observation.GatewayRequestError{
 			// Set the error kind
@@ -204,11 +196,7 @@
 		rc.requestRejectedByQoS = true
 
 		// Update gateway observations
-<<<<<<< HEAD
-		rc.updateGatewayObservations(ErrRejectedByQoS)
-=======
 		rc.updateGatewayObservations(ErrGatewayRejectedByQoS)
->>>>>>> e74f4730
 		rc.logger.Info().Msg(errHTTPRequestRejectedByQoS.Error())
 		return errHTTPRequestRejectedByQoS
 	}
