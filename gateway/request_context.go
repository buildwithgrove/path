package gateway

import (
	"context"
	"errors"
	"fmt"
	"net/http"
	"time"

	"github.com/pokt-network/poktroll/pkg/polylog"
	"google.golang.org/protobuf/types/known/timestamppb"

	shannonmetrics "github.com/buildwithgrove/path/metrics/protocol/shannon"
	"github.com/buildwithgrove/path/observation"
	protocolobservations "github.com/buildwithgrove/path/observation/protocol"
	qosobservations "github.com/buildwithgrove/path/observation/qos"
	"github.com/buildwithgrove/path/protocol"
)

var (
	errHTTPRequestRejectedByParser   = errors.New("HTTP request rejected by the HTTP parser")
	errHTTPRequestRejectedByQoS      = errors.New("HTTP request rejected by service QoS instance")
	errHTTPRequestRejectedByProtocol = errors.New("HTTP request rejected by protocol instance")
	errWebsocketRequestRejectedByQoS = errors.New("websocket request rejected by service QoS instance")
)

const (
	// As of PR #340, the goal was to get the large set of changes in and enable focused investigation on the impact of parallel requests.
	// TODO_UPNEXT(@olshansk): Experiment and turn on this feature.
	// - Experiment with this feature in a single gateway and evaluate the results.
	// - Collect and analyze the metrics of this feature, ensuring it does not lead to excessive resource usage or token burn
	// - If all endpoints are sanctioned, send parallel requests by default
	// - Make this configurable at the gateway level yaml config
	// - Enable parallel requests for gateways that maintain their own backend nodes as a special config
<<<<<<< HEAD
	maxParallelRequests    = 2
	parallelRequestTimeout = 30 * time.Second
=======
	maxParallelRequests = 1

	// RelayRequestTimeout is the timeout for relay requests
	// TODO_TECHDEBT: Look into whether we can remove this variable altogether and consolidate
	// it with HTTP level timeouts.
	RelayRequestTimeout = 60 * time.Second
>>>>>>> 7960005e
)

// requestContext is responsible for performing the steps necessary to complete a service request.
//
// It contains two main contexts:
//
//  1. Protocol context
//     - Supplies the list of available endpoints for the requested service to the QoS ctx
//     - Builds the Protocol ctx for the selected endpoint once it has been selected
//     - Sends the relay request to the selected endpoint using the protocol-specific implementation
//
//  2. QoS context
//     - Receives the list of available endpoints for the requested service from the Protocol instance
//     - Selects a valid endpoint from among them based on the service-specific QoS implementation
//     - Updates its internal store based on observations made during the handling of the request
//
// As of PR #72, it is limited in scope to HTTP service requests.
type requestContext struct {
	logger polylog.Logger

	// Enforces request completion deadline.
	// Passed to potentially long-running operations like protocol interactions.
	// Prevents HTTP handler timeouts that would return empty responses to clients.
	context context.Context

	// httpRequestParser is used by the request context to interpret an HTTP request as a pair of:
	// 	1. service ID
	// 	2. The service ID's corresponding QoS instance.
	httpRequestParser HTTPRequestParser

	// metricsReporter is used to export metrics based on observations made in handling service requests.
	metricsReporter RequestResponseReporter

	// dataReporter is used to export, to the data pipeline, observations made in handling service requests.
	// It is declared separately from the `metricsReporter` to be consistent with the gateway package's role
	// of explicitly defining PATH gateway's components and their interactions.
	dataReporter RequestResponseReporter

	// QoS related request context
	serviceID  protocol.ServiceID
	serviceQoS QoSService
	qosCtx     RequestQoSContext

	// Protocol related request context
	protocol Protocol
	// Multiplicity of protocol contexts to support parallel requests
	protocolContexts []ProtocolRequestContext

	// presetFailureHTTPResponse, if set, is used to return a preconstructed error response to the user.
	// For example, this is used to return an error if the specified target service ID is invalid.
	presetFailureHTTPResponse HTTPResponse

	// httpObservations stores the observations related to the HTTP request.
	httpObservations observation.HTTPRequestObservations
	// gatewayObservations stores gateway related observations.
	gatewayObservations *observation.GatewayObservations
	// Tracks protocol observations.
	protocolObservations *protocolobservations.Observations

	// TODO_TECHDEBT(@adshmh): refactor the interfaces and interactions with Protocol and QoS, to remove the need for this field.
	// Tracks whether the request was rejected by the QoS.
	// This is needed for handling the observations: there will be no protocol context/observations in this case.
	requestRejectedByQoS bool
}

// InitFromHTTPRequest builds the required context for serving an HTTP request.
// e.g.:
//   - The target service ID
//   - The Service QoS instance
func (rc *requestContext) InitFromHTTPRequest(httpReq *http.Request) error {
	rc.logger = rc.getHTTPRequestLogger(httpReq)

	// TODO_MVP(@adshmh): The HTTPRequestParser should return a context, similar to QoS, which is then used to get a QoS instance and the observation set.
	// Extract the service ID and find the target service's corresponding QoS instance.
	serviceID, serviceQoS, err := rc.httpRequestParser.GetQoSService(rc.context, httpReq)
	rc.serviceID = serviceID
	if err != nil {
		// TODO_MVP(@adshmh): consolidate gateway-level observations in one location.
		// Update gateway observations
		rc.updateGatewayObservations(err)

		// set an error response
		rc.presetFailureHTTPResponse = rc.httpRequestParser.GetHTTPErrorResponse(rc.context, err)

		// log the error
		rc.logger.Error().Err(err).Msg(errHTTPRequestRejectedByParser.Error())
		return errHTTPRequestRejectedByParser
	}

	rc.serviceQoS = serviceQoS
	return nil
}

// BuildQoSContextFromHTTP builds the QoS context instance using the supplied HTTP request's payload.
func (rc *requestContext) BuildQoSContextFromHTTP(httpReq *http.Request) error {
	// TODO_MVP(@adshmh): Add an HTTP request size metric/observation at the gateway/http (L7) level.
	// Required steps:
	//	1. Update QoSService interface to parse custom struct with []byte payload
	//	2. Read HTTP request body in `request` package and return struct for QoS Service
	//	3. Export HTTP observations from `request` package when reading body

	// Build the payload for the requested service using the incoming HTTP request.
	// This payload will be sent to an endpoint matching the requested service.
	qosCtx, isValid := rc.serviceQoS.ParseHTTPRequest(rc.context, httpReq)
	rc.qosCtx = qosCtx

	if !isValid {
		// mark the request was rejected by the QoS
		rc.requestRejectedByQoS = true

		// Update gateway observations
		rc.updateGatewayObservations(errGatewayRejectedByQoS)
		rc.logger.Info().Msg(errHTTPRequestRejectedByQoS.Error())
		return errHTTPRequestRejectedByQoS
	}

	return nil
}

// BuildQoSContextFromWebsocket builds the QoS context instance using the supplied WebSocket request.
// This method does not need to parse the HTTP request's payload as the WebSocket request does not have a body,
// so it will only return an error if called for a service that does not support WebSocket connections.
func (rc *requestContext) BuildQoSContextFromWebsocket(wsReq *http.Request) error {
	// Create the QoS request context using the WebSocket request.
	// This method will reject the request if it is for a service that does not support WebSocket connections.
	qosCtx, isValid := rc.serviceQoS.ParseWebsocketRequest(rc.context)
	rc.qosCtx = qosCtx

	// Only reject the request if the service QoS does not support WebSocket connections.
	// All other WebSocket requests will have `isValid` set to true.
	if !isValid {
		rc.logger.Info().Msg(errWebsocketRequestRejectedByQoS.Error())
		return errWebsocketRequestRejectedByQoS
	}

	return nil
}

// BuildProtocolContextsFromHTTPRequest builds multiple Protocol contexts using the supplied HTTP request.
//
// Steps:
//  1. Get available endpoints for the requested service from the Protocol instance
//  2. Select multiple endpoints for parallel relay attempts
//  3. Build Protocol contexts for each selected endpoint
//
// The constructed Protocol instances will be used for:
//   - Sending parallel relay requests to multiple endpoints
//   - Getting the list of protocol-level observations
//
// TODO_TECHDEBT: Either rename to `PrepareProtocol` or return the built protocol context.
func (rc *requestContext) BuildProtocolContextsFromHTTPRequest(httpReq *http.Request) error {
	logger := rc.logger.With("method", "BuildProtocolContextsFromHTTPRequest").With("service_id", rc.serviceID)

	// Retrieve the list of available endpoints for the requested service.
	availableEndpoints, endpointLookupObs, err := rc.protocol.AvailableEndpoints(rc.context, rc.serviceID, httpReq)
	if err != nil {
		// error encountered: use the supplied observations as protocol observations.
		rc.updateProtocolObservations(&endpointLookupObs)
		// log and return the error
		logger.ProbabilisticDebugInfo(polylog.ProbabilisticDebugInfoProb).Err(err).Msg("no available endpoints could be found for the request")
		return fmt.Errorf("%w: no available endpoints could be found for the request: %w", errBuildProtocolContextsFromHTTPRequest, err)
	}

	// Select multiple endpoints for parallel relay attempts
	logger.Info().Msgf("🎯 Attempting to select up to %d endpoints from %d available endpoints for service %s", maxParallelRequests, len(availableEndpoints), rc.serviceID)
	selectedEndpoints, err := rc.qosCtx.GetEndpointSelector().SelectMultiple(availableEndpoints, maxParallelRequests)
	if err != nil || len(selectedEndpoints) == 0 {
		// no protocol context will be built: use the endpointLookup observation.
		rc.updateProtocolObservations(&endpointLookupObs)
		// log and return the error
		logger.Error().Msgf("❌ Failed to select any endpoints for service %s from %d available: %v", rc.serviceID, len(availableEndpoints), err)
		return fmt.Errorf("%w: no endpoints could be selected from %d available endpoints", errBuildProtocolContextsFromHTTPRequest, len(availableEndpoints))
	}
	
	logger.Info().Msgf("✅ Successfully selected %d endpoints for service %s", len(selectedEndpoints), rc.serviceID)

	// Log TLD diversity of selected endpoints
	shannonmetrics.LogEndpointTLDDiversity(logger, selectedEndpoints)

	// Prepare Protocol contexts for all selected endpoints
	numSelectedEndpoints := len(selectedEndpoints)
	rc.protocolContexts = make([]ProtocolRequestContext, 0, numSelectedEndpoints)
	var lastProtocolCtxSetupErrObs *protocolobservations.Observations

	for i, endpointAddr := range selectedEndpoints {
		logger.Debug().Msgf("Building protocol context for endpoint %d/%d: %s", i+1, numSelectedEndpoints, endpointAddr)
		protocolCtx, protocolCtxSetupErrObs, err := rc.protocol.BuildRequestContextForEndpoint(rc.context, rc.serviceID, endpointAddr, httpReq)
		if err != nil {
			lastProtocolCtxSetupErrObs = &protocolCtxSetupErrObs
			logger.Warn().Err(err).Str("endpoint_addr", string(endpointAddr)).Msgf("Failed to build protocol context for endpoint %d/%d, skipping", i+1, numSelectedEndpoints)
			// Continue with other endpoints rather than failing completely
			continue
		}
		rc.protocolContexts = append(rc.protocolContexts, protocolCtx)
		logger.Debug().Msgf("Successfully built protocol context for endpoint %d/%d: %s", i+1, numSelectedEndpoints, endpointAddr)
	}

	if len(rc.protocolContexts) == 0 {
		logger.Error().Msgf("Zero protocol contexts were built for the request with %d selected endpoints", numSelectedEndpoints)
		// error encountered: use the supplied observations as protocol observations.
		rc.updateProtocolObservations(lastProtocolCtxSetupErrObs)
		logger.ProbabilisticDebugInfo(polylog.ProbabilisticDebugInfoProb).Msg(errHTTPRequestRejectedByProtocol.Error())
		return errHTTPRequestRejectedByProtocol
	}

	logger.Info().Msgf("Successfully built %d protocol contexts for the request with %d selected endpoints", len(rc.protocolContexts), numSelectedEndpoints)

	return nil
}

// HandleWebsocketRequest handles a websocket request.
func (rc *requestContext) HandleWebsocketRequest(request *http.Request, responseWriter http.ResponseWriter) error {
	// Establish a websocket connection with the selected endpoint and handle the request.
	// In this code path, we are always guaranteed to have exactly one protocol context.
	if err := rc.protocolContexts[0].HandleWebsocketRequest(rc.logger, request, responseWriter); err != nil {
		rc.logger.Warn().Err(err).Msg("Failed to establish a websocket connection.")
		return err
	}

	return nil
}

// WriteHTTPUserResponse uses the data contained in the gateway request context to write the user-facing HTTP response.
func (rc *requestContext) WriteHTTPUserResponse(w http.ResponseWriter) {
	// If the HTTP request was invalid, write a generic response.
	// e.g. if the specified target service ID was invalid.
	if rc.presetFailureHTTPResponse != nil {
		rc.writeHTTPResponse(rc.presetFailureHTTPResponse, w)
		return
	}

	// Processing a request only gets to this point if a QoS instance was matched to the request.
	// Use the QoS context to obtain an HTTP response.
	// There are 3 possible scenarios:
	//   1. The QoS instance rejected the request: QoS returns a properly formatted error response.
	//      E.g. a non-JSONRPC payload for an EVM service.
	//   2. Protocol relay failed for any reason: QoS returns a generic, properly formatted response.
	//      E.g. a JSONRPC error response.
	//   3. Protocol relay was sent successfully: QoS returns the endpoint's response.
	//      E.g. the chain ID for a `eth_chainId` request.
	rc.writeHTTPResponse(rc.qosCtx.GetHTTPResponse(), w)
}

// writeResponse uses the supplied http.ResponseWriter to write the supplied HTTP response.
func (rc *requestContext) writeHTTPResponse(response HTTPResponse, w http.ResponseWriter) {
	for key, value := range response.GetHTTPHeaders() {
		w.Header().Set(key, value)
	}

	statusCode := response.GetHTTPStatusCode()
	// TODO_IMPROVE: introduce handling for cases where the status code is not set.
	if statusCode == 0 {
		statusCode = http.StatusOK
	}

	responsePayload := response.GetPayload()
	logger := rc.logger.With(
		"http_response_payload_length", len(responsePayload),
		"http_response_status", statusCode,
	)

	// TODO_TECHDEBT(@adshmh): Refactor to consolidate all gateway observation updates in one function.
	// Required steps:
	// 	1. Update requestContext.WriteHTTPUserResponse to return response length
	// 	2. Update Gateway.HandleHTTPServiceRequest to use length for gateway observations
	//
	// Update response size observation
	rc.gatewayObservations.ResponseSize = uint64(len(responsePayload))

	w.WriteHeader(statusCode)

	numWrittenBz, writeErr := w.Write(responsePayload)
	if writeErr != nil {
		logger.With("http_response_bytes_written", numWrittenBz).Warn().Err(writeErr).Msg("Error writing the HTTP response.")
		return
	}

	logger.Info().Msg("Completed processing the HTTP request and returned an HTTP response.")
}

// BroadcastAllObservations delivers the collected details regarding all aspects
// of the service request to all the interested parties.
//
// For example:
//   - QoS-level observations; e.g. endpoint validation results
//   - Protocol-level observations; e.g. "maxed-out" endpoints.
//   - Gateway-level observations; e.g. the request ID.
func (rc *requestContext) BroadcastAllObservations() {
	// observation-related tasks are called in Goroutines to avoid potentially blocking the HTTP handler.
	go func() {
		// update gateway-level observations: no request error encountered.
		rc.updateGatewayObservations(nil)
		// update protocol-level observations: no errors encountered setting up the protocol context.
		rc.updateProtocolObservations(nil)
		if rc.protocolObservations != nil {
			err := rc.protocol.ApplyObservations(rc.protocolObservations)
			if err != nil {
				rc.logger.Warn().Err(err).Msg("error applying protocol observations.")
			}
		}

		// The service request context contains all the details the QoS needs to update its internal metrics about endpoint(s), which it should use to build
		// the qosobservations.Observations struct.
		// This ensures that separate PATH instances can communicate and share their QoS observations.
		// The QoS context will be nil if the target service ID is not specified correctly by the request.
		var qosObservations qosobservations.Observations
		if rc.qosCtx != nil {
			qosObservations = rc.qosCtx.GetObservations()
			if err := rc.serviceQoS.ApplyObservations(&qosObservations); err != nil {
				rc.logger.Warn().Err(err).Msg("error applying QoS observations.")
			}
		}

		// Prepare and publish observations to both the metrics and data reporters.
		observations := &observation.RequestResponseObservations{
			HttpRequest: &rc.httpObservations,
			Gateway:     rc.gatewayObservations,
			Protocol:    rc.protocolObservations,
			Qos:         &qosObservations,
		}
		if rc.metricsReporter != nil {
			rc.metricsReporter.Publish(observations)
		}
		if rc.dataReporter != nil {
			rc.dataReporter.Publish(observations)
		}
	}()
}

// getHTTPRequestLogger returns a logger with attributes set using the supplied HTTP request.
func (rc *requestContext) getHTTPRequestLogger(httpReq *http.Request) polylog.Logger {
	var urlStr string
	if httpReq.URL != nil {
		urlStr = httpReq.URL.String()
	}

	return rc.logger.With(
		"http_req_url", urlStr,
		"http_req_host", httpReq.Host,
		"http_req_remote_addr", httpReq.RemoteAddr,
		"http_req_content_length", httpReq.ContentLength,
	)
}

// updateProtocolObservations updates the stored protocol-level observations.
// It is called at:
// - Protocol context setup error.
// - When broadcasting observations.
func (rc *requestContext) updateProtocolObservations(protocolContextSetupErrorObservation *protocolobservations.Observations) {
	// protocol observation already set: skip.
	// This happens when a protocol context setup observation was reported earlier.
	if rc.protocolObservations != nil {
		return
	}

	// protocol context setup error observation is set: skip.
	if protocolContextSetupErrorObservation != nil {
		rc.protocolObservations = protocolContextSetupErrorObservation
		return
	}

	// Check if we have multiple protocol contexts and use the first successful one
	if len(rc.protocolContexts) > 0 {
		// TODO_TECHDEBT: Aggregate observations from all protocol contexts for better insights.
		// Currently using only the first context's observations for backward compatibility
		rc.logger.Debug().Msgf("%d protocol contexts were built for the request, but only using the first one for observations", len(rc.protocolContexts))
		observations := rc.protocolContexts[0].GetObservations()
		rc.protocolObservations = &observations
		return
	}

	// QoS rejected the request: there is no protocol context/observation.
	if rc.requestRejectedByQoS {
		return
	}

	// This should never happen: either protocol context is setup, or an observation is reported to use directly for the request.
	rc.logger.
		With("service_id", rc.serviceID).
		ProbabilisticDebugInfo(polylog.ProbabilisticDebugInfoProb).
		Msg("SHOULD NEVER HAPPEN: protocol context is nil, but no protocol setup observation have been reported.")
}

// updateGatewayObservations
// - updates the gateway-level observations in the request context with other metadata in the request context.
// - sets the gateway observation error with the one provided, if not already set
func (rc *requestContext) updateGatewayObservations(err error) {
	// set the service ID on the gateway observations.
	rc.gatewayObservations.ServiceId = string(rc.serviceID)

	// Update the request completion time on the gateway observation
	rc.gatewayObservations.CompletedTime = timestamppb.Now()

	// No errors: skip.
	if err == nil {
		return
	}

	// Request error already set: skip.
	if rc.gatewayObservations.GetRequestError() != nil {
		return
	}

	switch {
	// Service ID not specified
	case errors.Is(err, ErrGatewayNoServiceIDProvided):
		rc.logger.Error().Err(err).Msg("No service ID specified in the HTTP headers. Request will fail.")
		rc.gatewayObservations.RequestError = &observation.GatewayRequestError{
			// Set the error kind
			ErrorKind: observation.GatewayRequestErrorKind_GATEWAY_REQUEST_ERROR_KIND_MISSING_SERVICE_ID,
			// Use the error message as error details.
			Details: err.Error(),
		}

	// Request was rejected by the QoS instance.
	// e.g. HTTP payload could not be unmarshaled into a JSONRPC request.
	case errors.Is(err, errGatewayRejectedByQoS):
		rc.logger.Error().Err(err).Msg("QoS instance rejected the request. Request will fail.")
		rc.gatewayObservations.RequestError = &observation.GatewayRequestError{
			// Set the error kind
			ErrorKind: observation.GatewayRequestErrorKind_GATEWAY_REQUEST_ERROR_KIND_REJECTED_BY_QOS,
			// Use the error message as error details.
			Details: err.Error(),
		}

	default:
		rc.logger.Warn().Err(err).Msg("SHOULD NEVER HAPPEN: unrecognized gateway-level request error.")
		// Set a generic request error observation
		rc.gatewayObservations.RequestError = &observation.GatewayRequestError{
			// unspecified error kind: this should not happen
			ErrorKind: observation.GatewayRequestErrorKind_GATEWAY_REQUEST_ERROR_KIND_UNSPECIFIED,
			// Use the error message as error details.
			Details: err.Error(),
		}
	}
}

// updateGatewayObservationsWithParallelRequests updates the gateway observations with parallel request metrics.
//
// It is called when the gateway handles a parallel request and used for downstream metrics.
func (rc *requestContext) updateGatewayObservationsWithParallelRequests(numRequests, numSuccessful, numFailed, numCanceled int) {
	rc.gatewayObservations.GatewayParallelRequestObservations = &observation.GatewayParallelRequestObservations{
		NumRequests:   int32(numRequests),
		NumSuccessful: int32(numSuccessful),
		NumFailed:     int32(numFailed),
		NumCanceled:   int32(numCanceled),
	}
}<|MERGE_RESOLUTION|>--- conflicted
+++ resolved
@@ -32,17 +32,8 @@
 	// - If all endpoints are sanctioned, send parallel requests by default
 	// - Make this configurable at the gateway level yaml config
 	// - Enable parallel requests for gateways that maintain their own backend nodes as a special config
-<<<<<<< HEAD
 	maxParallelRequests    = 2
 	parallelRequestTimeout = 30 * time.Second
-=======
-	maxParallelRequests = 1
-
-	// RelayRequestTimeout is the timeout for relay requests
-	// TODO_TECHDEBT: Look into whether we can remove this variable altogether and consolidate
-	// it with HTTP level timeouts.
-	RelayRequestTimeout = 60 * time.Second
->>>>>>> 7960005e
 )
 
 // requestContext is responsible for performing the steps necessary to complete a service request.
@@ -216,7 +207,7 @@
 		logger.Error().Msgf("❌ Failed to select any endpoints for service %s from %d available: %v", rc.serviceID, len(availableEndpoints), err)
 		return fmt.Errorf("%w: no endpoints could be selected from %d available endpoints", errBuildProtocolContextsFromHTTPRequest, len(availableEndpoints))
 	}
-	
+
 	logger.Info().Msgf("✅ Successfully selected %d endpoints for service %s", len(selectedEndpoints), rc.serviceID)
 
 	// Log TLD diversity of selected endpoints
