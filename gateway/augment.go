--- conflicted
+++ resolved
@@ -2,7 +2,6 @@
 // (i.e. packages, types) components to help clarify the role of each.
 package gateway
 
-<<<<<<< HEAD
 import (
 	"context"
 	"errors"
@@ -23,39 +22,23 @@
 //
 // Protocol specifies the interactions of the EndpointHydrator with
 // the underlying protocol.
-=======
-// Protocol specifies the set of behaviours and interactions needed
-// by the EndpointDataAugmenter with the underlying protocol.
->>>>>>> 939939c6
 // It is defined separately, rather than reusing relayer.Protocol interface,
 // to ensure only minimum necessary capabilities are available to the augmenter.
 type Protocol interface {
 	Endpoints(relayer.ServiceID) ([]relayer.Endpoint, error)
 }
 
-<<<<<<< HEAD
+// Please see the following link for details on the use of `Hydrator` word in the name.
+// https://stackoverflow.com/questions/6991135/what-does-it-mean-to-hydrate-an-object
+//
 // EndpointHydrator augments the available dataset on quality of endpoints.
-// Please see the following link for details on the Hydrator section of the name:
-// https://stackoverflow.com/questions/6991135/what-does-it-mean-to-hydrate-an-object
-// It does this to ensure each supported service's QoS instance has enough data
-// on each available endpoint to make an informed selection of an endpoint
-// to handle a user service request.
-// It achieves this by:
-// 1. Consulting each service's QoS instance on the checks
-// required to validate an endpoint.
-// 2. Performing the required checks on the endpoint, in the form
-// of a (synthetic) service request.
-=======
-// EndpointDataAugmenter transforms endpoint data to enable real-time business-logic decisions.
-// 
 // For example, it can be used to process raw data into QoS data.
 // This ensures that each service on each instance has the information
 // needed to make real-time decisions to handle user requests.
-// 
+//
 // An example QoS transformation workflow can be:
 // 1. Consulting each service's QoS instance on the checks required to validate an endpoint.
 // 2. Performing the required checks on the endpoint, in the form of a (synthetic) service request.
->>>>>>> 939939c6
 // 3. Reporting the results back to the service's QoS instance.
 type EndpointHydrator struct {
 	Protocol
@@ -112,8 +95,7 @@
 		return
 	}
 
-<<<<<<< HEAD
-	// TODO_FUTURE: use a single goroutine per endpoint
+	// TODO_IMPROVE: use a single goroutine per endpoint
 	for _, endpoint := range endpoints {
 		endpointAddr := endpoint.Addr()
 		requiredChecks := serviceQoS.GetRequiredQualityChecks(endpointAddr)
@@ -121,6 +103,8 @@
 			// TODO_IN_THIS_COMMIT: Log an info-level message
 			continue
 		}
+
+		singleEndpointSelector := singleEndpointSelector{EndpointAddr: endpointAddr}
 
 		for _, serviceRequestCtx := range requiredChecks {
 			// TODO_IMPROVE: Sending a request here should use some method shared with
@@ -145,28 +129,6 @@
 			//
 			// There is no action required from the QoS perspective, if no
 			// responses were received from an endpoint.
-=======
-	// TODO_IMPROVE: use a single goroutine per endpoint
-	for _, endpointAddr := range endpoints {
-		endpointChecks := serviceQoS.GetRequiredQualityChecks(endpointAddr)
-		if len(endpointChecks) == 0 {
-			// TODO_FUTURE: Log an info-level message
-			continue
-		}
-
-		singleEndpointSelector := singleEndpointSelector{EndpointAddr: endpointAddr}
-
-		for _, serviceRequestCtx := range endpointChecks {
-			// TODO_IMPROVE: Sending a request here should use some method shared with the user request handler.
-			// This would ensure that both organic (i.e. user-generated) and synthetic (i.e. for QoS data) requests
-			// take the same execution path.
-			_, endpointAddr, endpointResponse, err := eda.Relayer.SendRelay(context.TODO(), serviceID, serviceReq.GetPayload(), singleEndpointSelector)
-
-			// Protocol-level errors are the responsibility of the protocol-specific
-			// instance implementation serving the request.
-			// e.g. an endpoint that is temporarily/permanently unavailable
-			// should not be returned by the AvailableEndpoints() method.
->>>>>>> 939939c6
 			if err != nil {
 				// TODO_FUTURE: consider retrying failed service requests
 				// as the failure may not be related to the quality of the endpoint.
