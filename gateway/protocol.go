--- conflicted
+++ resolved
@@ -13,13 +13,9 @@
 // Protocol defines the core functionality of a protocol from the perspective of a gateway.
 // The gateway expects a protocol to build and return a request context for a particular service ID.
 type Protocol interface {
-<<<<<<< HEAD
-	GetUniqueEndpoints(serviceID protocol.ServiceID) ([]protocol.Endpoint, error)
-=======
 	// GetEndpoints returns a list of endpoints for a given service ID
 	GetEndpoints(serviceID protocol.ServiceID, httpReq *http.Request) (map[protocol.EndpointAddr]protocol.Endpoint, error)
 
->>>>>>> 2b286282
 	// BuildRequestContext builds and returns a ProtocolRequestContext interface for handling a single service
 	// request, which matches the provided Service ID.
 	BuildRequestContext(protocol.ServiceID, map[protocol.EndpointAddr]protocol.Endpoint) (ProtocolRequestContext, error)
