package gateway

import (
	"context"
	"net/http"

	"github.com/pokt-network/poktroll/pkg/polylog"

	"github.com/buildwithgrove/path/health"
	protocolobservations "github.com/buildwithgrove/path/observation/protocol"
	"github.com/buildwithgrove/path/protocol"
)

// Protocol defines the core functionality of a protocol from the perspective of a gateway.
// The gateway expects a protocol to build and return a request context for a particular service ID.
type Protocol interface {
	// AvailableEndpoints returns the list of available endpoints matching both the service ID
	//
	// (Shannon only: in Delegated mode, the staked application is passed in the request header, which
	// filters the list of available endpoints. In all other modes, *http.Request will be nil.)
	// Context may contain a deadline that protocol should respect on best-effort basis.
	AvailableEndpoints(context.Context, protocol.ServiceID, *http.Request) (protocol.EndpointAddrList, error)

	// BuildRequestContextForEndpoint builds and returns a ProtocolRequestContext containing a single selected endpoint.
	// One `ProtocolRequestContext` correspond to a single request, which is sent to a single endpoint.
	//
	// (Shannon only: in Delegated mode, the staked application is passed in the request header, which
	// filters the list of available endpoints. In all other modes, *http.Request will be nil.)
	// Context may contain a deadline that protocol should respect on best-effort basis.
	BuildRequestContextForEndpoint(context.Context, protocol.ServiceID, protocol.EndpointAddr, *http.Request) (ProtocolRequestContext, error)

	// SupportedGatewayModes returns the Gateway modes supported by the protocol instance.
	// See protocol/gateway_mode.go for more details.
	SupportedGatewayModes() []protocol.GatewayMode

	// ApplyObservations applies the supplied observations to the protocol instance's internal state.
	// Hypothetical example (for illustrative purposes only):
	// 	- protocol: Morse
	// 	- observation: "endpoint maxed-out or over-serviced (i.e. onchain rate limiting)"
	// 	- result: skip the endpoint for a set time period until a new session begins.
	ApplyObservations(*protocolobservations.Observations) error

<<<<<<< HEAD
	// ConfiguredServiceIDs returns the list of service IDs that the protocol instance is configured to serve.
	// For Morse:
	// 	- Returns the list of all all service IDs for all configured AATs.
	// For Shannon:
	// 	- Returns the list of all service IDs for which the gateway is configured to serve.
	//  - Currently hydrator is only enabled for Centralized gateway mode.
	//    TODO_FUTURE(@adshmh): support specifying the app(s) used for sending/signing synthetic relay requests by the hydrator.
=======
	// TODO_FUTURE(@adshmh): support specifying the app(s) used for sending/signing synthetic relay requests by the hydrator.
	// TODO_TECHDEBT: Enable the hydrator for gateway modes beyond Centralized only.
	//
	// ConfiguredServiceIDs returns the list of service IDs that the protocol instance is configured to serve.
	// For Morse:
	// 	- Returns the list of all service IDs with available configured AATs.
	// For Shannon:
	// 	- Returns the list of all service IDs for which the gateway is configured to serve.
>>>>>>> b2e39f96
	ConfiguredServiceIDs() map[protocol.ServiceID]struct{}

	// health.Check interface is used to verify protocol instance's health status.
	health.Check
}

// ProtocolRequestContext defines the functionality expected by the gateway from the protocol,
// for a particular service ID.
//
// These include but not limited to:
//  1. Listing the endpoints available for sending relays for a specific service.
//  2. Send a relay to a specific endpoint and return its response.
//
// The first two implementations of this interface are (as of writing):
//   - Morse: in the relayer/morse package, and
//   - Shannon: in the relayer/shannon package.
type ProtocolRequestContext interface {
	// HandleServiceRequest sends the supplied payload to the endpoint selected using the above SelectEndpoint method,
	// and receives and verifies the response.
	HandleServiceRequest(protocol.Payload) (protocol.Response, error)

	// HandleWebsocketRequest handles a WebSocket connection request.
	// Only Shannon protocol supports WebSocket connections; requests to Morse will always return an error.
	HandleWebsocketRequest(polylog.Logger, *http.Request, http.ResponseWriter) error

	// GetObservations builds and returns the set of protocol-specific observations using the current context.
	//
	// Hypothetical illustrative example.
	//
	// If the context is:
	// 	- Protocol: Morse
	//	- SelectedEndpoint: `endpoint_101`
	//	- Event: HandleServiceRequest returned a "maxed-out endpoint" error
	//
	// Then the observation can be:
	//  - `maxed-out endpoint` on `endpoint_101`.
	GetObservations() protocolobservations.Observations
}<|MERGE_RESOLUTION|>--- conflicted
+++ resolved
@@ -40,15 +40,6 @@
 	// 	- result: skip the endpoint for a set time period until a new session begins.
 	ApplyObservations(*protocolobservations.Observations) error
 
-<<<<<<< HEAD
-	// ConfiguredServiceIDs returns the list of service IDs that the protocol instance is configured to serve.
-	// For Morse:
-	// 	- Returns the list of all all service IDs for all configured AATs.
-	// For Shannon:
-	// 	- Returns the list of all service IDs for which the gateway is configured to serve.
-	//  - Currently hydrator is only enabled for Centralized gateway mode.
-	//    TODO_FUTURE(@adshmh): support specifying the app(s) used for sending/signing synthetic relay requests by the hydrator.
-=======
 	// TODO_FUTURE(@adshmh): support specifying the app(s) used for sending/signing synthetic relay requests by the hydrator.
 	// TODO_TECHDEBT: Enable the hydrator for gateway modes beyond Centralized only.
 	//
@@ -57,7 +48,6 @@
 	// 	- Returns the list of all service IDs with available configured AATs.
 	// For Shannon:
 	// 	- Returns the list of all service IDs for which the gateway is configured to serve.
->>>>>>> b2e39f96
 	ConfiguredServiceIDs() map[protocol.ServiceID]struct{}
 
 	// health.Check interface is used to verify protocol instance's health status.
