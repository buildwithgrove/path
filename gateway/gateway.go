--- conflicted
+++ resolved
@@ -19,12 +19,9 @@
 
 	"github.com/pokt-network/poktroll/pkg/polylog"
 
-<<<<<<< HEAD
 	"github.com/buildwithgrove/path/observation"
 	protocolobservations "github.com/buildwithgrove/path/observation/protocol"
 	"github.com/buildwithgrove/path/observation/qos"
-=======
->>>>>>> 9e409063
 	"github.com/buildwithgrove/path/protocol"
 )
 
@@ -110,11 +107,7 @@
 		return
 	}
 
-<<<<<<< HEAD
 	protocolRequestCtx, err = g.buildProtocolRequestCtx(serviceID, httpReq)
-=======
-	protocolRequestCtx, err := g.buildProtocolRequestCtx(serviceID, httpReq)
->>>>>>> 9e409063
 	if err != nil {
 		// TODO_UPNEXT(@adshmh): Add a unique identifier to each request to be used in generic user-facing error responses.
 		// This will enable debugging of any potential issues.
@@ -175,16 +168,6 @@
 	_, _ = w.Write(response.GetPayload())
 }
 
-<<<<<<< HEAD
-// applyQoSObservations calls the supplied QoS instance to apply the supplied observations.
-func (g Gateway) applyQoSObservations(serviceID protocol.ServiceID, serviceQoS QoSService, qosObservations qos.QoSDetails) {
-}
-
-func (g Gateway) applyProtocolObservations(serviceID protocol.ServiceID, protocolObservations protocolobservations.ProtocolDetails) {
-}
-
-=======
->>>>>>> 9e409063
 // buildProtocolRequestCtx builds a protocol-level context for the supplied service ID and HTTP request.
 func (g *Gateway) buildProtocolRequestCtx(serviceID protocol.ServiceID, httpReq *http.Request) (ProtocolRequestContext, error) {
 	protocolCtx, err := g.Protocol.BuildRequestContext(serviceID, httpReq)
@@ -193,7 +176,6 @@
 	}
 
 	return protocolCtx, err
-<<<<<<< HEAD
 }
 
 // observeReqRes delivers the collected details regarding all aspects of the service request to all the interested parties, e.g. the QoS service instance.
@@ -226,6 +208,4 @@
 		g.MetricsReporter.Publish(requestResponseDetails)
 		g.DataReporter.Publish(requestResponseDetails)
 	}()
-=======
->>>>>>> 9e409063
 }