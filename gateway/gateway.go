// gateway package defines the components and their interactions necessary for operating a gateway.
// It defines the requirements and steps of sending relays from the perspective of:
// a) protocols, i.e. Morse and Shannon protocols, which provide:
// - a list of endpoints available for a service.
// - a function for sending a relay to a specific endpoint.
// b) gateways, which are required to provide a function for
// selecting an endpoint to which the relay is to be sent.
// c) Quality-of-Service (QoS) services: which provide:
// - interpretation of the user's request as the payload to be sent to an endpoint.
// - selection of the best endpoint for handling a user's request.
//
// TODO_MVP(@adshmh): add a README with a diagram of all the above.
// TODO_MVP(@adshmh): add a section for the following packages once they are added: Metrics, Message.
package gateway

import (
	"context"
	"net/http"

	"github.com/gorilla/websocket"
	"github.com/pokt-network/poktroll/pkg/polylog"

	"github.com/buildwithgrove/path/protocol"
	"github.com/buildwithgrove/path/websockets"
)

// Gateway performs end-to-end handling of all service requests
// through a single function, i.e. HandleHTTPServiceRequest,
// which starts from the point of receiving a user request,
// and ends once a response has been returned to the user.
// TODO_FUTURE: Currently, the only supported format for both the
// request and the response is HTTP as it is sufficient for JSONRPC,
// REST, Websockets and gRPC but may expand in the future.
type Gateway struct {
	Logger polylog.Logger

	// HTTPRequestParser is used by the gateway instance to
	// interpret an HTTP request as a pair of service ID and
	// its corresponding QoS instance.
	HTTPRequestParser

	// The Protocol instance is used to fulfill the
	// service requests received by the gateway through
	// sending the service payload to an endpoint.
	Protocol

	// MetricsReporter is used to export metrics based on observations made in handling service requests.
	MetricsReporter RequestResponseReporter

	// DataReporter is used to export, to the data pipeline, observations made in handling service requests.
	// It is declared separately from the `MetricsReporter` to be consistent with the gateway package's role
	// of explicitly defining PATH gateway's components and their interactions.
	DataReporter RequestResponseReporter
<<<<<<< HEAD

	// WebsocketEndpointURLs is a temporary workaround to allow PATH to enable websocket
	// connections to a single user-provided websocket-enabled endpoint URL per service ID.
	// TODO_FUTURE(@commoddity)[WebSockets]: Remove this field once the Shannon protocol supports websocket connections.
	WebsocketEndpointURLs map[protocol.ServiceID]string

	Logger polylog.Logger
=======
>>>>>>> 04c1e72c
}

// HandleHTTPServiceRequest defines the steps the PATH gateway takes to
// handle a service request. It is currently limited in scope to
// service requests received over HTTP, to avoid adding any abstraction
// layers that are not necessary yet.
// TODO_FUTURE: Once other service request protocols, e.g. GRPC, are
// within scope, the HandleHTTPServiceRequest needs to be
// refactored to keep HTTP-specific details and move the generic service
// request processing steps into a common method.
//
<<<<<<< HEAD
// HandleServiceRequest is written as a template method to allow the customization of steps
// invovled in serving a service request, e.g.:
=======
// HandleHTTPServiceRequest is written as a template method to allow the customization of steps
// involved in serving a service request, e.g.:
>>>>>>> 04c1e72c
//   - establishing a QoS context for the HTTP request.
//   - sending the service payload through a relaying protocol, etc.
//
// See the following link for more details:
// https://en.wikipedia.org/wiki/Template_method_pattern
func (g Gateway) HandleServiceRequest(ctx context.Context, httpReq *http.Request, w http.ResponseWriter) {
	// Determine the type of service request and handle it accordingly.
	switch determineServiceRequestType(httpReq) {
	case websocketServiceRequest:
		g.handleWebsocketRequest(ctx, httpReq, w)
	default:
		g.handleHTTPServiceRequest(ctx, httpReq, w)
	}
}

// handleHTTPRequest handles a standard HTTP service request.
func (g Gateway) handleHTTPServiceRequest(ctx context.Context, httpReq *http.Request, w http.ResponseWriter) {
	// build a gatewayRequestContext with components necessary to process HTTP requests.
	gatewayRequestCtx := &requestContext{
		logger: g.Logger,

		protocol:          g.Protocol,
		httpRequestParser: g.HTTPRequestParser,
		metricsReporter:   g.MetricsReporter,
		dataReporter:      g.DataReporter,
		// TODO_MVP(@adshmh): build the gateway observation data and pass it to the request context.
		// TODO_MVP(@adshmh): build the HTTP request observation data and pass it to the request context.
	}

	defer func() {
		// Write the user-facing HTTP response.
		gatewayRequestCtx.WriteHTTPUserResponse(w)
		// Broadcast all observations, e.g. protocol-level, QoS-level, etc. contained in the gateway request context.
		gatewayRequestCtx.BroadcastAllObservations()
	}()

	// Initialize the GatewayRequestContext struct using the HTTP request.
	// e.g. extract the target service ID from the HTTP request.
	err := gatewayRequestCtx.InitFromHTTPRequest(httpReq)
	if err != nil {
		return
	}

	// Build the QoS context for the target service ID using the HTTP request's payload.
	err = gatewayRequestCtx.BuildQoSContextFromHTTP(ctx, httpReq)
	if err != nil {
		return
	}

	// Build the protocol context for the HTTP request.
	err = gatewayRequestCtx.BuildProtocolContextFromHTTP(httpReq)
	if err != nil {
		return
	}

	// Use the gateway request context to process the relay(s) corresponding to the HTTP request.
	// Any returned errors are ignored here and processed by the gateway context in the deferred calls.
	// See the `BrodcastAllObservations` method of `gateway.requestContext` struct for details.
	_ = gatewayRequestCtx.HandleRelayRequest()
}

// handleWebsocketRequest handles a WebSocket connection request direct to the provided websocket endpoint URL.
// NOTE: As a temporary workaround, websocket connections currently bypass the protocol entirely and utilize the
// provided websocket endpoint URL to send and receive messages. This allows PATH to pass websocket messages until
// the Shannon protocol supports websocket connections, which will enable onchain websocket support.
//
// TODO_FUTURE(@commoddity)[WebSockets]: Remove this temporary workaround once the Shannon protocol supports websocket connections.
// This will entail utilizing the existing system of contexts to select an endpoint to serve the websocket connection
// from among the available service endpoints on the Shannon protocol in the same way that HTTP requests are handled.
// A method `HandleWebsocketRequest` is defined on the `gateway.Protocol` interface for this purpose.
func (g Gateway) handleWebsocketRequest(ctx context.Context, httpReq *http.Request, w http.ResponseWriter) {
	if len(g.WebsocketEndpointURLs) == 0 {
		g.Logger.Error().Msg("no websocket endpoint URLs are set")
		return
	}

	// Get service ID from HTTP request in order to select the correct websocket endpoint URL.
	serviceID, _, err := g.HTTPRequestParser.GetQoSService(ctx, httpReq)
	if err != nil {
		g.Logger.Error().Msg("error getting QoS service")
		return
	}

	// Get the websocket endpoint URL for the service ID.
	endpointURL := g.WebsocketEndpointURLs[serviceID]
	if endpointURL == "" {
		g.Logger.Error().Msgf("websocket endpoint URL is not set for service ID %s", serviceID)
		return
	}

	// Upgrade the HTTP request to a websocket connection.
	var upgrader = websocket.Upgrader{CheckOrigin: func(r *http.Request) bool { return true }}
	clientConn, err := upgrader.Upgrade(w, httpReq, nil)
	if err != nil {
		g.Logger.Error().Msg("error upgrading websocket connection request")
		return
	}

	// Create a websocket bridge to handle the websocket connection
	// between the Client and the websocket Endpoint.
	bridge, err := websockets.NewBridge(g.Logger, endpointURL, clientConn)
	if err != nil {
		g.Logger.Error().Msg("error creating websocket bridge")
		return
	}

	// Run the websocket bridge in a separate goroutine.
	go bridge.Run()

	g.Logger.Info().Str("websocket_endpoint_url", endpointURL).Msg("websocket connection established")
}<|MERGE_RESOLUTION|>--- conflicted
+++ resolved
@@ -51,16 +51,11 @@
 	// It is declared separately from the `MetricsReporter` to be consistent with the gateway package's role
 	// of explicitly defining PATH gateway's components and their interactions.
 	DataReporter RequestResponseReporter
-<<<<<<< HEAD
 
 	// WebsocketEndpointURLs is a temporary workaround to allow PATH to enable websocket
 	// connections to a single user-provided websocket-enabled endpoint URL per service ID.
 	// TODO_FUTURE(@commoddity)[WebSockets]: Remove this field once the Shannon protocol supports websocket connections.
 	WebsocketEndpointURLs map[protocol.ServiceID]string
-
-	Logger polylog.Logger
-=======
->>>>>>> 04c1e72c
 }
 
 // HandleHTTPServiceRequest defines the steps the PATH gateway takes to
@@ -72,13 +67,8 @@
 // refactored to keep HTTP-specific details and move the generic service
 // request processing steps into a common method.
 //
-<<<<<<< HEAD
 // HandleServiceRequest is written as a template method to allow the customization of steps
 // invovled in serving a service request, e.g.:
-=======
-// HandleHTTPServiceRequest is written as a template method to allow the customization of steps
-// involved in serving a service request, e.g.:
->>>>>>> 04c1e72c
 //   - establishing a QoS context for the HTTP request.
 //   - sending the service payload through a relaying protocol, etc.
 //
