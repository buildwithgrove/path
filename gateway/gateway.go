--- conflicted
+++ resolved
@@ -22,10 +22,6 @@
 	"github.com/pokt-network/poktroll/pkg/polylog"
 
 	"github.com/buildwithgrove/path/observation"
-<<<<<<< HEAD
-	protocolobservations "github.com/buildwithgrove/path/observation/protocol"
-=======
->>>>>>> 9ca874ef
 )
 
 // Gateway handles end-to-end service requests via HandleHTTPServiceRequest:
@@ -57,19 +53,6 @@
 	DataReporter RequestResponseReporter
 }
 
-<<<<<<< HEAD
-// HandleServiceRequest implements PATH gateway's service request processing:
-//
-// This method acts as a request router that determines the type of incoming request
-// (HTTP or WebSocket) and delegates to the appropriate handler. This separation
-// allows for different processing flows while maintaining a unified entry point.
-//
-// Request Flow:
-// 1. Determine request type (HTTP vs WebSocket upgrade)
-// 2. Route to appropriate handler:
-//   - WebSocket: Long-lived bidirectional connection with message-based observations
-//   - HTTP: Request-response cycle with single observation broadcast
-=======
 // HandleServiceRequest implements PATH gateway's service request processing.
 //
 // This method acts as a request router that:
@@ -79,7 +62,6 @@
 //   - HTTP: Request-response cycle with single observation broadcast
 //
 // This separation allows for different processing flows while maintaining a unified entry point.
->>>>>>> 9ca874ef
 //
 // TODO_FUTURE: Refactor when adding other protocols (e.g. gRPC):
 //   - Extract generic processing into common method
@@ -91,15 +73,6 @@
 ) {
 	// Determine the type of service request and handle it accordingly.
 	switch determineServiceRequestType(httpReq) {
-<<<<<<< HEAD
-	case websocketServiceRequest:
-		// Handle WebSocket service request.
-		// The WebSocket upgrade must happen in the same goroutine as the HTTP handler,
-		// but the bridge will run in its own goroutine and we'll wait for completion.
-		g.handleWebSocketRequest(httpReq, responseWriter)
-	default:
-		// Handle HTTP service request.
-=======
 
 	// Handle WebSocket service request.
 	case websocketServiceRequest:
@@ -109,7 +82,6 @@
 
 	// Handle HTTP service request.
 	default:
->>>>>>> 9ca874ef
 		g.handleHTTPServiceRequest(ctx, httpReq, responseWriter)
 	}
 }
@@ -187,27 +159,16 @@
 ) {
 	logger := g.Logger.With("method", "handleWebSocketRequest")
 
-<<<<<<< HEAD
-	// Use a background context for the WebSocket connection lifecycle
-	// Unlike HTTP requests, WebSocket connections are long-lived and should not be tied to the HTTP request context
-	// The HTTP request context gets cancelled when the HTTP handler returns, which would stop the observation listener
-	// The bridge will handle its own context lifecycle management
-=======
 	// Use a background context for the long-lived WebSocket connection lifecycle.
 	// Unlike HTTP requests, WebSocket connections are long-lived and should not be tied to the HTTP request context.
 	// The HTTP request context gets canceled when the HTTP handler returns, which would stop the observation listener.
 	// The bridge will handle its own context lifecycle management.
->>>>>>> 9ca874ef
 	websocketCtx := context.Background()
 
 	// Build a websocketRequestContext with components necessary to process websocket requests.
 	websocketRequestCtx := &websocketRequestContext{
 		logger:              g.Logger,
-<<<<<<< HEAD
-		context:             websocketCtx, // Use the long-lived WebSocket context
-=======
 		context:             websocketCtx,
->>>>>>> 9ca874ef
 		gatewayObservations: getUserRequestGatewayObservations(httpReq),
 		protocol:            g.Protocol,
 		httpRequestParser:   g.HTTPRequestParser,
@@ -215,22 +176,12 @@
 		dataReporter:        g.DataReporter,
 		// Note: We do NOT close messageObservationsChan here because WebSocket connections
 		// outlive the HTTP handler. The channel will be closed when the WebSocket actually disconnects.
-<<<<<<< HEAD
-		messageObservationsChan: make(chan *observation.RequestResponseObservations, 1_000),
-	}
-
-	// Variable to capture protocol observations for broadcasting
-	// Defined here to avoid needing to define protocol observations in the websocketRequestContext struct.
-	var protocolObs *protocolobservations.Observations
-
-=======
 		// TODO_CONFIG: Add configuration for message channel buffer sizes
 		// Current: Hardcoded buffer size (1000 for observations)
 		// Suggestion: Make configurable based on expected load
 		messageObservationsChan: make(chan *observation.RequestResponseObservations, 1_000),
 	}
 
->>>>>>> 9ca874ef
 	// Defer broadcasting connection observations to ensure they are sent ONLY when the connection terminates.
 	// This implements the TODO requirement to broadcast observations with complete connection duration.
 	//
@@ -241,19 +192,11 @@
 	// 	 - Accurate connection lifecycle observations (not immediate success observations)
 	defer func() {
 		logger.Info().Msg("🔍 Broadcasting WebSocket connection observations with complete duration")
-<<<<<<< HEAD
-		websocketRequestCtx.BroadcastWebsocketConnectionRequestObservations(protocolObs)
-	}()
-
-	// Initialize the websocket request context using the HTTP request.
-	err := websocketRequestCtx.InitFromHTTPRequest(httpReq)
-=======
 		websocketRequestCtx.BroadcastWebsocketConnectionRequestObservations()
 	}()
 
 	// Initialize the websocket request context using the HTTP request.
 	err := websocketRequestCtx.initFromHTTPRequest(httpReq)
->>>>>>> 9ca874ef
 	if err != nil {
 		logger.Error().Err(err).Msg("❌ Error initializing websocket request context")
 		return
@@ -261,22 +204,14 @@
 
 	// Build the QoS context for the target service ID using the HTTP request.
 	// This replaces BuildQoSContextFromWebsocket and uses ParseHTTPRequest as single entry point.
-<<<<<<< HEAD
-	err = websocketRequestCtx.BuildQoSContextFromHTTP(httpReq)
-=======
 	err = websocketRequestCtx.buildQoSContextFromHTTP(httpReq)
->>>>>>> 9ca874ef
 	if err != nil {
 		logger.Error().Err(err).Msg("❌ Error building QoS context for websocket request")
 		return
 	}
 
 	// Build the protocol context for the websocket request.
-<<<<<<< HEAD
-	protocolObs, err = websocketRequestCtx.BuildProtocolContextFromHTTPRequest(httpReq)
-=======
 	err = websocketRequestCtx.buildProtocolContextFromHTTPRequest(httpReq)
->>>>>>> 9ca874ef
 	if err != nil {
 		logger.Error().Err(err).Msg("❌ Error building protocol context for websocket request")
 		return
@@ -284,11 +219,7 @@
 
 	// Handle the websocket connection request using the websocket request context.
 	// This method blocks until the WebSocket bridge completely shuts down.
-<<<<<<< HEAD
-	err = websocketRequestCtx.HandleWebsocketRequest(httpReq, w)
-=======
 	err = websocketRequestCtx.handleWebsocketRequest(httpReq, w)
->>>>>>> 9ca874ef
 	if err != nil {
 		logger.Error().Err(err).Msg("❌ Error processing websocket request")
 		return
