--- conflicted
+++ resolved
@@ -87,10 +87,6 @@
 		return
 	}
 
-<<<<<<< HEAD
-	// TODO_IN_THIS_PR: Use a Protocol context struct, similar to QoS, to send relays and to get the protocol-level observation set, once 
-	// the relayer package's refactor PR is merged.
-=======
 	protocolRequestCtx, err := g.buildProtocolRequestCtx(serviceID, httpReq)
 	if err != nil {
 		// TODO_UPNEXT(@adshmh): Add a unique identifier to each request to be used in generic user-facing error responses.
@@ -98,7 +94,6 @@
 		g.writeResponse(ctx, serviceRequestCtx.GetHTTPResponse(), w)
 		return
 	}
->>>>>>> bf2c04a8
 
 	// Send the service request payload, through the relayer, to a service provider endpoint.
 	relayer := relayer.Relayer{ProtocolRequestContext: protocolRequestCtx}
@@ -176,7 +171,6 @@
 	_, _ = w.Write(response.GetPayload())
 }
 
-<<<<<<< HEAD
 // applyQoSObservations calls the supplied QoS instance to apply the supplied observations.
 func (g Gateway) applyQoSObservations(serviceID relayer.ServiceID, serviceQoS QoSService, qosObservations *observation.QoSDetails) {
 	logger := g.Logger.With(
@@ -228,7 +222,8 @@
 	if err != nil {
 		logger.Warn().Err(err).Msg("Failed to publish data")
 	}
-=======
+}
+
 func (g *Gateway) buildProtocolRequestCtx(serviceID relayer.ServiceID, httpReq *http.Request) (relayer.ProtocolRequestContext, error) {
 	protocolCtx, err := g.Protocol.BuildRequestContext(serviceID, httpReq)
 	if err != nil {
@@ -239,5 +234,4 @@
 	}
 
 	return protocolCtx, err
->>>>>>> bf2c04a8
 }