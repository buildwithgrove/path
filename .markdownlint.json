--- conflicted
+++ resolved
@@ -7,7 +7,6 @@
       "details",
       "summary",
       "div",
-<<<<<<< HEAD
       "br",
       "img",
       "a",
@@ -17,9 +16,6 @@
       "h4",
       "h5",
       "h6"
-=======
-      "img"
->>>>>>> 162b358d
     ]
   },
   "MD013": false,
