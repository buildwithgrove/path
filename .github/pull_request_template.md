--- conflicted
+++ resolved
@@ -34,17 +34,19 @@
 
 ## QoS Checklist
 
-<<<<<<< HEAD
+### E2E Tests
+
+- [ ] `make path_up`
+- [ ] `make test_e2e_evm_shannon`
+- [ ] `make test_e2e_evm_morse`
+
+### Observability
+
 - [ ] 1. `make path_up`
 - [ ] 2. Run one of the following:
   - For `Shannon` with `anvil`: `make test_request__envoy_relay_util_100`
   - For `Morse` with `F00C`: `make test_request__morse_relay_util_100`
 - [ ] 3. Visit [PATH Relay Grafana Dashboard](http://localhost:3003/d/relays/path-service-requests) to view results
-=======
-- [ ] `make path_up`
-- [ ] `make test_e2e_evm_shannon`
-- [ ] `make test_e2e_evm_shannon`
->>>>>>> 19fe9f2d
 
 ## Sanity Checklist
 
