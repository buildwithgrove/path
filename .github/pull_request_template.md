## Summary

< ONE_LINE_SUMMARY>

### Primary Changes:

- < Change 1 >
- < Change 2 >

### Secondary Changes:

- < Change 1 >
- < Change 2 >

You can use the following as a helper for an LLM of your choice:

```bash
git --no-pager diff main  -- ':!*.pb.go' ':!*.pulsar.go' ':!*.json' ':!*.yaml' ':!*.yml' ':!*.gif' ':!*.md' | diff2html -s side --format json -i stdin -o stdout | pbcopy
```

## Issue

- Issue or PR: #{ISSUE_OR_PR_NUMBER}

## Type of change

Select one or more from the following:

- [ ] New feature, functionality or library
- [ ] Bug fix
- [ ] Code health or cleanup
- [ ] Documentation
- [ ] Other (specify)

## QoS Checklist

### E2E Validation & Tests

- [ ] `make path_up`
- [ ] `make test_e2e_evm_shannon`

### Observability

- [ ] 1. `make path_up`
<<<<<<< HEAD
- [ ] 2. Run `make test_request__shannon_relay_util_100`
- [ ] 3. Visit [PATH Relay Grafana Dashboard](http://localhost:3003/d/relays/path-service-requests) to view results
=======
- [ ] 2. Run the following E2E test: `make test_request__shannon_relay_util_100`
- [ ] 3. View results in LocalNet's [PATH Relay Grafana Dashboard](http://localhost:3003/d/relays/path-service-requests)
>>>>>>> 471d760c

## Sanity Checklist

- [ ] I have updated the GitHub Issue `assignees`, `reviewers`, `labels`, `project`, `iteration` and `milestone`
- [ ] For docs, I have run `make docusaurus_start`
- [ ] For code, I have run `make test_all`
- [ ] For configurations, I have updated the documentation
- [ ] I added `TODO`s where applicable<|MERGE_RESOLUTION|>--- conflicted
+++ resolved
@@ -42,13 +42,8 @@
 ### Observability
 
 - [ ] 1. `make path_up`
-<<<<<<< HEAD
-- [ ] 2. Run `make test_request__shannon_relay_util_100`
-- [ ] 3. Visit [PATH Relay Grafana Dashboard](http://localhost:3003/d/relays/path-service-requests) to view results
-=======
 - [ ] 2. Run the following E2E test: `make test_request__shannon_relay_util_100`
 - [ ] 3. View results in LocalNet's [PATH Relay Grafana Dashboard](http://localhost:3003/d/relays/path-service-requests)
->>>>>>> 471d760c
 
 ## Sanity Checklist
 
