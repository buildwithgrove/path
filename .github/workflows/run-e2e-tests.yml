--- conflicted
+++ resolved
@@ -46,15 +46,9 @@
           path: ${{ runner.temp }}/path-image.tar
           retention-days: 1
 
-<<<<<<< HEAD
-  # ------------------ #
-  # Phase 2. E2E Tests #
-  # ------------------ #
-=======
   # ------------------------------------ #
   # Phase 2. E2E Tests
   # ------------------------------------ #
->>>>>>> 471d760c
 
   run-e2e-tests-shannon:
     name: Run E2E tests - Shannon
