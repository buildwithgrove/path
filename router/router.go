package router

import (
	"context"
	"encoding/json"
	"fmt"
	"net/http"
	"os"

	"github.com/pokt-network/poktroll/pkg/polylog"

	"github.com/buildwithgrove/path/config"
	reqCtx "github.com/buildwithgrove/path/request/context"
	"github.com/buildwithgrove/path/user"
)

const (
	imageTagEnvVar  = "IMAGE_TAG"
	defaultImageTag = "development"
)

const endpointIDPathParam = "endpoint_id"

type (
	router struct {
		mux     *http.ServeMux
		gateway gateway
		config  config.RouterConfig
		logger  polylog.Logger
	}
	gateway interface {
		HandleHTTPServiceRequest(ctx context.Context, httpReq *http.Request, w http.ResponseWriter)
	}
)

type RouterParams struct {
	Gateway         gateway
	Config          config.RouterConfig
	UserDataEnabled bool
	Logger          polylog.Logger
}

/* --------------------------------- Init -------------------------------- */

// NewRouter creates a new router instance
func NewRouter(params RouterParams) *router {
	r := &router{
		mux:     http.NewServeMux(),
		gateway: params.Gateway,
		config:  params.Config,
		logger:  params.Logger.With("package", "router"),
	}
	r.handleRoutes(params.UserDataEnabled)
	return r
}

func (r *router) handleRoutes(userDataEnabled bool) {
	// GET /healthz - handleHealthz returns a simple health check response
	r.mux.HandleFunc("GET /healthz", methodCheckMiddleware(r.handleHealthz))

	// * /v1... - is the entrypoint for all service requests
	if userDataEnabled {
		// * /v1/{endpoint_id} - handles service requests for a specific gateway endpoint ID only
		r.mux.HandleFunc(fmt.Sprintf("/v1/{%s}", endpointIDPathParam), r.corsMiddleware(r.handleServiceRequest))
	} else {
		// * /v1 - handles service requests without any user data handling
		r.mux.HandleFunc("/v1", r.corsMiddleware(r.handleServiceRequest))
	}
}

// Start starts the API server on the specified port
func (r *router) Start() error {
	server := &http.Server{
		Addr:           fmt.Sprintf(":%d", r.config.Port),
		Handler:        r.mux,
		ReadTimeout:    r.config.ReadTimeout,
		WriteTimeout:   r.config.WriteTimeout,
		IdleTimeout:    r.config.IdleTimeout,
		MaxHeaderBytes: r.config.MaxRequestBodySize,
	}

	r.logger.Info().Msgf("PATH gateway running on port %d", r.config.Port)

	if err := server.ListenAndServe(); err != nil {
		return err
	}

	return nil
}

/* --------------------------------- Middleware -------------------------------- */

// methodCheckMiddleware ensures that only GET requests are allowed for the wrapped handler
func methodCheckMiddleware(next http.HandlerFunc) http.HandlerFunc {
	return func(w http.ResponseWriter, r *http.Request) {
		if r.Method != http.MethodGet {
			http.Error(w, "method not allowed: only GET requests are allowed", http.StatusMethodNotAllowed)
			return
		}
		next(w, r)
	}
}

// TODO_IMPROVE: gather the CORS config from the config YAML
func (r *router) corsMiddleware(next http.HandlerFunc) http.HandlerFunc {
	return func(w http.ResponseWriter, r *http.Request) {
		origin := r.Header.Get("Origin")
		w.Header().Set("Access-Control-Allow-Origin", origin)
		w.Header().Set("Access-Control-Allow-Methods", "GET, POST, PUT")
		w.Header().Set("Access-Control-Allow-Headers", "Content-Type, solana-client")
		if r.Method == "OPTIONS" {
			// Handle preflight request, which is necessary for CORS to work.
			w.WriteHeader(http.StatusOK)
			return
		}
		next(w, r)
	}
}

/* --------------------------------- Handlers -------------------------------- */

// GET - /healthz - handleHealthz returns a simple health check response
func (r *router) handleHealthz(w http.ResponseWriter, req *http.Request) {

	imageTag := os.Getenv(imageTagEnvVar)
	if imageTag == "" {
		imageTag = defaultImageTag
	}

	// TODO_IMPROVE: return component ready states for components that must initialize before the service is ready
	responseBytes, err := json.Marshal(struct {
		Status   string `json:"status"`
		ImageTag string `json:"imageTag"`
	}{
		Status:   "ok",
		ImageTag: imageTag,
	})
	if err != nil {
		r.logger.Error().Str("error", err.Error()).Msg("error marshalling health check response")
		http.Error(w, "internal server error", http.StatusInternalServerError)
		return
	}

	_, err = w.Write(responseBytes)
	if err != nil {
		r.logger.Error().Str("error", err.Error()).Msg("error writing health check response")
		http.Error(w, "internal server error", http.StatusInternalServerError)
		return
	}
}

// handleServiceRequest sets the request ID and HTTP details in the request context
// from the HTTP request and passes it to the gateway handler, which processes the request.
// * - /v1  - user data not enabled: handles requests for all gateway endpoint IDs
// * - /v1/{endpoint_id} - user data enabled: handles requests for a specific gateway endpoint ID only
func (r *router) handleServiceRequest(w http.ResponseWriter, req *http.Request) {
	ctx := req.Context()

<<<<<<< HEAD
	// if user data is enabled set the user app ID and HTTP details in request ctx
	if appID := req.PathValue(userAppIDPathParam); appID != "" {
		ctx = reqCtx.SetCtxFromRequest(ctx, req, user.UserAppID(appID))
=======
	// if user data is enabled set the gateway endpoint ID and HTTP details in request ctx
	if endpointID := req.PathValue(endpointIDPathParam); endpointID != "" {
		ctx = reqCtx.SetCtxFromRequest(ctx, req, user.EndpointID(endpointID))
>>>>>>> 42bf18f3
	}

	r.gateway.HandleHTTPServiceRequest(ctx, req, w)
}<|MERGE_RESOLUTION|>--- conflicted
+++ resolved
@@ -156,15 +156,9 @@
 func (r *router) handleServiceRequest(w http.ResponseWriter, req *http.Request) {
 	ctx := req.Context()
 
-<<<<<<< HEAD
-	// if user data is enabled set the user app ID and HTTP details in request ctx
-	if appID := req.PathValue(userAppIDPathParam); appID != "" {
-		ctx = reqCtx.SetCtxFromRequest(ctx, req, user.UserAppID(appID))
-=======
 	// if user data is enabled set the gateway endpoint ID and HTTP details in request ctx
 	if endpointID := req.PathValue(endpointIDPathParam); endpointID != "" {
 		ctx = reqCtx.SetCtxFromRequest(ctx, req, user.EndpointID(endpointID))
->>>>>>> 42bf18f3
 	}
 
 	r.gateway.HandleHTTPServiceRequest(ctx, req, w)
