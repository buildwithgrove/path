--- conflicted
+++ resolved
@@ -13,22 +13,24 @@
 )
 
 const (
-<<<<<<< HEAD
-	apiVersionPrefix = "/v1"
-	// reqHeaderEndpointID is the header key for the endpoint ID, and is
-	// used to ensure the endpoint ID is not present in the request PATH.
-=======
 	// apiVersionPrefix is the prefix for the API version and is used by
 	// the `removePrefixMiddleware` to remove the API version from the
 	// request path that is forwarded to the service endpoint.
-	// eg. /v1/path/segment -> /path/segment
+	//
+	// Example:
+	//
+	//  /v1/path/segment -> /path/segment
+	//  /v1/path -> /path
 	apiVersionPrefix = "/v1"
 
 	// reqHeaderEndpointID is the header key for the endpoint ID, and is
 	// used by the `removePrefixMiddleware` to ensure the endpoint ID is
 	// not present in the request path that is forwarded to the endpoint.
-	// eg. s/1a2b3c4d/path/segment -> /path/segment
->>>>>>> a5d388f7
+	//
+	// Example:
+	//
+	//  /1a2b3c4d/path/segment -> /path/segment
+	//  /1a2b3c4d/path -> /path
 	reqHeaderEndpointID = "endpoint-id"
 )
 
@@ -68,20 +70,14 @@
 	// GET /healthz - returns a JSON health check response indicating the ready status of PATH
 	r.mux.HandleFunc("GET /healthz", methodCheckMiddleware(r.healthChecker.HealthzHandler))
 
-<<<<<<< HEAD
-	// * /v1/ - handles service requests with trailing slash, including REST services with additional path segments
-	r.mux.HandleFunc(fmt.Sprintf("%s/", apiVersionPrefix), r.corsMiddleware(r.removePrefixMiddleware(r.handleServiceRequest)))
-	// * /v1 - handles service requests without trailing slash
-	r.mux.HandleFunc(apiVersionPrefix, r.corsMiddleware(r.removePrefixMiddleware(r.handleServiceRequest)))
-=======
+	// requestHandlerFn defines the middleware chain for all service requests
 	requestHandlerFn := r.corsMiddleware(r.removePrefixMiddleware(r.handleServiceRequest))
 
 	// */v1/ - handles service requests with trailing slash, including REST services with additional path segments
-	r.mux.HandleFunc(fmt.Sprintf("%s/", apiVersionPrefix), requestHandlerFn)
+	r.mux.HandleFunc(apiVersionPrefix+"/", requestHandlerFn)
 
 	// */v1 - handles service requests without trailing slash
 	r.mux.HandleFunc(apiVersionPrefix, requestHandlerFn)
->>>>>>> a5d388f7
 }
 
 // Start starts the API server on the specified port
@@ -133,22 +129,6 @@
 	}
 }
 
-<<<<<<< HEAD
-// removePrefixMiddleware removes the API version prefix and endpoint ID from the URL path
-// This is to allow REST-based services to pass the URL path to the selected endpoint.
-func (r *router) removePrefixMiddleware(next http.HandlerFunc) http.HandlerFunc {
-	return func(w http.ResponseWriter, req *http.Request) {
-		// Remove the API version prefix from the URL path
-		// eg. /v1/path/segment -> /path/segment
-		req.URL.Path = strings.TrimPrefix(req.URL.Path, apiVersionPrefix)
-
-		// Remove the endpoint ID segment from the URL path, if present
-		// eg. /1a2b3c4d/path/segment -> /path/segment
-		if endpointID := req.Header.Get(reqHeaderEndpointID); endpointID != "" {
-			req.URL.Path = strings.TrimPrefix(req.URL.Path, fmt.Sprintf("/%s", endpointID))
-
-			// Remove the endpoint ID from the request headers.
-=======
 // removePrefixMiddleware removes the API version and endpoint ID prefixes from the URL path
 // to allow REST-based services to pass the cleaned path to the selected endpoint.
 //
@@ -164,7 +144,6 @@
 		// Remove endpoint ID prefix if present (e.g. /1a2b3c4d/path -> /path)
 		if endpointID := req.Header.Get(reqHeaderEndpointID); endpointID != "" {
 			req.URL.Path = strings.TrimPrefix(req.URL.Path, "/"+endpointID)
->>>>>>> a5d388f7
 			delete(req.Header, reqHeaderEndpointID)
 		}
 
