--- conflicted
+++ resolved
@@ -120,10 +120,6 @@
 	}
 }
 
-<<<<<<< HEAD
-// removePrefixMiddleware removes the API version prefix and endpoint ID from the URL path
-// This is to allow REST-based services to forward the correct URL path to the selected endpoint.
-=======
 // removePrefixMiddleware removes the API version and endpoint ID prefixes from the URL path
 // to allow REST-based services to pass the cleaned path to the selected endpoint.
 //
@@ -131,7 +127,6 @@
 //
 //	Input:  /v1/endpoint/path/123
 //	Output: /path/123
->>>>>>> 20e58dfe
 func (r *router) removePrefixMiddleware(next http.HandlerFunc) http.HandlerFunc {
 	return func(w http.ResponseWriter, req *http.Request) {
 		// Remove API version prefix (e.g. /v1/path -> /path)
