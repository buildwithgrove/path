--- conflicted
+++ resolved
@@ -102,20 +102,13 @@
 					if test.expectedStatus == http.StatusOK {
 						w.WriteHeader(http.StatusOK)
 						_, _ = w.Write(test.expectedBytes)
-<<<<<<< HEAD
 						return nil
-=======
->>>>>>> bd4e0cff
 					} else {
 						http.Error(w, "failed to send service request: some error", http.StatusInternalServerError)
 					}
 					return test.expectedError
-<<<<<<< HEAD
-				})
-=======
 				},
 			)
->>>>>>> bd4e0cff
 
 			req, err := http.NewRequest(http.MethodPost, fmt.Sprintf("%s/v1", ts.URL), strings.NewReader(test.payload))
 			c.NoError(err)
