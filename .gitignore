--- conflicted
+++ resolved
@@ -18,13 +18,8 @@
 go.work.sum
 
 # Config
-<<<<<<< HEAD
 *.*.yaml
-=======
-.*.yaml
 .config.yaml
-.config.*.yaml
->>>>>>> 58271114
 !.config.example.yaml
 !.config.shannon_example.yaml
 !.config.morse_example.yaml
@@ -37,10 +32,7 @@
 # Env
 .env
 .env.*
-<<<<<<< HEAD
-=======
 !.env.example
->>>>>>> 58271114
 
 # Macos
 .DS_Store
