# Binaries for programs and plugins
*.exe
*.exe~
*.dll
*.so
*.dylib

# Test binary, built with `go test -c`
*.test

# Output of the go coverage tool, specifically when used with LiteIDE
*.out

# Don't commit binaries
bin

# Do not allow a multi-moduled projected
go.work.sum

# Config
.config.yaml
.config.test.yaml

# Macos
.DS_Store
**/.DS_Store

# Development
.vscode
.env
.idea/
.mise.local.toml

<<<<<<< HEAD
# tmp directory
=======
# tmp dir
>>>>>>> fba316a1
tmp
tmp/*<|MERGE_RESOLUTION|>--- conflicted
+++ resolved
@@ -31,10 +31,6 @@
 .idea/
 .mise.local.toml
 
-<<<<<<< HEAD
-# tmp directory
-=======
 # tmp dir
->>>>>>> fba316a1
 tmp
 tmp/*