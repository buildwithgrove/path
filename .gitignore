--- conflicted
+++ resolved
@@ -20,10 +20,7 @@
 # Config
 .config.yaml
 .config.*.yaml
-<<<<<<< HEAD
-=======
 !.config.example.yaml
->>>>>>> 12c8227a
 
 # Macos
 .DS_Store
@@ -35,16 +32,10 @@
 .idea/
 .mise.local.toml
 
-<<<<<<< HEAD
 # tmp dir
 tmp
 tmp/*
 
 # data dir
 data
-data/*
-=======
-# tmp directory
-tmp
-tmp/*
->>>>>>> 12c8227a
+data/*