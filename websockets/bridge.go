--- conflicted
+++ resolved
@@ -86,7 +86,6 @@
 	// msgChan receives messages from the Client and Endpoint and passes them to the other side of the bridge.
 	msgChan chan message
 
-<<<<<<< HEAD
 	// clientMessageHandler processes messages from the client before forwarding to the endpoint
 	clientMessageHandler WebSocketMessageHandler
 	// endpointMessageHandler processes messages from the endpoint before forwarding to the client
@@ -94,16 +93,6 @@
 
 	// observationPublisher handles publishing observations after endpoint message processing
 	observationPublisher ObservationPublisher
-=======
-	// selectedEndpoint is the Endpoint that the bridge is connected to
-	selectedEndpoint SelectedEndpoint
-
-	// relayRequestSigner is the RelayRequestSigner that the bridge uses to sign relay requests
-	relayRequestSigner RelayRequestSigner
-
-	// fullNode is the FullNode that the bridge uses to validate relay responses
-	fullNode FullNode
->>>>>>> c2d1456e
 }
 
 // NewBridge creates a new Bridge instance with connections to both client and endpoint.
