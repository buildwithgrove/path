--- conflicted
+++ resolved
@@ -2,7 +2,6 @@
 
 import (
 	"context"
-	"encoding/json"
 	"fmt"
 
 	"github.com/gorilla/websocket"
@@ -10,13 +9,6 @@
 
 	"github.com/buildwithgrove/path/gateway"
 	"github.com/buildwithgrove/path/observation"
-<<<<<<< HEAD
-	protocolobservations "github.com/buildwithgrove/path/observation/protocol"
-	"github.com/buildwithgrove/path/protocol"
-	"github.com/buildwithgrove/path/qos/jsonrpc"
-	"github.com/buildwithgrove/path/request"
-=======
->>>>>>> dc2cf26b
 )
 
 // Message represents a websocket message that can be:
@@ -195,78 +187,6 @@
 
 // handleClientMessage processes a message from the Client and sends it to the endpoint.
 func (b *Bridge) handleClientMessage(msg message) {
-<<<<<<< HEAD
-	// If the selected endpoint is a fallback endpoint, skip protocol-level signing of the request.
-	if b.selectedEndpoint.IsFallback() {
-		b.handleClientFallbackEndpointMessage(msg)
-		return
-	}
-
-	// If the selected endpoint is a protocol endpoint, sign the request using the RelayRequestSigner.
-	b.handleClientProtocolEndpointMessage(msg)
-}
-
-// handleClientProtocolEndpointMessage processes a message from the Client and sends it to a protocol endpoint.
-// It signs the request using the RelayRequestSigner and sends the signed request to the Endpoint.
-func (b *Bridge) handleClientProtocolEndpointMessage(msg message) {
-	b.logger.Debug().Msgf("sending message to protocol endpoint: %s", string(msg.data))
-
-	// Sign the client message before sending it to the Endpoint
-	signedClientMessageBz, err := b.signClientMessage(msg)
-	if err != nil {
-		// Instead of disconnecting, send an error response to the client
-		b.logger.Error().Err(err).Msg("Failed to sign client message, sending error response to client")
-		b.sendErrorToClient(msg, -32000, fmt.Sprintf("Failed to sign request: %s", err.Error()))
-		return
-	}
-
-	// Send the signed request to the RelayMiner, which will forward it to the Endpoint
-	if err := b.endpointConn.WriteMessage(msg.messageType, signedClientMessageBz); err != nil {
-		b.endpointConn.handleDisconnect(fmt.Errorf("handleClientMessage: error writing client message to endpoint: %w", err))
-		return
-	}
-}
-
-// signClientMessage signs the client message in order to send it to the Endpoint
-// It uses the RelayRequestSigner to sign the request and returns the signed request
-func (b *Bridge) signClientMessage(msg message) ([]byte, error) {
-	unsignedRelayRequest := &servicetypes.RelayRequest{
-		Meta: servicetypes.RelayRequestMetadata{
-			SessionHeader:           b.selectedEndpoint.Session().GetHeader(),
-			SupplierOperatorAddress: b.selectedEndpoint.Supplier(),
-		},
-		Payload: msg.data,
-	}
-
-	app := b.selectedEndpoint.Session().GetApplication()
-	// SHOULD NEVER HAPPEN: `signClientMessage` is called only for protocol endpoints.
-	// But we guard against it anyway.
-	if app == nil {
-		return nil, fmt.Errorf("session application is nil")
-	}
-
-	signedRelayRequest, err := b.relayRequestSigner.SignRelayRequest(unsignedRelayRequest, *app)
-	if err != nil {
-		return nil, fmt.Errorf("error signing client message: %s", err.Error())
-	}
-
-	relayRequestBz, err := signedRelayRequest.Marshal()
-	if err != nil {
-		return nil, fmt.Errorf("error marshalling signed client message: %s", err.Error())
-	}
-
-	return relayRequestBz, nil
-}
-
-// handleClientFallbackEndpointMessage processes a message from the Client and sends it to a fallback endpoint
-// This skips the protocol-level signing of the request and sends the raw message to the Endpoint.
-func (b *Bridge) handleClientFallbackEndpointMessage(msg message) {
-	b.logger.Debug().Msgf("sending message to fallback endpoint: %s", string(msg.data))
-
-	// Send the signed request to the RelayMiner, which will forward it to the Endpoint
-	if err := b.endpointConn.WriteMessage(msg.messageType, msg.data); err != nil {
-		b.endpointConn.handleDisconnect(fmt.Errorf("handleClientMessage: error writing client message to endpoint: %w", err))
-=======
 	b.logger.Debug().Msgf("received message from client")
 
 	// Create a Message struct for the handler
@@ -285,28 +205,13 @@
 	// Send the processed message to the endpoint
 	if err := b.endpointConn.WriteMessage(msg.messageType, processedData); err != nil {
 		b.endpointConn.handleDisconnect(fmt.Errorf("handleClientMessage: error writing to endpoint: %w", err))
->>>>>>> dc2cf26b
 		return
 	}
 }
 
 // handleEndpointMessage processes a message from the Endpoint and sends it to the Client.
 func (b *Bridge) handleEndpointMessage(msg message) {
-<<<<<<< HEAD
-	// At the end of each message received from the Endpoint, publish the observations.
-	messageObservations := b.initializeMessageObservations()
-
-	// Publish the observations to the data pipeline after the message is handled.
-	//
-	// If the data reporter is not configured using the `data_reporter_config` field
-	// in the config YAML, then the data reporter will be nil so we need to check for that.
-	// For example, when running the Gateway in a local environment, the data reporter may be nil.
-	if b.dataReporter != nil {
-		defer b.dataReporter.Publish(messageObservations)
-	}
-=======
 	b.logger.Debug().Msgf("received message from endpoint")
->>>>>>> dc2cf26b
 
 	// Create a Message struct for the handler
 	handlerMsg := Message{
@@ -314,22 +219,8 @@
 		MessageType: msg.messageType,
 	}
 
-<<<<<<< HEAD
-	// If the selected endpoint is a protocol endpoint, validate the relay response using the Shannon FullNode.
-	b.handleEndpointProtocolEndpointMessage(msg)
-}
-
-// handleEndpointProtocolEndpointMessage processes a message from the Endpoint and sends it to the Client
-// It validates the relay response using the Shannon FullNode and sends the relay response to the Client
-func (b *Bridge) handleEndpointProtocolEndpointMessage(msg message) {
-	b.logger.Debug().Msgf("received message from protocol endpoint: %s", string(msg.data))
-
-	// Validate the relay response using the Shannon FullNode
-	relayResponse, err := b.fullNode.ValidateRelayResponse(sdk.SupplierAddress(b.selectedEndpoint.Supplier()), msg.data)
-=======
 	// Process the message through the endpoint message handler
 	processedData, err := b.endpointMessageHandler.HandleMessage(handlerMsg)
->>>>>>> dc2cf26b
 	if err != nil {
 		b.endpointConn.handleDisconnect(fmt.Errorf("handleEndpointMessage: %w", err))
 		return
@@ -347,65 +238,4 @@
 		b.clientConn.handleDisconnect(fmt.Errorf("handleEndpointMessage: error writing to client: %w", err))
 		return
 	}
-<<<<<<< HEAD
-}
-
-// handleEndpointFallbackEndpointMessage processes a message from the Endpoint and sends it to the Client
-// This skips the protocol-level validation of the relay response and sends the raw message to the Client.
-func (b *Bridge) handleEndpointFallbackEndpointMessage(msg message) {
-	b.logger.Debug().Msgf("received message from fallback endpoint: %s", string(msg.data))
-
-	// Send the relay response or subscription push event to the Client
-	if err := b.clientConn.WriteMessage(msg.messageType, msg.data); err != nil {
-		b.clientConn.handleDisconnect(fmt.Errorf("handleEndpointMessage: error writing endpoint message to client: %w", err))
-		return
-	}
-}
-
-// initializeMessageObservations initializes the observations for a message.
-// It copies the static values from the bridge's observations to the message observations.
-// the observation may be modified based on possible errors, etc. in the websocket request handling.
-func (b *Bridge) initializeMessageObservations() *observation.RequestResponseObservations {
-	return &observation.RequestResponseObservations{
-		ServiceId: string(b.serviceID),
-		Gateway:   b.gatewayObservations,
-		Protocol:  b.protocolObservations,
-	}
-}
-
-// sendErrorToClient sends a JSON-RPC error response to the client
-// It attempts to extract the request ID from the original message and sends a properly formatted error response
-func (b *Bridge) sendErrorToClient(originalMessage message, errorCode int, errorMessage string) {
-	// Try to extract the request ID from the original message
-	var requestID jsonrpc.ID
-
-	// Attempt to parse the original message to extract the ID
-	var jsonrpcRequest struct {
-		ID jsonrpc.ID `json:"id"`
-	}
-
-	if err := json.Unmarshal(originalMessage.data, &jsonrpcRequest); err != nil {
-		// If we can't parse the original message, use null ID (zero value of ID struct)
-		b.logger.Warn().Err(err).Msg("Failed to parse original message for ID, using null ID")
-		requestID = jsonrpc.ID{} // Zero value creates a null ID
-	} else {
-		requestID = jsonrpcRequest.ID
-	}
-
-	// Create the JSON-RPC error response
-	errorResponse := jsonrpc.GetErrorResponse(requestID, errorCode, errorMessage, nil)
-
-	// Marshal the error response
-	errorResponseBytes, err := json.Marshal(errorResponse)
-	if err != nil {
-		b.logger.Error().Err(err).Msg("Failed to marshal error response")
-		return
-	}
-
-	// Send the error response to the client
-	if err := b.clientConn.WriteMessage(originalMessage.messageType, errorResponseBytes); err != nil {
-		b.logger.Error().Err(err).Msg("Failed to send error response to client")
-	}
-=======
->>>>>>> dc2cf26b
 }