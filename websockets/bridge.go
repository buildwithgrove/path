package websockets

import (
	"fmt"

	"github.com/gorilla/websocket"
	"github.com/pokt-network/poktroll/pkg/polylog"
)

// bridge routes data between an Endpoint and a Client. One bridge represents
// a single WebSocket connection between a Client and a WebSocket Endpoint.
<<<<<<< HEAD
// One bridge contains two connections: one to the Client and one to the Endpoint.
=======
>>>>>>> 8219a3ca
//
// Full data flow: Client <------> PATH <------> WebSocket Endpoint
type bridge struct {
	logger       polylog.Logger
	endpointConn *connection
	clientConn   *connection
	msgChan      <-chan message
	stopChan     chan error
}

// NewBridge creates a new Bridge instance and a new connection to the Endpoint from the Endpoint URL
func NewBridge(logger polylog.Logger, endpointURL string, clientWSSConn *websocket.Conn) (*bridge, error) {
	endpointWSSConn, err := connectEndpoint(endpointURL)
	if err != nil {
		return nil, fmt.Errorf("error establishing connection to endpoint URL %s: %s", endpointURL, err.Error())
	}

	msgChan := make(chan message)
	stopChan := make(chan error)

	logger = logger.With("component", "bridge")

	endpointConnection := newConnection(
		logger.With("conn", "endpoint"),
		endpointWSSConn,
		messageSourceEndpoint,
		msgChan,
		stopChan,
	)
	clientConnection := newConnection(
		logger.With("conn", "client"),
		clientWSSConn,
		messageSourceClient,
		msgChan,
		stopChan,
	)

	return &bridge{
		endpointConn: endpointConnection,
		clientConn:   clientConnection,
		msgChan:      msgChan,
		stopChan:     stopChan,

		logger: logger,
	}, nil
}

/* ---------- Public method - Run Bridge ---------- */

// Run starts the bridge and establishes a bidirectional communication
// through PATH between the Client and the selected websocket endpoint.
//
// Full data flow: Client <------> PATH <------> WebSocket Endpoint
func (b *bridge) Run() {
	// Start goroutine to read messages from message channel
	go b.messageLoop()

	b.logger.Info().Msg("bridge operation started successfully")

	// If close signal is received, stop the bridge and close both connections
	<-b.stopChan
}

// Close stops the bridge and closes both connections
func (b *bridge) Close() {
	close(b.stopChan)
}

/* ---------- Private methods - Message loop ---------- */

// messageLoop reads from the message channel and handles messages from the endpoint and Client
func (b *bridge) messageLoop() {
	for {
		select {
		case <-b.stopChan:
			return

		case msg := <-b.msgChan:
			switch msg.source {
			// If the message is from the Client connection, send it to the Endpoint
			case messageSourceClient:
				b.handleClientMessage(msg)
			// If the message is from the Endpoint, send it to the Client
			case messageSourceEndpoint:
				b.handleEndpointMessage(msg)
			}
		}
	}
}

// handleClientMessage processes a message from the Client and sends it to the Endpoint
func (b *bridge) handleClientMessage(msg message) {
	if err := b.endpointConn.WriteMessage(msg.messageType, msg.data); err != nil {
		b.endpointConn.handleError(err, messageSourceEndpoint)
		return
	}
}

// handleEndpointMessage processes a message from the Endpoint and sends it to the Client
func (b *bridge) handleEndpointMessage(msg message) {
	if err := b.clientConn.WriteMessage(msg.messageType, msg.data); err != nil {
		b.clientConn.handleError(err, messageSourceClient)
		return
	}
}<|MERGE_RESOLUTION|>--- conflicted
+++ resolved
@@ -9,10 +9,6 @@
 
 // bridge routes data between an Endpoint and a Client. One bridge represents
 // a single WebSocket connection between a Client and a WebSocket Endpoint.
-<<<<<<< HEAD
-// One bridge contains two connections: one to the Client and one to the Endpoint.
-=======
->>>>>>> 8219a3ca
 //
 // Full data flow: Client <------> PATH <------> WebSocket Endpoint
 type bridge struct {
