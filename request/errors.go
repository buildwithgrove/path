--- conflicted
+++ resolved
@@ -12,11 +12,8 @@
 	errNoServiceIDProvided = fmt.Errorf("no service ID provided in '%s' header: %w", HTTPHeaderTargetServiceID, gateway.GatewayErrNoServiceIDProvided)
 )
 
-<<<<<<< HEAD
-=======
 // Use JSON-formatted HTTP payload for user errors.
 // Not spec-required but expected by Gateway users.
->>>>>>> 1670e318
 const parserErrorTemplate = `{"code":%d,"message":"%s"}`
 
 /* Parser Error Response */
