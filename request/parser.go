--- conflicted
+++ resolved
@@ -18,27 +18,10 @@
 	"github.com/buildwithgrove/path/qos/noop"
 )
 
-<<<<<<< HEAD
-// HTTPHeaderTargetServiceID is the key used to lookup the HTTP header specifying the target service's ID.
-// Please see the following link on the deprecation of X- prefix in the HTTP header parameter names and why it wasn't used.
-// https://www.rfc-editor.org/rfc/rfc6648#section-3
-const HTTPHeaderTargetServiceID = "target-service-id"
-
-type Parser struct {
-	QoSServices map[protocol.ServiceID]gateway.QoSService
-	Logger      polylog.Logger
-}
-
-func NewParser(enabledServices map[protocol.ServiceID]gateway.QoSService, logger polylog.Logger) (*Parser, error) {
-	return &Parser{
-		QoSServices: enabledServices,
-		Logger:      logger,
-	}, nil
-=======
 // HTTPHeaderTargetServiceID is the key used to lookup the HTTP header specifying the target
 // service's ID. Please see the following link on the deprecation of X- prefix in HTTP header
 // parameter names and why it wasn't used: https://www.rfc-editor.org/rfc/rfc6648#section-3
-const HTTPHeaderTargetServiceID = "Target-Service-ID"
+const HTTPHeaderTargetServiceID = "target-service-id"
 
 // The Parser struct is responsible for parsing the authoritative service ID from the request's
 // 'Target-Service-ID' header and returning the corresponding QoS service implementation.
@@ -52,7 +35,6 @@
 		qosServices: qosServices,
 		logger:      logger,
 	}
->>>>>>> 094258ee
 }
 
 /* --------------------------------- HTTP Request Parsing -------------------------------- */
@@ -60,10 +42,7 @@
 // GetQoSService returns the QoS service implementation for the given request, as well as the authoritative service ID.
 // If the service ID does not have a corresponding QoS implementation, the NoOp QoS service is returned.
 func (p *Parser) GetQoSService(ctx context.Context, req *http.Request) (protocol.ServiceID, gateway.QoSService, error) {
-<<<<<<< HEAD
-=======
 	// Get the authoritative service ID from the request's header.
->>>>>>> 094258ee
 	serviceID, err := p.getServiceID(req)
 	if err != nil {
 		return "", nil, err
@@ -79,25 +58,12 @@
 	return serviceID, noop.NoOpQoS{}, nil
 }
 
-<<<<<<< HEAD
-func (p *Parser) GetHTTPErrorResponse(ctx context.Context, err error) gateway.HTTPResponse {
-	if errors.Is(err, errNoServiceIDProvided) {
-		return &parserErrorResponse{err: err.Error(), code: http.StatusBadRequest}
-	}
-	return &parserErrorResponse{err: err.Error(), code: http.StatusNotFound}
-}
-
-// getServiceID extracts the target service ID from the HTTP request's headers.
-=======
 // getServiceID extracts the authoritative service ID from the HTTP request's `Target-Service-ID` header.
->>>>>>> 094258ee
 func (p *Parser) getServiceID(req *http.Request) (protocol.ServiceID, error) {
 	if serviceID := req.Header.Get(HTTPHeaderTargetServiceID); serviceID != "" {
 		return protocol.ServiceID(serviceID), nil
 	}
 	return "", errNoServiceIDProvided
-<<<<<<< HEAD
-=======
 }
 
 /* --------------------------------- HTTP Error Response -------------------------------- */
@@ -109,5 +75,4 @@
 		return &parserErrorResponse{err: err.Error(), code: http.StatusBadRequest}
 	}
 	return &parserErrorResponse{err: err.Error(), code: http.StatusNotFound}
->>>>>>> 094258ee
 }