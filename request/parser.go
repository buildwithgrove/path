// Request package is responsible for parsing and forwarding user requests.
// It is not responsible for QoS, authorization, etc...
//
// For example, Processing should fail here only if:
// A) No service is provided - Bad Request
// B) The provided service is not found/configured for the gateway instance - Not Found
//
// The responsibility of the `request` package is to extract the service ID and find the target service's corresponding QoS instance.
// See: https://github.com/buildwithgrove/path/blob/e0067eb0f9ab0956127c952980b09909a795b300/gateway/gateway.go#L52C2-L52C45
package request

import (
	"context"
	"errors"
	"fmt"
	"net/http"
	"strings"

	"github.com/pokt-network/poktroll/pkg/polylog"

	"github.com/buildwithgrove/path/gateway"
	"github.com/buildwithgrove/path/protocol"
)

type (
	Parser struct {
		Backend     Backend
		QoSServices map[protocol.ServiceID]gateway.QoSService
		Logger      polylog.Logger
	}
	Backend interface {
		GetServiceIDFromAlias(string) (protocol.ServiceID, bool)
	}
)

func NewParser(backend Backend, enabledServices map[protocol.ServiceID]gateway.QoSService, logger polylog.Logger) (*Parser, error) {
	return &Parser{
		Backend:     backend,
		QoSServices: enabledServices,
		Logger:      logger,
	}, nil
}

/* --------------------------------- HTTP Request Parsing -------------------------------- */

func (p *Parser) GetQoSService(ctx context.Context, req *http.Request) (protocol.ServiceID, gateway.QoSService, error) {

	serviceID, err := p.getServiceID(req.Host)
	if err != nil {
		return "", nil, err
	}

	qosService, ok := p.QoSServices[serviceID]
	if !ok {
		return serviceID, nil, fmt.Errorf("service ID %q not supported", serviceID)
	}

	return serviceID, qosService, nil
}

func (p *Parser) GetHTTPErrorResponse(ctx context.Context, err error) gateway.HTTPResponse {
	if errors.Is(err, errNoServiceIDProvided) {
		return &parserErrorResponse{err: err.Error(), code: http.StatusBadRequest}
	}
	return &parserErrorResponse{err: err.Error(), code: http.StatusNotFound}
}

// getServiceID gets the service ID from the request host
<<<<<<< HEAD
// eg. host = "eth-mainnet.gateway.pokt.network" -> serviceID = "eth-mainnet"
func (p *Parser) getServiceID(host string) (protocol.ServiceID, error) {
=======
// eg. host = "eth.gateway.pokt.network" -> serviceID = "eth"
func (p *Parser) getServiceID(host string) (relayer.ServiceID, error) {
>>>>>>> 96e382b5
	hostParts := strings.Split(host, ".")
	if len(hostParts) < 2 {
		return "", errNoServiceIDProvided
	}

	subdomain := hostParts[0]

	var serviceID protocol.ServiceID
	if serviceIDFromAlias, ok := p.Backend.GetServiceIDFromAlias(subdomain); ok {
		serviceID = serviceIDFromAlias
	} else {
		serviceID = protocol.ServiceID(subdomain)
	}

	return serviceID, nil
}<|MERGE_RESOLUTION|>--- conflicted
+++ resolved
@@ -66,13 +66,8 @@
 }
 
 // getServiceID gets the service ID from the request host
-<<<<<<< HEAD
-// eg. host = "eth-mainnet.gateway.pokt.network" -> serviceID = "eth-mainnet"
+// eg. host = "eth.gateway.pokt.network" -> serviceID = "eth"
 func (p *Parser) getServiceID(host string) (protocol.ServiceID, error) {
-=======
-// eg. host = "eth.gateway.pokt.network" -> serviceID = "eth"
-func (p *Parser) getServiceID(host string) (relayer.ServiceID, error) {
->>>>>>> 96e382b5
 	hostParts := strings.Split(host, ".")
 	if len(hostParts) < 2 {
 		return "", errNoServiceIDProvided
