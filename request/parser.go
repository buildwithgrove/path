--- conflicted
+++ resolved
@@ -78,15 +78,9 @@
 // eg. host = "eth.gateway.pokt.network" -> serviceID = "eth"
 func (p *Parser) getServiceID(req *http.Request) (protocol.ServiceID, error) {
 	// Prefer the custom HTTP Header for specification of the Target Service ID
-<<<<<<< HEAD
-	svcID := req.Header.Get(HTTPHeaderTargetServiceID)
-	if svcID != "" {
-		return p.getServiceIDFromAlias(svcID), nil
-=======
 	serviceID := req.Header.Get(HTTPHeaderTargetServiceID)
 	if serviceID != "" {
 		return p.getServiceIDFromAlias(serviceID), nil
->>>>>>> af4a32ff
 	}
 
 	// Fallback to using the HTTP request's host field's domain if the custom HTTP header is not set.
