// Request package is responsible for parsing and forwarding user requests.
// It is not responsible for QoS, authorization, etc...
//
// For example, Processing should fail here only if:
// A) No service is provided - Bad Request
// B) The provided service is not found/configured for the gateway instance - Not Found
//
// The responsibility of the `request` package is to extract the service ID and find the target service's corresponding QoS instance.
// See: https://github.com/buildwithgrove/path/blob/e0067eb0f9ab0956127c952980b09909a795b300/gateway/gateway.go#L52C2-L52C45
package request

import (
	"context"
	"errors"
	"fmt"
	"net/http"
	"strings"

	"github.com/pokt-network/poktroll/pkg/polylog"

	"github.com/buildwithgrove/path/gateway"
	"github.com/buildwithgrove/path/protocol"
)

// HTTPHeaderTargetServiceID is the key used to lookup the HTTP header specifying the target service's ID.
// Please see the following link for more details on not including `X-` prefix in the HTTP header parameter names.
// https://www.rfc-editor.org/rfc/rfc6648#section-3
<<<<<<< HEAD
const HTTPHeaderTargetServiceID = "target-service-id"
=======
const HTTPHeaderTargetServiceID = "Target-Service-ID"
>>>>>>> af4a32ffcd5f0f67d97668fbe8271675cb8db219

type (
	Parser struct {
		Backend     Backend
		QoSServices map[protocol.ServiceID]gateway.QoSService
		Logger      polylog.Logger
	}
	Backend interface {
		GetServiceIDFromAlias(string) (protocol.ServiceID, bool)
	}
)

func NewParser(backend Backend, enabledServices map[protocol.ServiceID]gateway.QoSService, logger polylog.Logger) (*Parser, error) {
	return &Parser{
		Backend:     backend,
		QoSServices: enabledServices,
		Logger:      logger,
	}, nil
}

/* --------------------------------- HTTP Request Parsing -------------------------------- */

func (p *Parser) GetQoSService(ctx context.Context, req *http.Request) (protocol.ServiceID, gateway.QoSService, error) {

	serviceID, err := p.getServiceID(req)
	if err != nil {
		return "", nil, err
	}

	qosService, ok := p.QoSServices[serviceID]
	if !ok {
		return serviceID, nil, fmt.Errorf("service ID %q not supported", serviceID)
	}

	return serviceID, qosService, nil
}

func (p *Parser) GetHTTPErrorResponse(ctx context.Context, err error) gateway.HTTPResponse {
	if errors.Is(err, errNoServiceIDProvided) {
		return &parserErrorResponse{err: err.Error(), code: http.StatusBadRequest}
	}
	return &parserErrorResponse{err: err.Error(), code: http.StatusNotFound}
}

// TODO_TECHDEBT(@commoddity): Remove the ability to set the target service ID using the subdomain and
// instead enforce the use of the HTTP Header 'target-service-id'. Envoy Proxy can handle setting the
// header from the subdomain to continue supporting URLs like 'eth.path.grove.city'.
//
// getServiceID extracts the target service ID from the supplied HTTP request.
// As of now, it supports two options for specifying the target service ID, in order of priority:
//
// 1. The value of the HTTP Header target-service-id, if defined.
// e.g. `target-service-id: eth` is interpreted as `eth` target service ID.
//
// 2. The subdomain of the HTTP request's Host field.
// eg. host = "eth.gateway.pokt.network" -> serviceID = "eth"
func (p *Parser) getServiceID(req *http.Request) (protocol.ServiceID, error) {
	// Prefer the custom HTTP Header for specification of the Target Service ID
	serviceID := req.Header.Get(HTTPHeaderTargetServiceID)
	if serviceID != "" {
		return p.getServiceIDFromAlias(serviceID), nil
	}

	// Fallback to using the HTTP request's host field's domain if the custom HTTP header is not set.
	hostParts := strings.Split(req.Host, ".")
	if len(hostParts) < 2 {
		return "", errNoServiceIDProvided
	}

	subdomain := hostParts[0]
	return p.getServiceIDFromAlias(subdomain), nil
}

// TODO_TECHDEBT(@adshmh): consider removing the alias concept altogether: it looks like a DNS/Load Balancer level concept rather than a gateway feature.
// getServiceIDFromAlias returns the service ID for the supplied alias. The serviceAlias is returned as-is if no matching service IDs are found.
func (p *Parser) getServiceIDFromAlias(serviceAlias string) protocol.ServiceID {
	if serviceIDFromAlias, ok := p.Backend.GetServiceIDFromAlias(serviceAlias); ok {
		return serviceIDFromAlias
	}

	return protocol.ServiceID(serviceAlias)
}<|MERGE_RESOLUTION|>--- conflicted
+++ resolved
@@ -25,11 +25,7 @@
 // HTTPHeaderTargetServiceID is the key used to lookup the HTTP header specifying the target service's ID.
 // Please see the following link for more details on not including `X-` prefix in the HTTP header parameter names.
 // https://www.rfc-editor.org/rfc/rfc6648#section-3
-<<<<<<< HEAD
 const HTTPHeaderTargetServiceID = "target-service-id"
-=======
-const HTTPHeaderTargetServiceID = "Target-Service-ID"
->>>>>>> af4a32ffcd5f0f67d97668fbe8271675cb8db219
 
 type (
 	Parser struct {
