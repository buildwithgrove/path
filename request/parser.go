--- conflicted
+++ resolved
@@ -26,16 +26,10 @@
 // The Parser struct is responsible for parsing the authoritative service ID from the request's
 // 'target-service-id' header and returning the corresponding QoS service implementation.
 type Parser struct {
-<<<<<<< HEAD
-	// QoSServices is the set of QoS services to which the request parser should map requests based on the extracted service ID.
-	QoSServices map[protocol.ServiceID]gateway.QoSService
-	Logger      polylog.Logger
-=======
 	Logger polylog.Logger
 
 	// QoSServices is the set of QoS services to which the request parser should map requests based on the extracted service ID.
 	QoSServices map[protocol.ServiceID]gateway.QoSService
->>>>>>> 0457b3b3
 }
 
 /* --------------------------------- HTTP Request Parsing -------------------------------- */
