package context

import (
	"context"
	"net/http"
	"strings"

	"github.com/buildwithgrove/path/user"
)

type ctxKey string

const (
	ctxKeyHTTPDetails ctxKey = "http_details"
	ctxKeyEndpointID  ctxKey = "endpoint_id"
)

// HTTPDetails contains HTTP details from an http.Request to be used
// throughout the service request lifecycle, including the auth token, if set.
type HTTPDetails struct {
	Method    string
	Path      string
	Origin    string
	UserAgent string
	APIKey    string
}

// SetCtxFromRequest sets HTTP details and gateway endpoint ID in the context from an
// http.Request and returns the updated context to be used in the service
// request lifecycle. This data is used for user app-specific request authentication.
func SetCtxFromRequest(ctx context.Context, req *http.Request, endpointID user.EndpointID) context.Context {
	ctx = context.WithValue(ctx, ctxKeyHTTPDetails, HTTPDetails{
		Method:    req.Method,
		Path:      req.URL.Path,
		Origin:    req.Header.Get("Origin"),
		UserAgent: req.Header.Get("User-Agent"),
		APIKey:    getAPIKeyFromAuthHeader(req),
	})
	ctx = context.WithValue(ctx, ctxKeyEndpointID, endpointID)
	return ctx
}

<<<<<<< HEAD
// allow setting the API key in the header both on its own or with the "Bearer " prefix
=======
// getAPIKeyFromAuthHeader allows setting the API key in the header both on its own or with the "Bearer " prefix.
>>>>>>> bdd1faad
func getAPIKeyFromAuthHeader(req *http.Request) string {
	if authHeader := req.Header.Get("Authorization"); authHeader != "" {
		return strings.TrimPrefix(strings.ToLower(authHeader), "bearer ")
	}
	return ""
}

/* --------------------------------- Getters -------------------------------- */

func GetHTTPDetailsFromCtx(ctx context.Context) HTTPDetails {
	if httpDetails, ok := ctx.Value(ctxKeyHTTPDetails).(HTTPDetails); ok {
		return httpDetails
	}
	return HTTPDetails{}
}

func GetEndpointIDFromCtx(ctx context.Context) user.EndpointID {
	if endpointID, ok := ctx.Value(ctxKeyEndpointID).(user.EndpointID); ok {
		return endpointID
	}
	return ""
}<|MERGE_RESOLUTION|>--- conflicted
+++ resolved
@@ -40,11 +40,7 @@
 	return ctx
 }
 
-<<<<<<< HEAD
-// allow setting the API key in the header both on its own or with the "Bearer " prefix
-=======
 // getAPIKeyFromAuthHeader allows setting the API key in the header both on its own or with the "Bearer " prefix.
->>>>>>> bdd1faad
 func getAPIKeyFromAuthHeader(req *http.Request) string {
 	if authHeader := req.Header.Get("Authorization"); authHeader != "" {
 		return strings.TrimPrefix(strings.ToLower(authHeader), "bearer ")
