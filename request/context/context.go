--- conflicted
+++ resolved
@@ -3,6 +3,7 @@
 import (
 	"context"
 	"net/http"
+	"strings"
 
 	"github.com/buildwithgrove/path/user"
 )
@@ -10,7 +11,7 @@
 type ctxKey string
 
 const (
-	ctxKeyHttpDetails ctxKey = "http_details"
+	ctxKeyHTTPDetails ctxKey = "http_details"
 	ctxKeyEndpointID  ctxKey = "endpoint_id"
 )
 
@@ -21,47 +22,44 @@
 	Path      string
 	Origin    string
 	UserAgent string
-	SecretKey string
+	APIKey    string
 }
 
 // SetCtxFromRequest sets HTTP details and gateway endpoint ID in the context from an
 // http.Request and returns the updated context to be used in the service
 // request lifecycle. This data is used for user app-specific request authentication.
-<<<<<<< HEAD
-func SetCtxFromRequest(ctx context.Context, req *http.Request, userAppID user.UserAppID) context.Context {
-	ctx = context.WithValue(ctx, ctxKeyHttpDetails, HTTPDetails{
-=======
 func SetCtxFromRequest(ctx context.Context, req *http.Request, endpointID user.EndpointID) context.Context {
-	ctx = context.WithValue(ctx, ctxKeyHttpDetails, HttpDetails{
->>>>>>> 42bf18f3
+	ctx = context.WithValue(ctx, ctxKeyHTTPDetails, HTTPDetails{
 		Method:    req.Method,
 		Path:      req.URL.Path,
 		Origin:    req.Header.Get("Origin"),
 		UserAgent: req.Header.Get("User-Agent"),
-		SecretKey: req.Header.Get("Authorization"),
+		APIKey:    getAPIKeyFromAuthHeader(req),
 	})
 	ctx = context.WithValue(ctx, ctxKeyEndpointID, endpointID)
 	return ctx
 }
 
+// allow setting the API key in the header both on its own or with the "Bearer " prefix
+func getAPIKeyFromAuthHeader(req *http.Request) string {
+	if authHeader := req.Header.Get("Authorization"); authHeader != "" {
+		return strings.TrimPrefix(strings.ToLower(authHeader), "bearer ")
+	}
+	return ""
+}
+
 /* --------------------------------- Getters -------------------------------- */
 
 func GetHTTPDetailsFromCtx(ctx context.Context) HTTPDetails {
-	if httpDetails, ok := ctx.Value(ctxKeyHttpDetails).(HTTPDetails); ok {
+	if httpDetails, ok := ctx.Value(ctxKeyHTTPDetails).(HTTPDetails); ok {
 		return httpDetails
 	}
 	return HTTPDetails{}
 }
 
-<<<<<<< HEAD
-func GetUserAppIDFromCtx(ctx context.Context) user.UserAppID {
-	if userAppID, ok := ctx.Value(ctxKeyUserAppID).(user.UserAppID); ok {
-		return userAppID
-=======
 func GetEndpointIDFromCtx(ctx context.Context) user.EndpointID {
 	if endpointID, ok := ctx.Value(ctxKeyEndpointID).(user.EndpointID); ok {
 		return endpointID
->>>>>>> 42bf18f3
 	}
 	return ""
 }