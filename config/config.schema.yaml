--- conflicted
+++ resolved
@@ -138,10 +138,7 @@
     patternProperties:
       "^[a-zA-Z0-9]+$":
         type: object
-<<<<<<< HEAD
-=======
         additionalProperties: false
->>>>>>> e86ee18a
         properties:
           alias:
             type: string
