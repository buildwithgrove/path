# This schema file may be used to validate the config file using the `yaml-language-server` VSCode extension.
# See: https://marketplace.visualstudio.com/items?itemName=redhat.vscode-yaml

# To validate the config file, the following comment must be placed at the top of the .config.yaml file:
# <REMOVE THIS TAG> yaml-language-server: $schema=https://raw.githubusercontent.com/buildwithgrove/path/refs/heads/main/config/config.schema.yaml

description: "PATH Gateway Configuration YAML: this file is used to configure a PATH gateway for either Morse or Shannon."
type: object
additionalProperties: false
oneOf:
  - required: ["morse_config"]
  - required: ["shannon_config"]

properties:
  # NOTE: Exactly one of either "morse_config" or "shannon_config" must be present

  # TODO_FUTURE: a single PATH deployment can support multiple protocols in theory, but
  # this is not currently supported in order to simplify deployment. In the future, we
  # may look into supporting multiple protocols within a single deployment.

  # Morse Configuration (required for Morse gateways)
  morse_config:
    description: "Configuration for the Morse gateway; if specified, the PATH instance will use the Morse version of the Pocket protocol."
    type: object
    additionalProperties: false
    properties:
      full_node_config:
        description: "Configuration for the full node for Morse gateways. This configuration is used to connect to the Morse full node to get data from the Pocket blockchain."
        type: object
        additionalProperties: false
        required:
          - url
        properties:
          url:
            description: "The URL of the full Morse Pocket node."
            type: string
            pattern: "^(http|https)://.*$"
          relay_signing_key:
            description: "The relay signing key for Morse gateways. This key is used to sign relays sent through the Morse gateway."
            type: string
            pattern: "^[0-9a-fA-F]{128}$"
          http_config:
            type: object
            additionalProperties: false
            properties:
              retries:
                type: integer
                description: "Number of retries for HTTP requests using the Pocket Go SDK. (optional, defaults to 0)"
              timeout:
                description: "Timeout duration for HTTP requests using the Pocket Go SDK. (optional, defaults to 5 seconds)"
                type: string
              transport:
                description: "HTTP transport configuration for the Pocket Go SDK. (optional, sensible defaults are provided)"
                type: object
                additionalProperties: false
                properties:
                  max_conns_per_host:
                    type: integer
                  max_idle_conns_per_host:
                    type: integer
                  max_idle_conns:
                    type: integer
                  idle_conn_timeout:
                    type: string
                  dial_timeout:
                    type: string
                  keep_alive:
                    type: string
      signed_aats:
        type: object
        additionalProperties: false
        patternProperties:
          "^[0-9a-fA-F]{40}$":
            type: object
            additionalProperties: false
            required:
              - client_public_key
              - application_public_key
              - application_signature
            properties:
              client_public_key:
                description: "Client public key for the Morse AAT."
                type: string
                pattern: "^[0-9a-fA-F]{64}$"
              application_public_key:
                description: "Application public key for the Morse AAT."
                type: string
                pattern: "^[0-9a-fA-F]{64}$"
              application_signature:
                type: string
                pattern: "^[0-9a-fA-F]{128}$"
                description: "Signature of the application for the Morse AAT."

  # Shannon Configuration (required for Shannon gateways)
  shannon_config:
    description: "Configuration for the Shannon gateway; if specified, the PATH instance will use the Shannon version of the Pocket protocol."
    type: object
    additionalProperties: false
    required:
      - full_node_config
      - gateway_config
    properties:
      full_node_config:
        description: "Configuration for the Shannon full node. This configuration is used to connect to the Shannon full node to get data from the Pocket blockchain."
        type: object
        additionalProperties: false
        required:
          - rpc_url
          - grpc_config
        properties:
          rpc_url:
            description: "HTTP URL for the Shannon full node."
            type: string
            pattern: "^(http|https)://.*$"
          grpc_config:
            description: "gRPC configuration for the Shannon full node."
            type: object
            additionalProperties: false
            required:
              - host_port
            properties:
              host_port:
                description: "Host and port for gRPC connections, eg. 127.0.0.1:4040"
                type: string
                pattern: "^[^:]+:[0-9]+$"
              insecure:
                description: "Indicates if the gRPC connection is insecure. Must be specified if the full node is notusing TLS."
                type: boolean
                default: false
              base_delay:
                description: "Base delay for gRPC retries."
                type: string
              max_delay:
                description: "Maximum delay for gRPC retries."
                type: string
              min_connect_timeout:
                description: "Minimum connection timeout for gRPC."
                type: string
              keep_alive_time:
                description: "Keep-alive time for gRPC connections."
                type: string
              keep_alive_timeout:
                description: "Keep-alive timeout for gRPC connections."
                type: string
          lazy_mode:
            description: "Indicates if lazy mode is enabled for full node connections."
            type: boolean
            default: false
      gateway_config:
        description: "Configuration for the Shannon gateway, including all required addresses and private keys for all Shannon actors."
        type: object
        additionalProperties: false
        required:
          - gateway_mode
          - gateway_address
          - gateway_private_key_hex
        properties:
          gateway_mode:
            description: "Mode of the gateway operation."
            type: string
            enum: ["centralized", "delegated", "permissionless"]
          gateway_address:
            description: "Address of the Shannon gateway."
            type: string
            pattern: "^pokt1[0-9a-zA-Z]{38}$"
          gateway_private_key_hex:
            description: "Private key of the Shannon gateway in hexadecimal format."
            type: string
            pattern: "^[0-9a-fA-F]{64}$"
          owned_apps_private_keys_hex:
            type: array
            description: "Private keys of Shannon Applications owned by the Gateway in hexadecimal format."
            items:
              type: string
              pattern: "^[0-9a-fA-F]{64}$"

<<<<<<< HEAD
  # Services Configuration (required)
  services:
    type: object
    additionalProperties: false
    patternProperties:
      "^[a-zA-Z0-9]+$":
        description: "Configuration for a service, containing its unique service ID and other optional configuration."
        type: object
        additionalProperties: false
        properties:
          request_timeout:
            type: string
            description: "Timeout duration for service requests."

=======
>>>>>>> 094258ee
  # Router Configuration (optional)
  router_config:
    description: "Optional configuration for the router, which is used to route requests to the correct service."
    type: object
    additionalProperties: false
    properties:
      port:
        description: "Port number for the router."
        type: integer
      max_request_body_size:
        description: "Maximum size of the request body."
        type: integer
      read_timeout:
        description: "Read timeout duration for the router."
        type: string
      write_timeout:
        description: "Write timeout duration for the router."
        type: string
      idle_timeout:
        description: "Idle timeout duration for the router."
        type: string

  # Hydrator Configuration (optional)
  hydrator_config:
    description: "Configuration for the hydrator, which is used to run QoS checks against endpoints of a service."
    type: object
    additionalProperties: false
    properties:
      service_ids:
        description: "List of service IDs for the hydrator."
        type: array
        items:
          type: string<|MERGE_RESOLUTION|>--- conflicted
+++ resolved
@@ -174,23 +174,6 @@
               type: string
               pattern: "^[0-9a-fA-F]{64}$"
 
-<<<<<<< HEAD
-  # Services Configuration (required)
-  services:
-    type: object
-    additionalProperties: false
-    patternProperties:
-      "^[a-zA-Z0-9]+$":
-        description: "Configuration for a service, containing its unique service ID and other optional configuration."
-        type: object
-        additionalProperties: false
-        properties:
-          request_timeout:
-            type: string
-            description: "Timeout duration for service requests."
-
-=======
->>>>>>> 094258ee
   # Router Configuration (optional)
   router_config:
     description: "Optional configuration for the router, which is used to route requests to the correct service."
