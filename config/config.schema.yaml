--- conflicted
+++ resolved
@@ -208,31 +208,6 @@
         items:
           type: string
 
-<<<<<<< HEAD
-  # Auth Server Configuration (optional)
-  # This part of the config is only used by the Envoy Auth Server, not in PATH itself.
-  auth_server_config:
-      description: "Configuration for the Envoy Auth Server, which is used to authorize requests to the gateway."
-      type: object
-      additionalProperties: false
-      properties:
-        grpc_host_port:
-          description: "Host and port for gRPC connections, e.g., 127.0.0.1:4040"
-          type: string
-          pattern: "^[^:]+:[0-9]+$"
-        grpc_use_insecure_credentials:
-          description: "Indicates if the gRPC connection uses insecure credentials."
-          type: boolean
-          default: false
-        endpoint_id_extractor_type:
-          description: "Type of endpoint ID extractor."
-          type: string
-          enum: ["url_path", "header"]
-        port:
-          description: "Port number for the auth server."
-          type: integer
-          default: 10003
-=======
   # [OPTIONAL] Auth Server Configuration
   # This part of the config is only used by the Envoy Auth Server, not in PATH itself.
   auth_server_config:
@@ -255,5 +230,4 @@
       port:
         description: "Port number for the auth server."
         type: integer
-        default: 10003
->>>>>>> aaebbf9c
+        default: 10003