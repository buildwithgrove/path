--- conflicted
+++ resolved
@@ -227,11 +227,7 @@
         type: integer
         default: 100
       qos_disabled_service_ids:
-<<<<<<< HEAD
-        description: "List of service IDs for which QoS checks will be disabled. By default all configured services will have QoS checks enabled."
-=======
         description: "List of service IDs for which QoS checks will be disabled. By default all configured services will have QoS checks enabled. Primarily just used for testing & development."
->>>>>>> b2e39f96
         type: array
         items:
           type: string
