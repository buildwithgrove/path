# For a shannon gateway, the following config is required:
shannon_config:
  full_node_config:
    rpc_url: "https://rpc-url.io"
    grpc_config:
      host_port: "grpc-url.io:443"
    gateway_address: "pokt1710ed9a8d0986d808e607c5815cc5a13f15dba"
    gateway_private_key: "d5fcbfb894059a21e914a2d6bf1508319ce2b1b8878f15aa0c1cdf883feb018d"
    delegated_app_addresses:
      - "pokt1a2b3c4d5e6f7g8h9i0j1k2l3m4n5o6p7q8r9s0"
      - "pokt1u2v3w4x5y6z7a8b9c0d1e2f3g4h5i6j7k8l9m0"

# services is required. At least one service must be configured and the
# id field is required. Service config is optional and allows configuration of the service.
services:
  "0021":
    alias: "eth-mainnet"
    request_timeout: "3000ms"
  "0001": # Example of a service with no additional configuration

# router_config is optional and allows configuration of the router settings.
router_config:
  port: 8080
  max_request_body_size: 512000
  read_timeout: "5000ms"
  write_timeout: "5000ms"
<<<<<<< HEAD
  idle_timeout: "5000ms"
  
=======
  idle_timeout: "5000ms"
>>>>>>> a4c561e0
<|MERGE_RESOLUTION|>--- conflicted
+++ resolved
@@ -24,9 +24,5 @@
   max_request_body_size: 512000
   read_timeout: "5000ms"
   write_timeout: "5000ms"
-<<<<<<< HEAD
   idle_timeout: "5000ms"
-  
-=======
-  idle_timeout: "5000ms"
->>>>>>> a4c561e0
+  