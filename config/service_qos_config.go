package config

import (
	sharedtypes "github.com/pokt-network/poktroll/x/shared/types"

	"github.com/buildwithgrove/path/protocol"
	"github.com/buildwithgrove/path/qos/cosmos"
	"github.com/buildwithgrove/path/qos/evm"
	"github.com/buildwithgrove/path/qos/solana"
)

// NOTE: Service ID list last updated 2025/04/10

// IMPORTANT: PATH requires service IDs to be registered here for Quality of Service (QoS) endpoint checks.
// Unregistered services use NoOp QoS type with random endpoint selection and no monitoring.

var _ ServiceQoSConfig = (evm.EVMServiceQoSConfig)(nil)
var _ ServiceQoSConfig = (cosmos.CosmosSDKServiceQoSConfig)(nil)
var _ ServiceQoSConfig = (solana.SolanaServiceQoSConfig)(nil)

type ServiceQoSConfig interface {
	GetServiceID() protocol.ServiceID
	GetServiceQoSType() string
}

// qosServiceConfigs captures the list of blockchains that PATH supports QoS for.
type qosServiceConfigs struct {
	shannonServices []ServiceQoSConfig
}

// GetServiceConfigs returns the service configs for the provided protocol supported by the Gateway.
func (c qosServiceConfigs) GetServiceConfigs(config GatewayConfig) []ServiceQoSConfig {
	return shannonServices
}

// The QoSServiceConfigs map associates each supported service ID with a specific
// implementation of the gateway.QoSService interface.
var QoSServiceConfigs = qosServiceConfigs{
	shannonServices: shannonServices,
}

const (
	defaultEVMChainID       = "0x1" // ETH Mainnet (1)
	defaultCosmosSDKChainID = "cosmoshub-4"
)

// shannonServices is the list of QoS service configs for the Shannon protocol.
var shannonServices = []ServiceQoSConfig{
	// *** EVM Services (Archival) ***

	// Arbitrum One
	evm.NewEVMServiceQoSConfig("arb-one", "0xa4b1", evm.NewEVMArchivalCheckConfig(
		// https://arbiscan.io/address/0xb38e8c17e38363af6ebdcb3dae12e0243582891d
		"0xb38e8c17e38363af6ebdcb3dae12e0243582891d",
		// Contract start block
		3_057_700,
	)),

	// Arbitrum Sepolia Testnet
	evm.NewEVMServiceQoSConfig("arb-sepolia-testnet", "0x66EEE", evm.NewEVMArchivalCheckConfig(
		// https://sepolia.arbiscan.io/address/0x22b65d0b9b59af4d3ed59f18b9ad53f5f4908b54
		"0x22b65d0b9b59af4d3ed59f18b9ad53f5f4908b54",
		// Contract start block
		132_000_000,
	)),

	// Avalanche
	evm.NewEVMServiceQoSConfig("avax", "0xa86a", evm.NewEVMArchivalCheckConfig(
		// https://avascan.info/blockchain/c/address/0x9f8c163cBA728e99993ABe7495F06c0A3c8Ac8b9
		"0x9f8c163cBA728e99993ABe7495F06c0A3c8Ac8b9",
		// Contract start block
		5_000_000,
	)),

	// Avalanche-DFK
	evm.NewEVMServiceQoSConfig("avax-dfk", "0xd2af", evm.NewEVMArchivalCheckConfig(
		// https://avascan.info/blockchain/dfk/address/0xCCb93dABD71c8Dad03Fc4CE5559dC3D89F67a260
		"0xCCb93dABD71c8Dad03Fc4CE5559dC3D89F67a260",
		// Contract start block
		45_000_000,
	)),

	// Base
	evm.NewEVMServiceQoSConfig("base", "0x2105", evm.NewEVMArchivalCheckConfig(
		// https://basescan.org/address/0x3304e22ddaa22bcdc5fca2269b418046ae7b566a
		"0x3304E22DDaa22bCdC5fCa2269b418046aE7b566A",
		// Contract start block
		4_504_400,
	)),

	// Base Sepolia Testnet
	evm.NewEVMServiceQoSConfig("base-sepolia-testnet", "0x14a34", evm.NewEVMArchivalCheckConfig(
		// https://sepolia.basescan.org/address/0xbab76e4365a2dff89ddb2d3fc9994103b48886c0
		"0xbab76e4365a2dff89ddb2d3fc9994103b48886c0",
		// Contract start block
		13_000_000,
	)),

	// Berachain
	evm.NewEVMServiceQoSConfig("bera", "0x138de", evm.NewEVMArchivalCheckConfig(
		// https://berascan.com/address/0x6969696969696969696969696969696969696969
		"0x6969696969696969696969696969696969696969",
		// Contract start block
		2_000_000,
	)),

	// Blast
	evm.NewEVMServiceQoSConfig("blast", "0x13e31", evm.NewEVMArchivalCheckConfig(
		// https://blastscan.io/address/0x4300000000000000000000000000000000000004
		"0x4300000000000000000000000000000000000004",
		// Contract start block
		1_000_000,
	)),

	// BNB Smart Chain
	evm.NewEVMServiceQoSConfig("bsc", "0x38", evm.NewEVMArchivalCheckConfig(
		// https://bsctrace.com/address/0xfb50526f49894b78541b776f5aaefe43e3bd8590
		"0xfb50526f49894b78541b776f5aaefe43e3bd8590",
		// Contract start block
		33_049_200,
	)),

	// Boba
	evm.NewEVMServiceQoSConfig("boba", "0x120", evm.NewEVMArchivalCheckConfig(
		// https://bobascan.com/address/0x3A92cA39476fF84Dc579C868D4D7dE125513B034
		"0x3A92cA39476fF84Dc579C868D4D7dE125513B034",
		// Contract start block
		3_060_300,
	)),

	// Celo
	evm.NewEVMServiceQoSConfig("celo", "0xa4ec", evm.NewEVMArchivalCheckConfig(
		// https://celo.blockscout.com/address/0xf89d7b9c864f589bbF53a82105107622B35EaA40
		"0xf89d7b9c864f589bbF53a82105107622B35EaA40",
		// Contract start block
		20_000_000,
	)),

	// Ethereum
	evm.NewEVMServiceQoSConfig("eth", defaultEVMChainID, evm.NewEVMArchivalCheckConfig(
		// https://etherscan.io/address/0x28C6c06298d514Db089934071355E5743bf21d60
		"0x28C6c06298d514Db089934071355E5743bf21d60",
		// Contract start block
		12_300_000,
	)),

	// Ethereum Holesky Testnet
	evm.NewEVMServiceQoSConfig("eth-holesky-testnet", "0x4268", evm.NewEVMArchivalCheckConfig(
		// https://holesky.etherscan.io/address/0xc6392ad8a14794ea57d237d12017e7295bea2363
		"0xc6392ad8a14794ea57d237d12017e7295bea2363",
		// Contract start block
		1_900_384,
	)),

	// Ethereum Sepolia Testnet
	evm.NewEVMServiceQoSConfig("eth-sepolia-testnet", "0xaa36a7", evm.NewEVMArchivalCheckConfig(
		// https://sepolia.etherscan.io/address/0xc0f3833b7e7216eecd9f6bc2c7927a7aa36ab58b
		"0xc0f3833b7e7216eecd9f6bc2c7927a7aa36ab58b",
		// Contract start block
		6_412_177,
	)),

	// Fantom
	evm.NewEVMServiceQoSConfig("fantom", "0xfa", evm.NewEVMArchivalCheckConfig(
		// https://explorer.fantom.network/address/0xaabf86ab3646a7064aa2f61e5959e39129ca46b6
		"0xaabf86ab3646a7064aa2f61e5959e39129ca46b6",
		// Contract start block
		110_633_000,
	)),

	// Fuse
	evm.NewEVMServiceQoSConfig("fuse", "0x7a", evm.NewEVMArchivalCheckConfig(
		// https://explorer.fuse.io/address/0x3014ca10b91cb3D0AD85fEf7A3Cb95BCAc9c0f79
		"0x3014ca10b91cb3D0AD85fEf7A3Cb95BCAc9c0f79",
		// Contract start block
		15_000_000,
	)),

	// Gnosis
	evm.NewEVMServiceQoSConfig("gnosis", "0x64", evm.NewEVMArchivalCheckConfig(
		// https://gnosisscan.io/address/0xe91d153e0b41518a2ce8dd3d7944fa863463a97d
		"0xe91d153e0b41518a2ce8dd3d7944fa863463a97d",
		// Contract start block
		20_000_000,
	)),

	// Harmony-0
	evm.NewEVMServiceQoSConfig("harmony", "0x63564c40", evm.NewEVMArchivalCheckConfig(
		// https://explorer.harmony.one/address/one19senwle0ezp3he6ed9xkc7zeg5rs94r0ecpp0a?shard=0
		"one19senwle0ezp3he6ed9xkc7zeg5rs94r0ecpp0a",
		// Contract start block
		60_000_000,
	)),

	// Ink
	evm.NewEVMServiceQoSConfig("ink", "0xdef1", evm.NewEVMArchivalCheckConfig(
		// https://explorer.inkonchain.com/address/0x4200000000000000000000000000000000000006
		"0x4200000000000000000000000000000000000006",
		// Contract start block
		4_500_000,
	)),

	// IoTeX
	evm.NewEVMServiceQoSConfig("iotex", "0x1251", evm.NewEVMArchivalCheckConfig(
		// https://iotexscan.io/address/0x0a7f9ea31ca689f346e1661cf73a47c69d4bd883#transactions
		"0x0a7f9ea31ca689f346e1661cf73a47c69d4bd883",
		// Contract start block
		6_440_916,
	)),

	// Kaia
	evm.NewEVMServiceQoSConfig("kaia", "0x2019", evm.NewEVMArchivalCheckConfig(
		// https://www.kaiascan.io/address/0x0051ef9259c7ec0644a80e866ab748a2f30841b3
		"0x0051ef9259c7ec0644a80e866ab748a2f30841b3",
		// Contract start block
		170_000_000,
	)),

	// Linea
	evm.NewEVMServiceQoSConfig("linea", "0xe708", evm.NewEVMArchivalCheckConfig(
		// https://lineascan.build/address/0xf89d7b9c864f589bbf53a82105107622b35eaa40
		"0xf89d7b9c864f589bbf53a82105107622b35eaa40",
		// Contract start block
		10_000_000,
	)),

	// Mantle
	evm.NewEVMServiceQoSConfig("mantle", "0x1388", evm.NewEVMArchivalCheckConfig(
		// https://explorer.mantle.xyz/address/0x588846213A30fd36244e0ae0eBB2374516dA836C
		"0x588846213A30fd36244e0ae0eBB2374516dA836C",
		// Contract start block
		60_000_000,
	)),

	// Metis
	evm.NewEVMServiceQoSConfig("metis", "0x440", evm.NewEVMArchivalCheckConfig(
		// https://explorer.metis.io/address/0xfad31cd4d45Ac7C4B5aC6A0044AA05Ca7C017e62
		"0xfad31cd4d45Ac7C4B5aC6A0044AA05Ca7C017e62",
		// Contract start block
		15_000_000,
	)),

	// Moonbeam
	evm.NewEVMServiceQoSConfig("moonbeam", "0x504", evm.NewEVMArchivalCheckConfig(
		// https://moonscan.io/address/0xf89d7b9c864f589bbf53a82105107622b35eaa40
		"0xf89d7b9c864f589bbf53a82105107622b35eaa40",
		// Contract start block
		677_000,
	)),

	// Oasys
	evm.NewEVMServiceQoSConfig("oasys", "0xf8", evm.NewEVMArchivalCheckConfig(
		// https://explorer.oasys.games/address/0xf89d7b9c864f589bbF53a82105107622B35EaA40
		"0xf89d7b9c864f589bbF53a82105107622B35EaA40",
		// Contract start block
		424_300,
	)),

	// Optimism
	evm.NewEVMServiceQoSConfig("op", "0xa", evm.NewEVMArchivalCheckConfig(
		// https://optimistic.etherscan.io/address/0xacd03d601e5bb1b275bb94076ff46ed9d753435a
		"0xacD03D601e5bB1B275Bb94076fF46ED9D753435A",
		// Contract start block
		8_121_800,
	)),

	// Optimism Sepolia Testnet
	evm.NewEVMServiceQoSConfig("op-sepolia-testnet", "0xAA37DC", evm.NewEVMArchivalCheckConfig(
		// https://sepolia-optimism.etherscan.io/address/0x734d539a7efee15714a2755caa4280e12ef3d7e4
		"0x734d539a7efee15714a2755caa4280e12ef3d7e4",
		// Contract start block
		18_241_388,
	)),

	// Polygon
	evm.NewEVMServiceQoSConfig("poly", "0x89", evm.NewEVMArchivalCheckConfig(
		// https://polygonscan.com/address/0x0d500B1d8E8eF31E21C99d1Db9A6444d3ADf1270
		"0x0d500B1d8E8eF31E21C99d1Db9A6444d3ADf1270",
		// Contract start block
		5_000_000,
	)),

	// Polygon Amoy Testnet
	evm.NewEVMServiceQoSConfig("poly-amoy-testnet", "0x13882", evm.NewEVMArchivalCheckConfig(
		// https://amoy.polygonscan.com/address/0x54d03ec0c462e9a01f77579c090cde0fc2617817
		"0x54d03ec0c462e9a01f77579c090cde0fc2617817",
		// Contract start block
		10_453_569,
	)),

	// Polygon zkEVM
	evm.NewEVMServiceQoSConfig("poly-zkevm", "0x44d", evm.NewEVMArchivalCheckConfig(
		// https://zkevm.polygonscan.com/address/0xee1727f5074e747716637e1776b7f7c7133f16b1
		"0xee1727f5074E747716637e1776B7F7C7133f16b1",
		// Contract start block
		111,
	)),

	// Scroll
	evm.NewEVMServiceQoSConfig("scroll", "0x82750", evm.NewEVMArchivalCheckConfig(
		// https://scrollscan.com/address/0x5300000000000000000000000000000000000004
		"0x5300000000000000000000000000000000000004",
		// Contract start block
		5_000_000,
	)),

	// Sonic
	evm.NewEVMServiceQoSConfig("sonic", "0x92", evm.NewEVMArchivalCheckConfig(
		// https://sonicscan.org/address/0xfc00face00000000000000000000000000000000
		"0xfc00face00000000000000000000000000000000",
		// Contract start block
		10_769_279,
	)),

	// Taiko
	evm.NewEVMServiceQoSConfig("taiko", "0x28c58", evm.NewEVMArchivalCheckConfig(
		// https://taikoscan.io/address/0x1670000000000000000000000000000000000001
		"0x1670000000000000000000000000000000000001",
		// Contract start block
		170_163,
	)),

	// Taiko Hekla Testnet
	evm.NewEVMServiceQoSConfig("taiko-hekla-testnet", "0x28c61", evm.NewEVMArchivalCheckConfig(
		// https://hekla.taikoscan.io/address/0x1670090000000000000000000000000000010001
		"0x1670090000000000000000000000000000010001",
		// Contract start block
		420_139,
	)),
	// zkLink
	evm.NewEVMServiceQoSConfig("zklink-nova", "0xc5cc4", evm.NewEVMArchivalCheckConfig(
		// https://explorer.zklink.io/address/0xa3cb8648d12bD36e713af27D92968B370D7A9546
		"0xa3cb8648d12bD36e713af27D92968B370D7A9546",
		// Contract start block
		5_004_627,
	)),

	// zkSync
	evm.NewEVMServiceQoSConfig("zksync-era", "0x144", evm.NewEVMArchivalCheckConfig(
		// https://explorer.zksync.io/address/0x03AC0b1b952C643d66A4Dc1fBc75118109cC074C
		"0x03AC0b1b952C643d66A4Dc1fBc75118109cC074C",
		// Contract start block
		55_405_668,
	)),

	// *** EVM Services (testing) ***

	// Anvil - Ethereum development/testing
	evm.NewEVMServiceQoSConfig("anvil", "0x7a69", nil),

	// Anvil WebSockets - Ethereum WebSockets development/testing
	evm.NewEVMServiceQoSConfig("anvilws", "0x7a69", nil),

	// *** EVM Services (Non-Archival) ***

	// Evmos
	evm.NewEVMServiceQoSConfig("evmos", "0x2329", nil),

	// Fraxtal
	evm.NewEVMServiceQoSConfig("fraxtal", "0xfc", nil),

	// Kava
	evm.NewEVMServiceQoSConfig("kava", "0x8ae", nil),

	// Moonriver
	evm.NewEVMServiceQoSConfig("moonriver", "0x505", nil),

	// opBNB
	evm.NewEVMServiceQoSConfig("opbnb", "0xcc", nil),

	// Radix
	evm.NewEVMServiceQoSConfig("radix", "0x1337", nil),

	// Sui
	evm.NewEVMServiceQoSConfig("sui", "0x101", nil),

	// XRPL EVM Devnet
	evm.NewEVMServiceQoSConfig("xrpl_evm_dev", "0x15f902", nil),

	// TRON
	evm.NewEVMServiceQoSConfig("tron", "0x2b6653dc", nil),

	// Sei
	evm.NewEVMServiceQoSConfig("sei", "0x531", nil),

	// *** Near EVM Services ***

	// TODO_TECHDEBT: Add support for Near QoS
	// Near
	// near.NewNearServiceQoSConfig("near", "0x18d", nil),

	// *** Cosmos SDK Services ***

	// TODO_MVP(@commoddity): Ensure that QoS observations are being applied correctly and that
	// the correct chain ID is being used for each service in the CosmosSDK config.

	// Osmosis
<<<<<<< HEAD
	cosmos.NewCosmosSDKServiceQoSConfig("osmosis", "osmosis", "", map[sharedtypes.RPCType]struct{}{
=======
	cosmos.NewCosmosSDKServiceQoSConfig("osmosis", "osmosis-1", map[sharedtypes.RPCType]struct{}{
>>>>>>> b43bda24
		sharedtypes.RPCType_REST:      {}, // CosmosSDK
		sharedtypes.RPCType_COMET_BFT: {},
	}),

	// Pocket Mainnet and Beta Testnet
	cosmos.NewCosmosSDKServiceQoSConfig("pocket", "pocket", "", map[sharedtypes.RPCType]struct{}{
		sharedtypes.RPCType_REST:      {}, // CosmosSDK
		sharedtypes.RPCType_COMET_BFT: {},
	}),

	// Pocket Mainnet
	cosmos.NewCosmosSDKServiceQoSConfig("pocket-alpha", "pocket-alpha", "", map[sharedtypes.RPCType]struct{}{
		sharedtypes.RPCType_REST:      {}, // CosmosSDK
		sharedtypes.RPCType_COMET_BFT: {},
	}),
	cosmos.NewCosmosSDKServiceQoSConfig("pocket-beta", "pocket-beta", "", map[sharedtypes.RPCType]struct{}{
		sharedtypes.RPCType_REST:      {}, // CosmosSDK
		sharedtypes.RPCType_COMET_BFT: {},
	}),

	// Pocket Beta Testnet
	cosmos.NewCosmosSDKServiceQoSConfig("pocket-beta1", "pocket-beta1", "", map[sharedtypes.RPCType]struct{}{
		sharedtypes.RPCType_REST:      {}, // CosmosSDK
		sharedtypes.RPCType_COMET_BFT: {},
	}),
	cosmos.NewCosmosSDKServiceQoSConfig("pocket-beta2", "pocket-beta2", "", map[sharedtypes.RPCType]struct{}{
		sharedtypes.RPCType_REST:      {}, // CosmosSDK
		sharedtypes.RPCType_COMET_BFT: {},
	}),
	cosmos.NewCosmosSDKServiceQoSConfig("pocket-beta3", "pocket-beta3", "", map[sharedtypes.RPCType]struct{}{
		sharedtypes.RPCType_REST:      {}, // CosmosSDK
		sharedtypes.RPCType_COMET_BFT: {},
	}),
	cosmos.NewCosmosSDKServiceQoSConfig("pocket-beta4", "pocket-beta4", "", map[sharedtypes.RPCType]struct{}{
		sharedtypes.RPCType_REST:      {}, // CosmosSDK
		sharedtypes.RPCType_COMET_BFT: {},
	}),

	// Cosmos Hub
	cosmos.NewCosmosSDKServiceQoSConfig("cometbft", "cosmoshub-4", "", map[sharedtypes.RPCType]struct{}{
		sharedtypes.RPCType_COMET_BFT: {},
	}),

	// XRPL EVM
	// Reference: https://docs.xrplevm.org/pages/developers/developing-smart-contracts/deploy-the-smart-contract#1.-set-up-your-wallet
	cosmos.NewCosmosSDKServiceQoSConfig("xrplevm", "xrplevm_1440000-1", "0x15f900", map[sharedtypes.RPCType]struct{}{
		sharedtypes.RPCType_JSON_RPC:  {}, // XRPLEVM supports the EVM API over JSON-RPC.
		sharedtypes.RPCType_REST:      {}, // CosmosSDK
		sharedtypes.RPCType_COMET_BFT: {},
		sharedtypes.RPCType_WEBSOCKET: {}, // XRPLEVM supports the EVM API over JSON-RPC WebSockets.
	}),

	// XRPL EVM Testnet
	cosmos.NewCosmosSDKServiceQoSConfig("xrplevm-testnet", "xrplevm_1449000-1", "0x161c28", map[sharedtypes.RPCType]struct{}{
		sharedtypes.RPCType_JSON_RPC:  {}, // XRPLEVM supports the EVM API over JSON-RPC.
		sharedtypes.RPCType_REST:      {}, // CosmosSDK
		sharedtypes.RPCType_COMET_BFT: {},
		sharedtypes.RPCType_WEBSOCKET: {}, // XRPLEVM supports the EVM API over JSON-RPC WebSockets.
	}),

	// *** Solana Services ***

	// Solana
	solana.NewSolanaServiceQoSConfig("solana", "solana"),
}<|MERGE_RESOLUTION|>--- conflicted
+++ resolved
@@ -395,11 +395,7 @@
 	// the correct chain ID is being used for each service in the CosmosSDK config.
 
 	// Osmosis
-<<<<<<< HEAD
-	cosmos.NewCosmosSDKServiceQoSConfig("osmosis", "osmosis", "", map[sharedtypes.RPCType]struct{}{
-=======
-	cosmos.NewCosmosSDKServiceQoSConfig("osmosis", "osmosis-1", map[sharedtypes.RPCType]struct{}{
->>>>>>> b43bda24
+	cosmos.NewCosmosSDKServiceQoSConfig("osmosis", "osmosis-1", "", map[sharedtypes.RPCType]struct{}{
 		sharedtypes.RPCType_REST:      {}, // CosmosSDK
 		sharedtypes.RPCType_COMET_BFT: {},
 	}),
