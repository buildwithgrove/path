--- conflicted
+++ resolved
@@ -15,22 +15,6 @@
 // GatewayConfig is the top level struct that contains configuration details
 // that which are parsed from a YAML config file. It contains all the various
 // configuration details that are needed to operate a gateway.
-<<<<<<< HEAD
-type (
-	GatewayConfig struct {
-		// Only one of the following configs may be set
-		MorseConfig   *morse.MorseGatewayConfig     `yaml:"morse_config"`
-		ShannonConfig *shannon.ShannonGatewayConfig `yaml:"shannon_config"`
-
-		Router          RouterConfig           `yaml:"router_config"`
-		HydratorConfig  EndpointHydratorConfig `yaml:"hydrator_config"`
-		MessagingConfig MessagingConfig        `yaml:"messaging_config"`
-	}
-	ServiceConfig struct {
-		RequestTimeout time.Duration `yaml:"request_timeout"`
-	}
-)
-=======
 type GatewayConfig struct {
 	// Only one of the following configs may be set
 	MorseConfig   *morse.MorseGatewayConfig     `yaml:"morse_config"`
@@ -40,7 +24,6 @@
 	HydratorConfig  EndpointHydratorConfig `yaml:"hydrator_config"`
 	MessagingConfig MessagingConfig        `yaml:"messaging_config"`
 }
->>>>>>> 65aa0d56
 
 // LoadGatewayConfigFromYAML reads a YAML configuration file from the specified path
 // and unmarshals its content into a GatewayConfig instance.
