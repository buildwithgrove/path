package config

import (
	"net/http"
	"os"
	"testing"
	"time"

	"github.com/pokt-foundation/pocket-go/provider"
	"github.com/stretchr/testify/require"

	"github.com/buildwithgrove/path/config/morse"
	"github.com/buildwithgrove/path/config/shannon"
	"github.com/buildwithgrove/path/protocol"
	morseprotocol "github.com/buildwithgrove/path/protocol/morse"
	shannonprotocol "github.com/buildwithgrove/path/protocol/shannon"
)

func Test_LoadGatewayConfigFromYAML(t *testing.T) {
	tests := []struct {
		name     string
		filePath string
		yamlData string
		want     GatewayConfig
		wantErr  bool
	}{
		{
			name:     "should load valid morse config without error",
			filePath: "./testdata/morse.example.yaml",
			want: GatewayConfig{
				MorseConfig: &morse.MorseGatewayConfig{
					FullNodeConfig: morseprotocol.FullNodeConfig{
						URL:             "https://full-node-url.io",
						RelaySigningKey: "05d126124d35fd7c645b78bf3128b989d03fa2c38cd69a81742b0dedbf9ca05aab35ab6f5137076136d0ef926a37fb3ac70249c3b0266b95d4b5db85a11fef8e",
						HttpConfig: morseprotocol.HttpConfig{
							Retries: 3,
							Timeout: 5000 * time.Millisecond,
						},
						RequestConfig: provider.RequestConfigOpts{
							Retries: 3,
						},
					},
					SignedAATs: map[string]morse.SignedAAT{
						"af929e588bb37d8e6bbc8cb25ba4b4d9383f9238": {
							ClientPublicKey:      "a6258b46ecad0628b72099f91e87eef1b040a8747ed2d476f56ad359372bf619",
							ApplicationPublicKey: "5a8c62e4701f349a3b9288cfbd825db230a8ec74fd234e7cb0849e915bc6d6ce",
							ApplicationSignature: "57d73225f83383e93571d0178f01368f26af9e552aaf073233d54600b60464043ba7013633d082b05d03ac7271667b307b09f47b8ac04000b19205cc1f99555d",
						},
						"f9076ec39b2a495883eb59740d566d5fa2e2b222": {
							ClientPublicKey:      "8604213b0c1ec52b5ae43eb854ce486a3756ec97cc194f3afe518947766aac11",
							ApplicationPublicKey: "71dd0e166022f1665dbba91b223998b0f328e9af2193a363456412a8eb4272e4",
							ApplicationSignature: "bb04cb9cb34ea6e2d57fb679f7b1e73ff77992e0f39a1e7db0c8ed2a91aed3668d0b6399ea70614a0f51b714a3ad3bd3ca2bc4a75302c14ce207d44c738cdbbf",
						},
					},
				},
<<<<<<< HEAD
				Services: map[protocol.ServiceID]ServiceConfig{
					"0021": {
						Alias:          "eth-mainnet",
=======
				Services: map[relayer.ServiceID]ServiceConfig{
					"F00C": {
						Alias:          "eth",
>>>>>>> b1198b16
						RequestTimeout: 3000 * time.Millisecond,
					},
					"0001": {}, // Example of a service with no additional configuration
				},
				Router: RouterConfig{
					Port:               8080,
					MaxRequestBodySize: 512000,
					ReadTimeout:        5000 * time.Millisecond,
					WriteTimeout:       5000 * time.Millisecond,
					IdleTimeout:        5000 * time.Millisecond,
				},
<<<<<<< HEAD
				serviceAliases: map[string]protocol.ServiceID{
					"eth-mainnet": "0021",
=======
				serviceAliases: map[string]relayer.ServiceID{
					"eth": "F00C",
>>>>>>> b1198b16
				},
			},
			wantErr: false,
		},
		{
			name:     "should load valid shannon config without error",
			filePath: "./testdata/shannon.example.yaml",
			want: GatewayConfig{
				ShannonConfig: &shannon.ShannonGatewayConfig{
					FullNodeConfig: shannonprotocol.FullNodeConfig{
						RpcURL: "https://rpc-url.io",
						GRPCConfig: shannonprotocol.GRPCConfig{
							HostPort: "grpc-url.io:443",
						},
					},
					GatewayConfig: shannonprotocol.GatewayConfig{
						GatewayPrivateKeyHex: "d5fcbfb894059a21e914a2d6bf1508319ce2b1b8878f15aa0c1cdf883feb018d",
						GatewayAddress:       "pokt1710ed9a8d0986d808e607c5815cc5a13f15dba",
						GatewayMode:          protocol.GatewayModeCentralized,
						OwnedAppsPrivateKeysHex: []string{
							"e5fcbfb894059a21e914a2d6bf1508319ce2b1b8878f15aa0c1cdf883feb018d",
							"f5fcbfb894059a21e914a2d6bf1508319ce2b1b8878f15aa0c1cdf883feb018d",
						},
					},
				},
				Services: map[protocol.ServiceID]ServiceConfig{
					"0021": {
						Alias:          "eth-mainnet",
						RequestTimeout: 3000 * time.Millisecond,
					},
					"0001": {}, // Example of a service with no additional configuration
				},
				Router: RouterConfig{
					Port:               8080,
					MaxRequestBodySize: 512000,
					ReadTimeout:        5000 * time.Millisecond,
					WriteTimeout:       5000 * time.Millisecond,
					IdleTimeout:        5000 * time.Millisecond,
				},
				serviceAliases: map[string]protocol.ServiceID{
					"eth-mainnet": "0021",
				},
			},
			wantErr: false,
		},
		{
			name:     "should return error for invalid full node URL",
			filePath: "invalid_full_node_url.yaml",
			yamlData: `
			shannon_config:
			  full_node_config:
			    rpc_url: "invalid-url"
			    grpc_url: "grpcs://grpc-url.io"
			`,
			wantErr: true,
		},
		{
			name:     "should return error for invalid gateway address",
			filePath: "invalid_gateway_address.yaml",
			yamlData: `
			shannon_config:
			  full_node_config:
			    rpc_url: "https://rpc-url.io"
			    grpc_url: "grpcs://grpc-url.io"
			  gateway_config:
			    gateway_address: "invalid_gateway_address"
                            gateway_hex_private_key: "d5fcbfb894059a21e914a2d6bf1508319ce2b1b8878f15aa0c1cdf883feb018d"
                            gateway_mode: "delegated"
			`,
			wantErr: true,
		},
		{
			name:     "should return error for invalid service ID",
			filePath: "invalid_service_id.yaml",
			yamlData: `
			morse_config:
			  signed_aats:
			    invalid_service_id:
			      client_public_key: "a6258b46ecad0628b72099f91e87eef1b040a8747ed2d476f56ad359372bf619"
			      application_public_key: "5a8c62e4701f349a3b9288cfbd825db230a8ec74fd234e7cb0849e915bc6d6ce"
			      application_signature: "57d73225f83383e93571d0178f01368f26af9e552aaf073233d54600b60464043ba7013633d082b05d03ac7271667b307b09f47b8ac04000b19205cc1f99555d"
			`,
			wantErr: true,
		},
		{
			name:     "should return error for invalid service alias",
			filePath: "invalid_service_alias.yaml",
			yamlData: `
			morse_config:
			  serviceAliases:
			    invalid_alias!@#:
			      id: "0001"
			`,
			wantErr: true,
		},
		{
			name:     "should return error for invalid client public key",
			filePath: "invalid_client_public_key.yaml",
			yamlData: `
			morse_config:
			  signed_aats:
			    f9076ec39b2a495883eb59740d566d5fa2e2b222:
			      client_public_key: "invalid_client_public_key"
			      application_public_key: "5a8c62e4701f349a3b9288cfbd825db230a8ec74fd234e7cb0849e915bc6d6ce"
			      application_signature: "57d73225f83383e93571d0178f01368f26af9e552aaf073233d54600b60464043ba7013633d082b05d03ac7271667b307b09f47b8ac04000b19205cc1f99555d"
			`,
			wantErr: true,
		},
		{
			name:     "should return error for invalid application signature",
			filePath: "invalid_application_signature.yaml",
			yamlData: `
			morse_config:
			  signed_aats:
			    f9076ec39b2a495883eb59740d566d5fa2e2b222:
			      client_public_key: "8604213b0c1ec52b5ae43eb854ce486a3756ec97cc194f3afe518947766aac11"
			      application_public_key: "71dd0e166022f1665dbba91b223998b0f328e9af2193a363456412a8eb4272e4"
			      application_signature: "invalid_application_signature"
			`,
			wantErr: true,
		},
		{
			name:     "should return error for invalid fallback URL",
			filePath: "invalid_fallback_url.yaml",
			yamlData: `
			morse_config:
			  services:
			    0001:
			      id: "0001"
			      config:
			        alias: "pokt-mainnet"
			        fallback_url: "invalid-url"
			        service_type_override: "REST"
			        request_timeout_seconds: 30
			`,
			wantErr: true,
		},
		{
			name:     "should return error for invalid http_config timeout",
			filePath: "invalid_timeout.yaml",
			yamlData: `
			morse_config:
			  full_node_config:
			    url: "http://full-node-url"
			    http_config:
			      retries: 3
			      timeout: 5000
			    request_config:
			      retries: 3
			    relay_signing_key: "gateway-private-key"
			  signed_aats:
			    f9076ec39b2a495883eb59740d566d5fa2e2b222:
			      client_public_key: "8604213b0c1ec52b5ae43eb854ce486a3756ec97cc194f3afe518947766aac11"
			      application_public_key: "71dd0e166022f1665dbba91b223998b0f328e9af2193a363456412a8eb4272e4"
			      application_signature: "bb04cb9cb34ea6e2d57fb679f7b1e73ff77992e0f39a1e7db0c8ed2a91aed3668d0b6399ea70614a0f51b714a3ad3bd3bd3ca2bc4a75302c14ce207d44c738cdbbf"
			`,
			wantErr: true,
		},
		{
			name:     "should return error for non-existent file",
			filePath: "non_existent.yaml",
			yamlData: "",
			wantErr:  true,
		},
		{
			name:     "should return error for invalid YAML",
			filePath: "invalid_config.yaml",
			yamlData: "invalid_yaml: [",
			wantErr:  true,
		},
		{
			name:     "should return error for duplicate service alias",
			filePath: "duplicate_service_alias.yaml",
			yamlData: `
			morse_config:
			  serviceAliases:
			    eth: "0021"
			    eth: "0022"
			`,
			wantErr: true,
		},
	}

	for _, test := range tests {
		t.Run(test.name, func(t *testing.T) {
			c := require.New(t)

			if test.yamlData != "" {
				err := os.WriteFile(test.filePath, []byte(test.yamlData), 0644)
				defer os.Remove(test.filePath)
				c.NoError(err)
			}

			got, err := LoadGatewayConfigFromYAML(test.filePath)
			if test.wantErr {
				c.Error(err)
			} else {
				c.NoError(err)
				compareConfigs(c, test.want, got)
			}
		})
	}
}

func Test_GetServiceIDFromAlias(t *testing.T) {
	test := []struct {
		name   string
		config GatewayConfig
		alias  string
		want   protocol.ServiceID
		ok     bool
	}{
		{
			name: "should return service ID for existing alias",
			config: GatewayConfig{
				serviceAliases: map[string]protocol.ServiceID{
					"eth-mainnet": "0021",
				},
			},
			alias: "eth-mainnet",
			want:  "0021",
			ok:    true,
		},
		{
			name: "should return false for non-existing alias",
			config: GatewayConfig{
				serviceAliases: map[string]protocol.ServiceID{
					"eth-mainnet": "0021",
				},
			},
			alias: "btc-mainnet",
			want:  "",
			ok:    false,
		},
	}

	for _, test := range test {
		t.Run(test.name, func(t *testing.T) {
			c := require.New(t)
			got, ok := test.config.GetServiceIDFromAlias(test.alias)
			c.Equal(test.ok, ok)
			if ok {
				c.Equal(test.want, got)
			}
		})
	}
}

func compareConfigs(c *require.Assertions, want, got GatewayConfig) {
	c.Equal(want.Router, got.Router)
	if want.MorseConfig != nil {
		compareMorseFullNodeConfig(c, want.MorseConfig.FullNodeConfig, got.MorseConfig.FullNodeConfig)
		c.Equal(want.MorseConfig.SignedAATs, got.MorseConfig.SignedAATs)
	}
	if want.ShannonConfig != nil {
		c.Equal(want.ShannonConfig, got.ShannonConfig)
	}
	c.Equal(want.serviceAliases, got.serviceAliases)
}

func compareMorseFullNodeConfig(c *require.Assertions, want, got morseprotocol.FullNodeConfig) {
	c.Equal(want.URL, got.URL)
	c.Equal(want.RelaySigningKey, got.RelaySigningKey)
	c.Equal(want.RequestConfig, got.RequestConfig)
	compareHTTPConfig(c, want.HttpConfig, got.HttpConfig)
}

func compareHTTPConfig(c *require.Assertions, want, got morseprotocol.HttpConfig) {
	c.Equal(want.Retries, got.Retries)
	c.Equal(want.Timeout, got.Timeout)
	if want.Transport != nil {
		wantTransport := want.Transport.(*http.Transport)
		gotTransport := got.Transport.(*http.Transport)
		c.Equal(wantTransport.MaxConnsPerHost, gotTransport.MaxConnsPerHost)
		c.Equal(wantTransport.MaxIdleConnsPerHost, gotTransport.MaxIdleConnsPerHost)
		c.Equal(wantTransport.MaxIdleConns, gotTransport.MaxIdleConns)
		c.Equal(wantTransport.IdleConnTimeout, gotTransport.IdleConnTimeout)
		// Compare DialContext properties instead of the function itself
		c.Equal(wantTransport.DialContext != nil, gotTransport.DialContext != nil)
	}
}<|MERGE_RESOLUTION|>--- conflicted
+++ resolved
@@ -53,15 +53,9 @@
 						},
 					},
 				},
-<<<<<<< HEAD
 				Services: map[protocol.ServiceID]ServiceConfig{
-					"0021": {
-						Alias:          "eth-mainnet",
-=======
-				Services: map[relayer.ServiceID]ServiceConfig{
 					"F00C": {
 						Alias:          "eth",
->>>>>>> b1198b16
 						RequestTimeout: 3000 * time.Millisecond,
 					},
 					"0001": {}, // Example of a service with no additional configuration
@@ -73,13 +67,8 @@
 					WriteTimeout:       5000 * time.Millisecond,
 					IdleTimeout:        5000 * time.Millisecond,
 				},
-<<<<<<< HEAD
 				serviceAliases: map[string]protocol.ServiceID{
-					"eth-mainnet": "0021",
-=======
-				serviceAliases: map[string]relayer.ServiceID{
 					"eth": "F00C",
->>>>>>> b1198b16
 				},
 			},
 			wantErr: false,
