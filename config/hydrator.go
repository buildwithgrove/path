package config

import (
	"time"

	"github.com/buildwithgrove/path/protocol"
)

/* --------------------------------- Hydrator Config Defaults -------------------------------- */

var (
	// endpointHydratorRunInterval specifies the run interval of an endpoint hydrator in milliseconds.
	defaultEndpointHydratorRunInterval = 10_000 * time.Millisecond

	// defaultMaxEndpointCheckWorkers specifies the maximum number of workers that will be used to concurrently check endpoints.
	defaultMaxEndpointCheckWorkers = 100
)

/* --------------------------------- Hydrator Config Struct -------------------------------- */

// EndpointHydratorConfig stores configuration settings for running an
// Endpoint Hydrator instance to collect observations about service endpoints.
// The hydrator will not start without specified service IDs.
type EndpointHydratorConfig struct {
	// List of service IDs to disable QoS checks for.
	// By default all configured service IDs will be checked unless specified here.
	// Startup will error if a service ID is specified here that is not in the protocol's configured service IDs.
<<<<<<< HEAD
=======
	// Primarily just used for testing & development.
>>>>>>> b2e39f96
	QoSDisabledServiceIDs []protocol.ServiceID `yaml:"qos_disabled_service_ids"`

	// Interval between hydrator runs during which endpoint checks are performed
	RunInterval time.Duration `yaml:"run_interval_ms"`

	// Maximum number of concurrent endpoint check workers for performance tuning
	MaxEndpointCheckWorkers int `yaml:"max_endpoint_check_workers"`
}

/* --------------------------------- Hydrator Config Private Helpers -------------------------------- */

// hydrateHydratorDefaults assigns default values to HydratorConfig fields if they are not set.
func (c *EndpointHydratorConfig) hydrateHydratorDefaults() {
	if c.RunInterval == 0 {
		c.RunInterval = defaultEndpointHydratorRunInterval
	}
	if c.MaxEndpointCheckWorkers == 0 {
		c.MaxEndpointCheckWorkers = defaultMaxEndpointCheckWorkers
	}
}<|MERGE_RESOLUTION|>--- conflicted
+++ resolved
@@ -25,10 +25,7 @@
 	// List of service IDs to disable QoS checks for.
 	// By default all configured service IDs will be checked unless specified here.
 	// Startup will error if a service ID is specified here that is not in the protocol's configured service IDs.
-<<<<<<< HEAD
-=======
 	// Primarily just used for testing & development.
->>>>>>> b2e39f96
 	QoSDisabledServiceIDs []protocol.ServiceID `yaml:"qos_disabled_service_ids"`
 
 	// Interval between hydrator runs during which endpoint checks are performed
