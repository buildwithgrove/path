package config

import (
	"github.com/buildwithgrove/path/relayer"
)

const (
	// TODO_IMPROVE: consider using protocol scope for the service IDs.
<<<<<<< HEAD
	ServiceIDEVM    = relayer.ServiceID("F00C")       // ServiceIDEVM represents the EVM service type, containing all EVM-based blockchains.
=======
	ServiceIDEVM    = relayer.ServiceID("0021")       // ServiceIDEVM represents the EVM service type, containing all EVM-based blockchains.
	ServiceIDFEVM   = relayer.ServiceID("F00C")       // ServiceIDFEVM represents the EVM service type F-chain variant, containing all EVM-based blockchains.
>>>>>>> 96e382b5
	ServiceIDSolana = relayer.ServiceID("solana")     // ServiceIDSolana represents the Solana blockchain service type.
	ServiceIDPOKT   = relayer.ServiceID("pokt")       // ServiceIDPOKT represents the POKT blockchain service type.
	ServiceIDE2E    = relayer.ServiceID("gatewaye2e") //ServiceIDE2E represents the service created for running PATH gateway's E2E tests.
)<|MERGE_RESOLUTION|>--- conflicted
+++ resolved
@@ -6,12 +6,8 @@
 
 const (
 	// TODO_IMPROVE: consider using protocol scope for the service IDs.
-<<<<<<< HEAD
-	ServiceIDEVM    = relayer.ServiceID("F00C")       // ServiceIDEVM represents the EVM service type, containing all EVM-based blockchains.
-=======
 	ServiceIDEVM    = relayer.ServiceID("0021")       // ServiceIDEVM represents the EVM service type, containing all EVM-based blockchains.
 	ServiceIDFEVM   = relayer.ServiceID("F00C")       // ServiceIDFEVM represents the EVM service type F-chain variant, containing all EVM-based blockchains.
->>>>>>> 96e382b5
 	ServiceIDSolana = relayer.ServiceID("solana")     // ServiceIDSolana represents the Solana blockchain service type.
 	ServiceIDPOKT   = relayer.ServiceID("pokt")       // ServiceIDPOKT represents the POKT blockchain service type.
 	ServiceIDE2E    = relayer.ServiceID("gatewaye2e") //ServiceIDE2E represents the service created for running PATH gateway's E2E tests.
