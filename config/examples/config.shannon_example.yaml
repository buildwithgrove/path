--- conflicted
+++ resolved
@@ -38,15 +38,9 @@
       - 40af4e7e1b311c76a573610fe115cd2adf1eeade709cd77ca31ad4472509d388
 
 services:
-<<<<<<< HEAD
-  # "anvil" is a test service ID used in the Shannon E2E tests.
-  # If this config is used for Shannon E2E tests, do not remove or change this service.
-  # This is used for testing a dedicated Ethereum endpoint that is not of any public network.
-=======
   # "anvil" is a test service alias used in the Shannon E2E tests.
   # This is used for testing a dedicated Ethereum endpoint that is not of any public network.
   # If this config is used for Shannon E2E tests, do not remove or change this service.
->>>>>>> 1c180e3d
   "anvil": {}
 
 # To enable endpoint hydrator to run QoS checks against 
