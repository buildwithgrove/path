--- conflicted
+++ resolved
@@ -33,11 +33,7 @@
 
 # services is required. At least one service must be configured with a valid id.
 services:
-<<<<<<< HEAD
-  # "F00C" is a service ID used in the Morse E2E tests; it resolves to the "eth" service.
-=======
   # "F00C" is the service ID for the full-chain Ethereum network.
->>>>>>> 1c180e3d
   # If this config is used for Morse E2E tests, do not remove or change this service.
   "F00C": {}
 
