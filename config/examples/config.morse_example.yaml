# yaml-language-server: $schema=https://raw.githubusercontent.com/buildwithgrove/path/refs/heads/main/config/config.schema.yaml
# The above schema URL may be used to validate this file using the `yaml-language-server` VSCode extension.
# See: https://marketplace.visualstudio.com/items?itemName=redhat.vscode-yaml

###############################################
### Example Morse Configuration YAML Format ###
###############################################

# DEV_NOTE: The keys in this file are just random hex codes to bypass schema validation.

morse_config:
  full_node_config:
    # DO NOT change rpc_url unless you know what you're doing
    url: "https://pocket-rpc.liquify.com"

    # README: relay_signing_key MUST BE replaced with your personal gateway private key secret
    # ATTENTION: this is a place-holder for a sensitive data item which should never be shared outside your organization.
    relay_signing_key: "40af4e7e1b311c76a573610fe115cd2adf1eeade709cd77ca31ad4472509d38840af4e7e1b311c76a573610fe115cd2adf1eeade709cd77ca31ad4472509d388"

    http_config:
      retries: 3
      timeout: "5000ms"

  # README: signed_aats MUST BE replaced with the AATs of your Morse applications.
  # All signed AAT fields are place-holders for sensitive data items which should never be shared outside your organization.
  # See the following link for more details:
  # https://docs.pokt.network/gateways/host-a-gateway/relay-process#what-are-aats
  signed_aats:
    "40af4e7e1b311c76a573610fe115cd2adf1eeade":
      client_public_key: "40af4e7e1b311c76a573610fe115cd2adf1eeade709cd77ca31ad4472509d388"
      application_public_key: "40af4e7e1b311c76a573610fe115cd2adf1eeade709cd77ca31ad4472509d388"
      application_signature: "40af4e7e1b311c76a573610fe115cd2adf1eeade709cd77ca31ad4472509d38840af4e7e1b311c76a573610fe115cd2adf1eeade709cd77ca31ad4472509d388"

# Enable endpoint hydrator to run QoS checks against endpoints of service F00C
hydrator_config:
  service_ids:
    - "F00C"

# This configuration is loaded by the Go Auth Server only.
# See the file in `envoy/auth_server/config/config.go` for more details.
auth_server_config:
<<<<<<< HEAD
  # REQUIRED: The host and port for the remote gRPC server connection
  # that provides the GatewayEndpoint data for the auth server.
  # Example: "localhost:50051" or "auth-server.buildwithgrove.com:443"
  grpc_host_port: path-auth-data-server:50051
  # OPTIONAL: Whether to use insecure credentials for the gRPC connection.
  # Default is "false" if not set.
  grpc_use_insecure_credentials: true
  # OPTIONAL: The type of extractor to use for the endpoint ID.
=======
  # [REQUIRED] The host and port for the remote gRPC server connection
  # that provides the GatewayEndpoint data for the auth server.
  # Example: "localhost:50051" or "auth-server.buildwithgrove.com:443"
  grpc_host_port: path-auth-data-server:50051

  # [OPTIONAL] Whether to use insecure credentials for the gRPC connection.
  # Default is "false" if not set.
  grpc_use_insecure_credentials: true

  # [OPTIONAL] The type of extractor to use for the endpoint ID.
>>>>>>> aaebbf9c
  # Options are "url_path" or "header".
  # Default is "url_path" if not set.
  endpoint_id_extractor_type: url_path<|MERGE_RESOLUTION|>--- conflicted
+++ resolved
@@ -39,16 +39,6 @@
 # This configuration is loaded by the Go Auth Server only.
 # See the file in `envoy/auth_server/config/config.go` for more details.
 auth_server_config:
-<<<<<<< HEAD
-  # REQUIRED: The host and port for the remote gRPC server connection
-  # that provides the GatewayEndpoint data for the auth server.
-  # Example: "localhost:50051" or "auth-server.buildwithgrove.com:443"
-  grpc_host_port: path-auth-data-server:50051
-  # OPTIONAL: Whether to use insecure credentials for the gRPC connection.
-  # Default is "false" if not set.
-  grpc_use_insecure_credentials: true
-  # OPTIONAL: The type of extractor to use for the endpoint ID.
-=======
   # [REQUIRED] The host and port for the remote gRPC server connection
   # that provides the GatewayEndpoint data for the auth server.
   # Example: "localhost:50051" or "auth-server.buildwithgrove.com:443"
@@ -59,7 +49,6 @@
   grpc_use_insecure_credentials: true
 
   # [OPTIONAL] The type of extractor to use for the endpoint ID.
->>>>>>> aaebbf9c
   # Options are "url_path" or "header".
   # Default is "url_path" if not set.
   endpoint_id_extractor_type: url_path