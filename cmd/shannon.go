--- conflicted
+++ resolved
@@ -18,11 +18,7 @@
 
 // getShannonFullNode builds and returns a FullNode implementation for Shannon protocol integration, using the supplied configuration.
 // It also returns the owned apps if the gateway mode is Centralized.
-<<<<<<< HEAD
-func getShannonFullNode(logger polylog.Logger, config *shannonconfig.ShannonGatewayConfig) (sdk.FullNode, shannon.OwnedApps, error) {
-=======
-func getShannonFullNode(logger polylog.Logger, config *shannonconfig.ShannonGatewayConfig) (shannon.FullNode, map[protocol.ServiceID][]string, error) {
->>>>>>> f87181ab
+func getShannonFullNode(logger polylog.Logger, config *shannonconfig.ShannonGatewayConfig) (sdk.FullNode, map[sdk.ServiceID][]string, error) {
 	fullNodeConfig := config.FullNodeConfig
 
 	// TODO_MVP(@adshmh): rename the variables here once a more accurate name is selected for `LazyFullNode`
@@ -37,7 +33,7 @@
 	}
 
 	// Initialize the owned apps for the gateway mode. This value will be nil if gateway mode is not Centralized.
-	var ownedApps map[protocol.ServiceID][]string
+	var ownedApps map[sdk.ServiceID][]string
 	if config.GatewayConfig.GatewayMode == protocol.GatewayModeCentralized {
 		ownedApps, err = shannon.GetCentralizedModeOwnedApps(logger, config.GatewayConfig.OwnedAppsPrivateKeysHex, lazyFullNode)
 		if err != nil {
