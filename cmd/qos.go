--- conflicted
+++ resolved
@@ -29,11 +29,7 @@
 		switch serviceQoSType {
 
 		case config.ServiceIDEVM:
-<<<<<<< HEAD
-			evmQoS := evm.BuildEVMQoSInstance(logger, config.GetEVMChainID(serviceID))
-=======
-			evmQoS := evm.NewQoSInstance(logger)
->>>>>>> 2ff3be42
+			evmQoS := evm.NewQoSInstance(logger, config.GetEVMChainID(serviceID))
 			qosServices[serviceID] = evmQoS
 
 		// TODO_FUTURE(@adshmh): The logic here is complex enough to justify using a builder/factory function pattern.
