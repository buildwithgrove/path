--- conflicted
+++ resolved
@@ -44,11 +44,7 @@
 	allServiceIDs := append(gatewayConfig.GetEnabledServiceIDs(), gatewayConfig.HydratorConfig.ServiceIDs...)
 	for _, serviceID := range allServiceIDs {
 		switch serviceID {
-<<<<<<< HEAD
-		case config.ServiceIDEVM:
-=======
 		case config.ServiceIDEVM, config.ServiceIDFEVM:
->>>>>>> d6b356d7
 			evmEndpointStore := &evm.EndpointStore{
 				Config: evm.EndpointStoreConfig{
 					// TODO_MVP(@adshmh): Read the chain ID from the configuration.
