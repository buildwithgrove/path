package main

import (
	"context"
	"flag"
	"fmt"
	"log"
	"os"
	"path/filepath"
	"strings"

	"github.com/pokt-network/poktroll/pkg/polylog"
	"github.com/pokt-network/poktroll/pkg/polylog/polyzero"

	configpkg "github.com/buildwithgrove/path/config"
	"github.com/buildwithgrove/path/gateway"
	"github.com/buildwithgrove/path/health"
	"github.com/buildwithgrove/path/request"
	"github.com/buildwithgrove/path/router"
)

// defaultConfigPath will be appended to the location of
// the executable to get the full path to the config file.
const defaultConfigPath = "config/.config.yaml"

func main() {
	configPath, err := getConfigPath(defaultConfigPath)
	if err != nil {
		log.Fatalf("failed to get config path: %v", err)
	}

	config, err := configpkg.LoadGatewayConfigFromYAML(configPath)
	if err != nil {
		log.Fatalf("failed to load config: %v", err)
	}

	log.Printf("Initializing PATH logger with level: %s", config.Logger.Level)

	loggerOpts := []polylog.LoggerOption{
		polyzero.WithLevel(polyzero.ParseLevel(config.Logger.Level)),
	}

	logger := polyzero.NewLogger(loggerOpts...)

	logger.Info().Msgf("Starting PATH using config file: %s", configPath)

	protocol, err := getProtocol(logger, config)
	if err != nil {
		log.Fatalf("failed to create protocol: %v", err)
	}

	qosInstances, err := getServiceQoSInstances(logger, config)
	if err != nil {
		log.Fatalf("failed to setup QoS instances: %v", err)
	}

	// setup metrics reporter, to be used by Gateway and Hydrator.
	metricsReporter, err := setupMetricsServer(logger, prometheusMetricsServerAddr)
	if err != nil {
		log.Fatalf("failed to start metrics server: %v", err)
	}

	setupPprofServer(context.TODO(), logger, pprofAddr)

	// setup data reporter, to be used by Gateway and Hydrator.
	dataReporter, err := setupHTTPDataReporter(logger, config.DataReporterConfig)
	if err != nil {
		log.Fatalf("failed to start the configured HTTP data reporter: %v", err)
	}

	// TODO_IMPROVE: consider using a separate protocol instance for the hydrator,
	// to enable configuring separate worker pools for the user requests
	// and the endpoint hydrator requests.
	hydrator, err := setupEndpointHydrator(
		logger,
		protocol,
		qosInstances,
		metricsReporter,
		dataReporter,
		config.HydratorConfig,
	)
	if err != nil {
		log.Fatalf("failed to setup endpoint hydrator: %v", err)
	}

	// setup the request parser which maps requests to the correct QoS instance.
	requestParser := &request.Parser{
		Logger: logger,

		QoSServices: qosInstances,
	}

	// NOTE: the gateway uses the requestParser to get the correct QoS instance for any incoming request.
	gateway := &gateway.Gateway{
		Logger: logger,

		HTTPRequestParser: requestParser,
		Protocol:          protocol,
		MetricsReporter:   metricsReporter,
		DataReporter:      dataReporter,
	}

	// Until all components are ready, the `/healthz` endpoint will return a 503 Service
	// Unavailable status; once all components are ready, it will return a 200 OK status.
	// health check components must implement the health.Check interface
	// to be able to signal they are ready to service requests.
	components := []health.Check{protocol}
	if hydrator != nil {
		components = append(components, hydrator)
	}

	healthChecker := &health.Checker{
		Logger:            logger,
		Components:        components,
		ServiceIDReporter: protocol,
	}

	apiRouter := router.NewRouter(logger, gateway, healthChecker, config.GetRouterConfig())
	if err != nil {
		log.Fatalf("failed to create API router: %v", err)
	}

	// Log out some basic info about the running PATH instance.
<<<<<<< HEAD
	// log.Printf is used here to ensure this info is printed to the console regardless of the log level.
=======
>>>>>>> d3be85a3
	configuredServiceIDs := make([]string, 0, len(protocol.ConfiguredServiceIDs()))
	for serviceID := range protocol.ConfiguredServiceIDs() {
		configuredServiceIDs = append(configuredServiceIDs, string(serviceID))
	}
<<<<<<< HEAD
	log.Printf("🌿 PATH gateway started.\n  Port: %d\n  Protocol: %s\n  Configured Service IDs: %s",
		config.GetRouterConfig().Port, protocol.Name(), strings.Join(configuredServiceIDs, ", "))

=======
	// log.Printf is used here to ensure this info is printed to the console regardless of the log level.
	log.Printf("🌿 PATH gateway started.\n  Port: %d\n  Protocol: %s\n  Configured Service IDs: %s",
		config.GetRouterConfig().Port, protocol.Name(), strings.Join(configuredServiceIDs, ", "))

	// Start the API router.
	// This will block until the router is stopped.
>>>>>>> d3be85a3
	if err := apiRouter.Start(); err != nil {
		log.Fatalf("failed to start API router: %v", err)
	}
}

/* -------------------- Gateway Init Helpers -------------------- */

// getConfigPath returns the full path to the config file relative to the executable.
//
// Priority for determining config path:
// - If `-config` flag is set, use its value
// - Otherwise, use defaultConfigPath relative to executable directory
//
// Examples:
// - Executable in `/app` → config at `/app/config/.config.yaml`
// - Executable in `./bin` → config at `./bin/config/.config.yaml`
// - Executable in `./local/path` → config at `./local/path/.config.yaml`
func getConfigPath(defaultConfigPath string) (string, error) {
	var configPath string

	// Check for -config flag override
	flag.StringVar(&configPath, "config", "", "override the default config path")
	flag.Parse()
	if configPath != "" {
		return configPath, nil
	}

	// Get executable directory for default path
	exeDir, err := os.Executable()
	if err != nil {
		return "", fmt.Errorf("failed to get executable path: %v", err)
	}

	configPath = filepath.Join(filepath.Dir(exeDir), defaultConfigPath)

	return configPath, nil
}

// getProtocol returns the protocol instance based on the config YAML.
//
// - If `shannon_config` is set it returns a Shannon protocol instance.
// - If `morse_config` is set it returns a Morse protocol instance.
// - If neither is set, it returns an error.
func getProtocol(logger polylog.Logger, config configpkg.GatewayConfig) (gateway.Protocol, error) {
	if shannonConfig := config.GetShannonConfig(); shannonConfig != nil {
		return getShannonProtocol(logger, shannonConfig)
	}

	if morseConfig := config.GetMorseConfig(); morseConfig != nil {
		return getMorseProtocol(logger, morseConfig)
	}

	return nil, fmt.Errorf("no protocol config set")
}<|MERGE_RESOLUTION|>--- conflicted
+++ resolved
@@ -121,26 +121,16 @@
 	}
 
 	// Log out some basic info about the running PATH instance.
-<<<<<<< HEAD
-	// log.Printf is used here to ensure this info is printed to the console regardless of the log level.
-=======
->>>>>>> d3be85a3
 	configuredServiceIDs := make([]string, 0, len(protocol.ConfiguredServiceIDs()))
 	for serviceID := range protocol.ConfiguredServiceIDs() {
 		configuredServiceIDs = append(configuredServiceIDs, string(serviceID))
 	}
-<<<<<<< HEAD
-	log.Printf("🌿 PATH gateway started.\n  Port: %d\n  Protocol: %s\n  Configured Service IDs: %s",
-		config.GetRouterConfig().Port, protocol.Name(), strings.Join(configuredServiceIDs, ", "))
-
-=======
 	// log.Printf is used here to ensure this info is printed to the console regardless of the log level.
 	log.Printf("🌿 PATH gateway started.\n  Port: %d\n  Protocol: %s\n  Configured Service IDs: %s",
 		config.GetRouterConfig().Port, protocol.Name(), strings.Join(configuredServiceIDs, ", "))
 
 	// Start the API router.
 	// This will block until the router is stopped.
->>>>>>> d3be85a3
 	if err := apiRouter.Start(); err != nil {
 		log.Fatalf("failed to start API router: %v", err)
 	}
