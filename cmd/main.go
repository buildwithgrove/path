package main

import (
	"context"
	"flag"
	"fmt"
	"log"
	"os"
	"os/signal"
	"path/filepath"
	"strings"
	"syscall"
	"time"

	"github.com/pokt-network/poktroll/pkg/polylog"
	"github.com/pokt-network/poktroll/pkg/polylog/polyzero"

	configpkg "github.com/buildwithgrove/path/config"
	"github.com/buildwithgrove/path/gateway"
	"github.com/buildwithgrove/path/health"
	"github.com/buildwithgrove/path/metrics"
	"github.com/buildwithgrove/path/metrics/devtools"
	protocolPkg "github.com/buildwithgrove/path/protocol"
	"github.com/buildwithgrove/path/request"
	"github.com/buildwithgrove/path/router"
)

// Version information injected at build time via ldflags
var (
	Version   string
	Commit    string
	BuildDate string
)

// defaultConfigPath will be appended to the location of
// the executable to get the full path to the config file.
const defaultConfigPath = "config/.config.yaml"

func main() {
	log.Printf("🌿 PATH gateway starting...")

	// Initialize version metrics for Prometheus monitoring
	metrics.SetVersionInfo(Version, Commit, BuildDate)

	// Get the config path
	configPath, err := getConfigPath(defaultConfigPath)
	if err != nil {
		log.Fatalf("failed to get config path: %v", err)
	}

	// Load the config
	config, err := configpkg.LoadGatewayConfigFromYAML(configPath)
	if err != nil {
		log.Fatalf("failed to load config: %v", err)
	}

	// Initialize the logger
	log.Printf("Initializing PATH logger with level: %s", config.Logger.Level)
	loggerOpts := []polylog.LoggerOption{
		polyzero.WithLevel(polyzero.ParseLevel(config.Logger.Level)),
	}
	logger := polyzero.NewLogger(loggerOpts...)

	// Log the config path
	logger.Info().Msgf("Starting PATH using config file: %s", configPath)

<<<<<<< HEAD
	protocol, err := getShannonProtocol(logger, config.GetGatewayConfig())
=======
	// Create the protocol
	protocol, err := getProtocol(logger, config)
>>>>>>> 471d760c
	if err != nil {
		log.Fatalf("failed to create protocol: %v", err)
	}

	// Prepare the QoS instances
	qosInstances, err := getServiceQoSInstances(logger, config, protocol)
	if err != nil {
		log.Fatalf("failed to setup QoS instances: %v", err)
	}

	// Setup metrics reporter, to be used by Gateway and Hydrator
	metricsReporter, err := setupMetricsServer(logger, prometheusMetricsServerAddr)
	if err != nil {
		log.Fatalf("failed to start metrics server: %v", err)
	}

	// Setup the pprof server
	setupPprofServer(context.TODO(), logger, pprofAddr)

	// Setup the data reporter
	dataReporter, err := setupHTTPDataReporter(logger, config.DataReporterConfig)
	if err != nil {
		log.Fatalf("failed to start the configured HTTP data reporter: %v", err)
	}

	// TODO_IMPROVE: consider using a separate protocol instance for the hydrator,
	// to enable configuring separate worker pools for the user requests
	// and the endpoint hydrator requests.
	hydrator, err := setupEndpointHydrator(
		logger,
		protocol,
		qosInstances,
		metricsReporter,
		dataReporter,
		config.HydratorConfig,
	)
	if err != nil {
		log.Fatalf("failed to setup endpoint hydrator: %v", err)
	}

	// Setup the request parser which maps requests to the correct QoS instance.
	requestParser := &request.Parser{
		Logger:      logger,
		QoSServices: qosInstances,
	}

	// NOTE: the gateway uses the requestParser to get the correct QoS instance for any incoming request.
	gateway := &gateway.Gateway{
		Logger:            logger,
		HTTPRequestParser: requestParser,
		Protocol:          protocol,
		MetricsReporter:   metricsReporter,
		DataReporter:      dataReporter,
	}

	// Until all components are ready, the `/healthz` endpoint will return a 503 Service
	// Unavailable status; once all components are ready, it will return a 200 OK status.
	// health check components must implement the health.Check interface
	// to be able to signal they are ready to service requests.
	components := []health.Check{protocol}
	if hydrator != nil {
		components = append(components, hydrator)
	}
	healthChecker := &health.Checker{
		Logger:            logger,
		Components:        components,
		ServiceIDReporter: protocol,
	}

	// Convert qosInstances to DataReporter map to satisfy the QoSDisqualifiedEndpointsReporter interface.
	qosLevelReporters := make(map[protocolPkg.ServiceID]devtools.QoSDisqualifiedEndpointsReporter)
	for serviceID, qosService := range qosInstances {
		qosLevelReporters[serviceID] = qosService
	}

	// Create the disqualified endpoints reporter to report data on disqualified endpoints
	// through the `/disqualified_endpoints` route for real time QoS data on service endpoints.
	disqualifiedEndpointsReporter := &devtools.DisqualifiedEndpointReporter{
		Logger:                logger,
		ProtocolLevelReporter: protocol,
		QoSLevelReporters:     qosLevelReporters,
	}

	// Initialize the API router to serve requests to the PATH API.
	apiRouter := router.NewRouter(
		logger,
		gateway,
		disqualifiedEndpointsReporter,
		healthChecker,
		config.GetRouterConfig(),
	)

	// -------------------- Log PATH Startup Info --------------------

	// Log out some basic info about the running PATH instance
	configuredServiceIDs := make([]string, 0, len(protocol.ConfiguredServiceIDs()))
	for serviceID := range protocol.ConfiguredServiceIDs() {
		configuredServiceIDs = append(configuredServiceIDs, string(serviceID))
	}
	logger.Info().Msgf("🌿 PATH gateway starting on port %d for Protocol: %s with Configured Service IDs: %s",
		config.GetRouterConfig().Port, protocol.Name(), strings.Join(configuredServiceIDs, ", "))

	// -------------------- Start PATH API Router --------------------

	// This will block until the router is stopped.
	server, err := apiRouter.Start()
	if err != nil {
		logger.Error().Err(err).Msg("failed to start PATH API router")
	}

	// -------------------- PATH Shutdown --------------------
	stop := make(chan os.Signal, 1)
	signal.Notify(stop, syscall.SIGINT, syscall.SIGTERM)
	<-stop

	logger.Info().Msg("Shutting down PATH...")

	// TODO_IMPROVE: Make shutdown timeout configurable and add graceful shutdown of dependencies
	ctx, cancel := context.WithTimeout(context.Background(), 10*time.Second)
	defer cancel()
	if err := server.Shutdown(ctx); err != nil {
		logger.Error().Err(err).Msg("PATH forced to shutdown")
	}

	logger.Info().Msg("PATH exited properly")
}

/* -------------------- Gateway Init Helpers -------------------- */

// getConfigPath returns the full path to the config file relative to the executable.
//
// Priority for determining config path:
// - If `-config` flag is set, use its value
// - Otherwise, use defaultConfigPath relative to executable directory
//
// Examples:
// - Executable in `/app` → config at `/app/config/.config.yaml`
// - Executable in `./bin` → config at `./bin/config/.config.yaml`
// - Executable in `./local/path` → config at `./local/path/.config.yaml`
func getConfigPath(defaultConfigPath string) (string, error) {
	var configPath string

	// Check for -config flag override
	flag.StringVar(&configPath, "config", "", "override the default config path")
	flag.Parse()
	if configPath != "" {
		return configPath, nil
	}

	// Get executable directory for default path
	exeDir, err := os.Executable()
	if err != nil {
		return "", fmt.Errorf("failed to get executable path: %w", err)
	}

	configPath = filepath.Join(filepath.Dir(exeDir), defaultConfigPath)

	return configPath, nil
}<|MERGE_RESOLUTION|>--- conflicted
+++ resolved
@@ -64,12 +64,7 @@
 	// Log the config path
 	logger.Info().Msgf("Starting PATH using config file: %s", configPath)
 
-<<<<<<< HEAD
 	protocol, err := getShannonProtocol(logger, config.GetGatewayConfig())
-=======
-	// Create the protocol
-	protocol, err := getProtocol(logger, config)
->>>>>>> 471d760c
 	if err != nil {
 		log.Fatalf("failed to create protocol: %v", err)
 	}
