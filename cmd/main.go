package main

import (
<<<<<<< HEAD
	"context"
	"flag"
=======
>>>>>>> e005fb8f
	"fmt"
	"log"

	"github.com/pokt-network/poktroll/pkg/polylog"
	"github.com/pokt-network/poktroll/pkg/polylog/polyzero"

	"github.com/buildwithgrove/path/config"
	"github.com/buildwithgrove/path/gateway"
	"github.com/buildwithgrove/path/health"
	"github.com/buildwithgrove/path/request"
	"github.com/buildwithgrove/path/router"
)

// Define a variable to hold the config path
var configPath string

const defaultConfigPath = "/app/.config.yaml"

func init() {
	// Initialize the config path using a command-line flag
	flag.StringVar(&configPath, "config", defaultConfigPath, "Path to the configuration file")
	flag.Parse()
}

func main() {
	logger := polyzero.NewLogger()

	config, err := config.LoadGatewayConfigFromYAML(configPath)
	if err != nil {
		log.Fatalf("failed to load config: %v", err)
	}

	protocol, err := getProtocol(config, logger)
	if err != nil {
		log.Fatalf("failed to create protocol: %v", err)
	}

	qosPublisher, err := getQoSPublisher(config.MessagingConfig)
	if err != nil {
		log.Fatalf("failed to setup the QoS publisher: %v", err)
	}

	gatewayQoSInstances, hydratorQoSGenerators, err := getServiceQoSInstances(config, logger)
	if err != nil {
		log.Fatalf("failed to setup QoS instances: %v", err)
	}

	// TODO_IMPROVE: consider using a separate protocol instance for the hydrator,
	// to enable configuring separate worker pools for the user requests
	// and the endpoint hydrator requests.
	hydrator, err := setupEndpointHydrator(protocol, qosPublisher, hydratorQoSGenerators, logger)
	if err != nil {
		log.Fatalf("failed to setup endpoint hydrator: %v", err)
	}

	requestParser, err := request.NewParser(config, gatewayQoSInstances, logger)
	if err != nil {
		log.Fatalf("failed to create request parser: %v", err)
	}

	gateway := &gateway.Gateway{
		HTTPRequestParser: requestParser,
		Protocol:          protocol,
		QoSPublisher:      qosPublisher,
		Logger:            logger,
	}

	// Until all components are ready, the `/healthz` endpoint will return a 503 Service
	// Unavailable status; once all components are ready, it will return a 200 OK status.
	// health check components must implement the health.Check interface
	// to be able to signal they are ready to service requests.
	components := []health.Check{protocol}
	if hydrator != nil {
		components = append(components, hydrator)
	}

	healthChecker := &health.Checker{
		Components: components,
		Logger:     logger,
	}

	apiRouter := router.NewRouter(gateway, healthChecker, config.GetRouterConfig(), logger)
	if err != nil {
		log.Fatalf("failed to create API router: %v", err)
	}

	if err := apiRouter.Start(); err != nil {
		log.Fatalf("failed to start API router: %v", err)
	}
}

/* -------------------- Gateway Init Helpers -------------------- */

func getProtocol(config config.GatewayConfig, logger polylog.Logger) (gateway.Protocol, error) {
	if shannonConfig := config.GetShannonConfig(); shannonConfig != nil {
		return getShannonProtocol(shannonConfig, logger)
	}

	if morseConfig := config.GetMorseConfig(); morseConfig != nil {
		return getMorseProtocol(morseConfig, logger)
	}

	return nil, fmt.Errorf("no protocol config set")
}<|MERGE_RESOLUTION|>--- conflicted
+++ resolved
@@ -1,11 +1,7 @@
 package main
 
 import (
-<<<<<<< HEAD
-	"context"
 	"flag"
-=======
->>>>>>> e005fb8f
 	"fmt"
 	"log"
 
