package metrics

import (
	"github.com/pokt-network/poktroll/pkg/polylog"
	"github.com/prometheus/client_golang/prometheus"

	"github.com/buildwithgrove/path/observation"
)

// See the metrics initialization below for details.
const (
	// The POSIX process that emits metrics
	pathProcess = "path"

	// The list of metrics being tracked for gateway-level observations
	requestsTotal        = "requests_total"
	responseSizeBytes    = "response_size_bytes"
	relayDurationSeconds = "relay_duration_seconds"
)

func init() {
	prometheus.MustRegister(relaysTotal)
	prometheus.MustRegister(relaysDurationSeconds)
	prometheus.MustRegister(relayResponseSizeBytes)
}

var (
	// relaysTotal is a counter tracking processed requests per PATH instance.
	// Increment on each service request with labels:
	//   - service_id: Identifies the service
	//   - request_type: "organic" or "synthetic"
	//   - request_error_kind: request error kind, if any.
	//
	// Usage:
	// - Monitor total request load.
	// - Compare requests across services or PATH instances.
	relaysTotal = prometheus.NewCounterVec(
		prometheus.CounterOpts{
			Subsystem: pathProcess,
			Name:      requestsTotal,
			Help:      "Total number of requests processed, labeled by service ID.",
		},
		[]string{"service_id", "request_type", "request_error_kind"},
	)

	// relaysDurationSeconds measures request processing duration with the service_id label.
	// Histogram buckets from 0.1s to 15s capture performance from fast responses to timeouts.
	//
	// Usage:
	// - Analyze typical response times and long-tail latency issues.
	// - Compare performance across services.
	// - Compare performance under different loads.
	relaysDurationSeconds = prometheus.NewHistogramVec(
		prometheus.HistogramOpts{
			Subsystem: pathProcess,
			Name:      relayDurationSeconds,
			Help:      "Histogram of request processing time (duration) in seconds",
			// Buckets are selected as: [0, 0.1), [0.1, 0.5), [0.5, 1), [1, 2), [2, 5), [5, 15)
			// This is because the request processing time is expected to be normally distributed.
			// This means we need a higher resolution (smaller buckets and more granularity) for the lower values,
			// and less resolution (big buckets and low granularity) for the higher values because it'll have less
			// data points.
			Buckets: []float64{0.1, 0.5, 1, 2, 5, 15},
		},
		[]string{"service_id"},
	)

	// relayResponseSizeBytes tracks response payload sizes in bytes.
	// Histogram buckets from 100B to 50KB capture size distribution.
	//
	// Usage:
	// 	- Performance tuning to understand skew of data distribution
	//	- Visibility into small & large response size distribution
	relayResponseSizeBytes = prometheus.NewHistogramVec(
		prometheus.HistogramOpts{
			Subsystem: pathProcess,
			Name:      responseSizeBytes,
			Help:      "Histogram of response sizes in bytes for performance analysis.",
			// TODO_IMPROVE: Consider configuring bucket sizes externally for flexible adjustments
			// in response to different data patterns or deployment scenarios.
			Buckets: []float64{100, 500, 1000, 5000, 10000, 50000},
		},
		[]string{"service_id"},
	)

	// TODO_MVP(@adshmh): Add a serviceRequestSize metric once the `request` package is refactored to
	// fully encapsulate the task of dealing with the HTTP request, including:
	//	1. Reading of all HTTP headers: Target-Service-Id, etc.
	//	2. Reading of the HTTP request's body
	//	3. Building an HTTP observation using the extracted data.
	// This will also involve a small refactor on protocol and qos packages to accept a custom struct
	// rather than an HTTP request.
)

// publishGatewayMetrics publishes all metrics related to gateway-level observations.
// Returns:
// - true if the request was valid.
// - false otherwise.
<<<<<<< HEAD
func publishGatewayMetrics(gatewayObservations *observation.GatewayObservations) bool {
=======
func publishGatewayMetrics(
	logger polylog.Logger,
	gatewayObservations *observation.GatewayObservations,
) bool {
>>>>>>> 1670e318
	serviceID := gatewayObservations.GetServiceId()

	var requestErrorKind string
	requestErr := gatewayObservations.GetRequestError()
	if requestErr != nil {
		requestErrorKind = requestErr.GetErrorKind().String()
	}

<<<<<<< HEAD
=======
	requestType := observation.RequestType_name[int32(gatewayObservations.GetRequestType())]
>>>>>>> 1670e318
	// Increment on each service request with labels:
	//   - service_id: Identifies the service
	//   - request_type: "organic" or "synthetic"
	//   - request_error_kind: any gateway-level request errors: e.g. no service ID specified in request's HTTP headers.
	relaysTotal.With(
		prometheus.Labels{
			"service_id":         serviceID,
<<<<<<< HEAD
			"request_type":       observation.RequestType_name[int32(gatewayObservations.GetRequestType())],
=======
			"request_type":       requestType,
>>>>>>> 1670e318
			"request_error_kind": requestErrorKind,
		},
	).Inc()

	// Publish request duration in seconds with the following labels
	// 	- service_id
	duration := gatewayObservations.GetCompletedTime().AsTime().Sub(gatewayObservations.GetReceivedTime().AsTime()).Seconds()
	relaysDurationSeconds.With(
		prometheus.Labels{
			"service_id": serviceID,
		},
	).Observe(duration)

	// Publish response_size in bytes with the following labels
	// 	- service_id
	relayResponseSizeBytes.With(
		prometheus.Labels{
			"service_id": serviceID,
		},
	).Observe(float64(gatewayObservations.GetResponseSize()))

<<<<<<< HEAD
=======
	// log a meessage if there were any request errors.
	if requestErr != nil {
		logger.With(
			"service_id", serviceID,
			"request_type", requestType,
			"reques_error_kind", requestErrorKind,
			"request_error_details", requestErr.GetDetails(),
		).Error().Msg("Invalid request: No Protocol or QoS observations were made.")
	}

>>>>>>> 1670e318
	// Return the validity status of the request.
	return requestErr == nil
}<|MERGE_RESOLUTION|>--- conflicted
+++ resolved
@@ -96,14 +96,10 @@
 // Returns:
 // - true if the request was valid.
 // - false otherwise.
-<<<<<<< HEAD
-func publishGatewayMetrics(gatewayObservations *observation.GatewayObservations) bool {
-=======
 func publishGatewayMetrics(
 	logger polylog.Logger,
 	gatewayObservations *observation.GatewayObservations,
 ) bool {
->>>>>>> 1670e318
 	serviceID := gatewayObservations.GetServiceId()
 
 	var requestErrorKind string
@@ -112,10 +108,7 @@
 		requestErrorKind = requestErr.GetErrorKind().String()
 	}
 
-<<<<<<< HEAD
-=======
 	requestType := observation.RequestType_name[int32(gatewayObservations.GetRequestType())]
->>>>>>> 1670e318
 	// Increment on each service request with labels:
 	//   - service_id: Identifies the service
 	//   - request_type: "organic" or "synthetic"
@@ -123,11 +116,7 @@
 	relaysTotal.With(
 		prometheus.Labels{
 			"service_id":         serviceID,
-<<<<<<< HEAD
-			"request_type":       observation.RequestType_name[int32(gatewayObservations.GetRequestType())],
-=======
 			"request_type":       requestType,
->>>>>>> 1670e318
 			"request_error_kind": requestErrorKind,
 		},
 	).Inc()
@@ -149,8 +138,6 @@
 		},
 	).Observe(float64(gatewayObservations.GetResponseSize()))
 
-<<<<<<< HEAD
-=======
 	// log a meessage if there were any request errors.
 	if requestErr != nil {
 		logger.With(
@@ -161,7 +148,6 @@
 		).Error().Msg("Invalid request: No Protocol or QoS observations were made.")
 	}
 
->>>>>>> 1670e318
 	// Return the validity status of the request.
 	return requestErr == nil
 }