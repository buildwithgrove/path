package cosmos

import (
	"fmt"

	"github.com/pokt-network/poktroll/pkg/polylog"
	"github.com/prometheus/client_golang/prometheus"

	"github.com/buildwithgrove/path/observation/qos"
)

const (
	// The POSIX process that emits metrics
	pathProcess = "path"

	// The list of metrics being tracked for Cosmos SDK QoS
	requestsTotalMetric = "cosmos_sdk_requests_total"
)

func init() {
	prometheus.MustRegister(requestsTotal)
}

var (
	// TODO_MVP(@adshmh):
	// - Add 'errorSubType' label for more granular error categorization
	// - Use 'errorType' for broad error categories (e.g., request validation, protocol error)
	// - Use 'errorSubType' for specifics (e.g., endpoint maxed out, timed out)
	// - Remove 'success' label (success = absence of errorType)
	// - Update EVM observations proto files and add interpreter support
	//
	// TODO_MVP(@adshmh):
	// - Track endpoint responses separately from requests if/when retries are implemented
	//   (A single request may generate multiple responses due to retries)
	//
	// requestsTotal tracks total Cosmos SDK requests processed
	//
	// - Labels:
	//   - cosmos_chain_id: Target Cosmos chain identifier
	//   - evm_chain_id: Target EVM chain identifier for Cosmos chains with native EVM support, e.g. XRPLEVM, evmos, etc...
	//   - service_id: Service ID of the Cosmos SDK QoS instance
	//   - request_origin: origin of the request: User or Hydrator.
	//   - rpc_type: Backend service type (JSONRPC, REST, COMETBFT)
	//   - request_method: Cosmos SDK RPC method name (e.g., health, status)
	//   - success: Whether a valid response was received
	//   - error_type: Type of error if request failed (empty for success)
	//   - http_status_code: HTTP status code returned to user
	//   - endpoint_domain: Effective TLD+1 domain of the endpoint that served the request
	//
	// - Use cases:
	//   - Analyze request volume by chain and method
	//   - Track success rates across PATH deployment regions
	//   - Identify method usage patterns per chain
	//   - Measure end-to-end request success rates
	//   - Review error types by method and chain
	//   - Examine HTTP status code distribution
	//   - Performance and reliability by endpoint domain
	requestsTotal = prometheus.NewCounterVec(
		prometheus.CounterOpts{
			Subsystem: pathProcess,
			Name:      requestsTotalMetric,
			Help:      "Total number of requests processed by Cosmos SDK QoS instance(s)",
		},
		[]string{"cosmos_chain_id", "evm_chain_id", "service_id", "request_origin", "rpc_type", "request_method", "success", "error_type", "http_status_code", "endpoint_domain"},
	)
)

// PublishMetrics:
// - Exports all Cosmos SDK-related Prometheus metrics using observations from Cosmos SDK QoS service
// - Logs errors for unexpected (should-never-happen) conditions
func PublishMetrics(logger polylog.Logger, observations *qos.CosmosRequestObservations) {
	logger = logger.With("method", "PublishMetricsCosmosSDK")

	// Skip if observations is nil.
	// This should never happen as PublishQoSMetrics uses nil checks to identify which QoS service produced the observations.
	if observations == nil {
		logger.ProbabilisticDebugInfo(polylog.ProbabilisticDebugInfoProb).Msg("SHOULD RARELY HAPPEN: Unable to publish Cosmos SDK metrics: received nil observations.")
		return
	}

	// Create an interpreter for the observations
	interpreter := &qos.CosmosSDKObservationInterpreter{
		Logger:       logger,
		Observations: observations,
	}

<<<<<<< HEAD
	methods := extractRequestMethods(logger, interpreter)

	for _, method := range methods {
		// Increment request counters with all corresponding labels
		requestsTotal.With(
			prometheus.Labels{
				"cosmos_chain_id":  interpreter.GetCosmosChainID(),
				"evm_chain_id":     interpreter.GetEVMChainID(),
				"service_id":       interpreter.GetServiceID(),
				"request_origin":   observations.GetRequestOrigin().String(),
				"rpc_type":         interpreter.GetRPCType(),
				"request_method":   method,
				"success":          fmt.Sprintf("%t", interpreter.IsRequestSuccessful()),
				"error_type":       interpreter.GetRequestErrorType(),
				"http_status_code": fmt.Sprintf("%d", interpreter.GetRequestHTTPStatus()),
			},
		).Inc()
	}
}

// extractRequestMethods extracts the request methods from the interpreter.
// Returns empty string if method cannot be determined.
func extractRequestMethods(logger polylog.Logger, interpreter *qos.CosmosSDKObservationInterpreter) []string {
	methods, methodsFound := interpreter.GetRequestMethods()
	if !methodsFound {
		// For clarity in metrics, use empty string as the default value when method can't be determined
		methods = []string{}
		// This can happen for invalid requests, but we should still log it
		logger.Debug().Msgf("Should happen very rarely: Unable to determine request method for EVM metrics: %+v", interpreter)
	}
	return methods
=======
	// Increment request counters with all corresponding labels
	requestsTotal.With(
		prometheus.Labels{
			"cosmos_chain_id":  interpreter.GetCosmosChainID(),
			"evm_chain_id":     interpreter.GetEVMChainID(),
			"service_id":       interpreter.GetServiceID(),
			"request_origin":   observations.GetRequestOrigin().String(),
			"rpc_type":         interpreter.GetRPCType(),
			"request_method":   interpreter.GetRequestMethod(),
			"success":          fmt.Sprintf("%t", interpreter.IsRequestSuccessful()),
			"error_type":       interpreter.GetRequestErrorType(),
			"http_status_code": fmt.Sprintf("%d", interpreter.GetRequestHTTPStatus()),
			"endpoint_domain":  interpreter.GetEndpointDomain(),
		},
	).Inc()
>>>>>>> 8c40e1c5
}<|MERGE_RESOLUTION|>--- conflicted
+++ resolved
@@ -84,7 +84,6 @@
 		Observations: observations,
 	}
 
-<<<<<<< HEAD
 	methods := extractRequestMethods(logger, interpreter)
 
 	for _, method := range methods {
@@ -100,6 +99,7 @@
 				"success":          fmt.Sprintf("%t", interpreter.IsRequestSuccessful()),
 				"error_type":       interpreter.GetRequestErrorType(),
 				"http_status_code": fmt.Sprintf("%d", interpreter.GetRequestHTTPStatus()),
+				"endpoint_domain":  interpreter.GetEndpointDomain(),
 			},
 		).Inc()
 	}
@@ -116,21 +116,4 @@
 		logger.Debug().Msgf("Should happen very rarely: Unable to determine request method for EVM metrics: %+v", interpreter)
 	}
 	return methods
-=======
-	// Increment request counters with all corresponding labels
-	requestsTotal.With(
-		prometheus.Labels{
-			"cosmos_chain_id":  interpreter.GetCosmosChainID(),
-			"evm_chain_id":     interpreter.GetEVMChainID(),
-			"service_id":       interpreter.GetServiceID(),
-			"request_origin":   observations.GetRequestOrigin().String(),
-			"rpc_type":         interpreter.GetRPCType(),
-			"request_method":   interpreter.GetRequestMethod(),
-			"success":          fmt.Sprintf("%t", interpreter.IsRequestSuccessful()),
-			"error_type":       interpreter.GetRequestErrorType(),
-			"http_status_code": fmt.Sprintf("%d", interpreter.GetRequestHTTPStatus()),
-			"endpoint_domain":  interpreter.GetEndpointDomain(),
-		},
-	).Inc()
->>>>>>> 8c40e1c5
 }