package evm

import (
	"github.com/buildwithgrove/path/observation/qos"
)

// response defines methods needed for response metrics collection.
// Abstracts proto-specific details from metrics logic.
// DEV_NOTE: You MUST update this when adding new metric requirements.
type response interface {
	GetValid() bool
<<<<<<< HEAD
	GetResponseValidationErrorKind() qos.EVMResponseValidationErrorKind
=======
	GetResponseValidationError() qos.EVMResponseValidationError
>>>>>>> 2763353e
}

// getResponseFromObservation extracts the response data from an endpoint observation.
// Returns nil if no response is present.
// DEV_NOTE: You MUST update this when adding new metric requirements.
func extractEndpointResponseFromObservation(observation *qos.EVMEndpointObservation) response {
	if observation == nil {
		return nil
	}

	// handle chain_id response
	if response := observation.GetChainIdResponse(); response != nil {
		return response
	}

	// handle block_number response
	if response := observation.GetBlockNumberResponse(); response != nil {
		return response
	}

	// handle unrecognized response
	if response := observation.GetUnrecognizedResponse(); response != nil {
		return response
	}

	// handle empty response
	if response := observation.GetEmptyResponse(); response != nil {
		return response
	}

	return nil
}<|MERGE_RESOLUTION|>--- conflicted
+++ resolved
@@ -9,11 +9,7 @@
 // DEV_NOTE: You MUST update this when adding new metric requirements.
 type response interface {
 	GetValid() bool
-<<<<<<< HEAD
-	GetResponseValidationErrorKind() qos.EVMResponseValidationErrorKind
-=======
 	GetResponseValidationError() qos.EVMResponseValidationError
->>>>>>> 2763353e
 }
 
 // getResponseFromObservation extracts the response data from an endpoint observation.
