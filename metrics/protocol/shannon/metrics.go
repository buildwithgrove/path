// Package shannon provides functionality for exporting Shannon protocol metrics to Prometheus.
package shannon

import (
	"fmt"

	"github.com/pokt-network/poktroll/pkg/polylog"
	"github.com/prometheus/client_golang/prometheus"

	protocolobservations "github.com/buildwithgrove/path/observation/protocol"
)

// TODO_TECHDEBT: Replace 'endpoint_domain' in the metrics to align with 'endpoint_url'
// used through the codebase or vice versa.
//
// TODO_METRICS: Add additional WebSocket-specific metrics
// - Message latency distribution (time between request and response for each message)
// - Connection duration histogram (time from connection establishment to termination)
// - Message size percentiles (distribution of message payload sizes)
// - Subscription event rates (frequency of subscription events per connection)

const (
	// The POSIX process that emits metrics
	pathProcess = "path"

	// HTTP relay metrics
	relaysTotalMetric       = "shannon_relays_total"
	relaysErrorsTotalMetric = "shannon_relay_errors_total"

	// WebSocket connection metrics
	websocketConnectionsTotalMetric = "shannon_websocket_connections_total"
	websocketConnectionErrorsMetric = "shannon_websocket_connection_errors_total"

	// WebSocket message metrics
	websocketMessagesTotalMetric = "shannon_websocket_messages_total"
	websocketMessageErrorsMetric = "shannon_websocket_message_errors_total"

	// Sanctions metrics (shared across HTTP and WebSocket)
	sanctionsByDomainMetric = "shannon_sanctions_by_domain"

	// Latency metrics (currently HTTP only)
	endpointLatencyMetric       = "shannon_endpoint_latency_seconds"
	relayMinerErrorsTotalMetric = "shannon_relay_miner_errors_total"
)

var (
	defaultBuckets = []float64{
		// Sub-50ms (cache hits, internal optimization, fast responses, potential internal errors, etc.)
		0.01, 0.025, 0.05,
		// Primary range: 50ms to 1s (majority of traffic, normal responses, etc...)
		0.075, 0.1, 0.15, 0.2, 0.25, 0.3, 0.35, 0.4, 0.45, 0.5, 0.55, 0.6, 0.7, 0.8, 0.9, 1.0,
		// Long tail: > 1s (slow queries, rollovers, cold state, failed, etc.)
		1.5, 2.0, 3.0, 5.0, 10.0, 30.0,
	}
)

func init() {
	// HTTP relay metrics
	prometheus.MustRegister(relaysTotal)
	prometheus.MustRegister(relaysErrorsTotal)

	// WebSocket metrics
	prometheus.MustRegister(websocketConnectionsTotal)
	prometheus.MustRegister(websocketConnectionErrors)
	prometheus.MustRegister(websocketMessagesTotal)
	prometheus.MustRegister(websocketMessageErrors)

	// Sanctions metrics (shared across HTTP and WebSocket)
	prometheus.MustRegister(sanctionsByDomain)

	// Latency metrics
	prometheus.MustRegister(endpointLatency)
	prometheus.MustRegister(endpointResponseSize)
	prometheus.MustRegister(relayMinerErrorsTotal)
}

var (
	// relaysTotal tracks the total Shannon relay requests processed.
	// Labels:
	//   - service_id: Target service identifier (i.e. chain id in Shannon)
	//   - success: Whether the relay was successful (true if at least one endpoint had no error)
	//   - error_type: type of error encountered processing the request
	//   - used_fallback: Whether the request was served using a fallback endpoint.
	//
	// Exemplars:
	//   - endpoint_url: URL of the endpoint (from the last entry in observations list)
	//
	// Low-cardinality labels are used for core metrics while high-cardinality data is
	// moved to exemplars to reduce Prometheus storage and query overhead while still
	// preserving detailed information for troubleshooting.
	//
	// Use to analyze:
	//   - Request volume by service
	//   - Success rates by service
	//   - Detailed endpoint and app data available via exemplars when needed
	//   - Distribution of traffic between protocol and fallback endpoints.
	relaysTotal = prometheus.NewCounterVec(
		prometheus.CounterOpts{
			Subsystem: pathProcess,
			Name:      relaysTotalMetric,
			Help:      "Total number of relays processed by Shannon protocol instance(s)",
		},
		[]string{"service_id", "success", "error_type", "used_fallback"},
	)

	// relaysErrorsTotal tracks relay errors from Shannon protocol
	// Labels:
	//   - service_id: Target service identifier
	//   - endpoint_domain: Effective TLD+1 domain extracted from endpoint URL
	//   - error_type: Type of error encountered (based on trusted classification)
	//   - sanction_type: Type of sanction recommended (based on trusted classification)
	//
	// Exemplars:
	//   - endpoint_url: URL of the endpoint
	//
	// Use to analyze:
	//   - Shannon protocol errors by service and type
	//   - Sanctions recommended by the protocol
	//
	// TODO_TECHDEBT(@adshmh): Check whether merging SanctionsByDomain and relayErrorsTotal makes sense.
	relaysErrorsTotal = prometheus.NewCounterVec(
		prometheus.CounterOpts{
			Subsystem: pathProcess,
			Name:      relaysErrorsTotalMetric,
			Help:      "Total relay errors by service, endpoint domain, error type, and sanction type",
		},
		[]string{"service_id", "endpoint_domain", "error_type", "sanction_type"},
	)

	// websocketConnectionsTotal tracks the total WebSocket connection attempts processed.
	// Labels:
	//   - service_id: Target service identifier (i.e. chain id in Shannon)
	//   - success: Whether the connection was successful (true if no connection error)
	//   - error_type: type of error encountered during connection setup
	//   - used_fallback: Whether the connection used a fallback endpoint.
	//
	// Exemplars:
	//   - endpoint_url: URL of the WebSocket endpoint
	//
	// Use to analyze:
	//   - WebSocket connection volume by service
	//   - Connection success rates by service
	//   - Distribution between protocol and fallback endpoints for WebSocket connections
	websocketConnectionsTotal = prometheus.NewCounterVec(
		prometheus.CounterOpts{
			Subsystem: pathProcess,
			Name:      websocketConnectionsTotalMetric,
			Help:      "Total number of WebSocket connections processed by Shannon protocol instance(s)",
		},
		[]string{"service_id", "success", "error_type", "used_fallback"},
	)

	// websocketConnectionErrors tracks WebSocket connection establishment errors
	// Labels:
	//   - service_id: Target service identifier
	//   - endpoint_domain: Effective TLD+1 domain extracted from endpoint URL
	//   - error_type: Type of connection error encountered (based on trusted classification)
	//   - sanction_type: Type of sanction recommended (based on trusted classification)
	//
	// Exemplars:
	//   - endpoint_url: URL of the WebSocket endpoint
	//
	// Use to analyze:
	//   - WebSocket connection errors by service and type
	//   - Sanctions recommended for connection failures
	websocketConnectionErrors = prometheus.NewCounterVec(
		prometheus.CounterOpts{
			Subsystem: pathProcess,
			Name:      websocketConnectionErrorsMetric,
			Help:      "Total WebSocket connection errors by service, endpoint domain, error type, and sanction type",
		},
		[]string{"service_id", "endpoint_domain", "error_type", "sanction_type"},
	)

	// websocketMessagesTotal tracks the total WebSocket messages processed.
	// Labels:
	//   - service_id: Target service identifier (i.e. chain id in Shannon)
	//   - success: Whether the message was processed successfully (true if no message error)
	//   - error_type: type of error encountered processing the message
	//   - used_fallback: Whether the message was processed using a fallback endpoint.
	//
	// Exemplars:
	//   - endpoint_url: URL of the WebSocket endpoint
	//
	// Use to analyze:
	//   - WebSocket message volume by service
	//   - Message processing success rates by service
	//   - Distribution between protocol and fallback endpoints for WebSocket messages
	websocketMessagesTotal = prometheus.NewCounterVec(
		prometheus.CounterOpts{
			Subsystem: pathProcess,
			Name:      websocketMessagesTotalMetric,
			Help:      "Total number of WebSocket messages processed by Shannon protocol instance(s)",
		},
		[]string{"service_id", "success", "error_type", "used_fallback"},
	)

	// websocketMessageErrors tracks WebSocket message processing errors
	// Labels:
	//   - service_id: Target service identifier
	//   - endpoint_domain: Effective TLD+1 domain extracted from endpoint URL
	//   - error_type: Type of message error encountered (based on trusted classification)
	//   - sanction_type: Type of sanction recommended (based on trusted classification)
	//
	// Exemplars:
	//   - endpoint_url: URL of the WebSocket endpoint
	//
	// Use to analyze:
	//   - WebSocket message errors by service and type
	//   - Sanctions recommended for message processing failures
	websocketMessageErrors = prometheus.NewCounterVec(
		prometheus.CounterOpts{
			Subsystem: pathProcess,
			Name:      websocketMessageErrorsMetric,
			Help:      "Total WebSocket message errors by service, endpoint domain, error type, and sanction type",
		},
		[]string{"service_id", "endpoint_domain", "error_type", "sanction_type"},
	)

	// sanctionsByDomain tracks sanctions applied by domain.
	// Labels:
	//   - service_id: Target service identifier
	//   - endpoint_domain: Effective TLD+1 domain extracted from endpoint URL
	//   - sanction_type: Type of sanction (based on trusted classification)
	//   - sanction_reason: The endpoint error type that caused the sanction (trusted)
	sanctionsByDomain = prometheus.NewCounterVec(
		prometheus.CounterOpts{
			Subsystem: pathProcess,
			Name:      sanctionsByDomainMetric,
			Help:      "Total sanctions by service, endpoint domain (TLD+1), sanction type, and reason",
		},
		[]string{"service_id", "endpoint_domain", "sanction_type", "sanction_reason"},
	)

	// endpointLatency tracks the latency distribution of endpoint responses.
	// Labels:
	//   - service_id: Target service identifier
	//   - endpoint_domain: Effective TLD+1 domain extracted from endpoint URL
	//   - success: Whether the request was successful (true if at least one endpoint had no error)
	//
	// This histogram measures the time between sending a request to an endpoint
	// and receiving its response. Only recorded for endpoints that actually respond
	// (excludes timeouts where no response timestamp is available).
	// A request with error not related to an endpoint will not have an endpoint query time set.
	//
	// Use to analyze:
	//   - Response time percentiles by service and domain
	//   - Performance comparison across different endpoint domains
	//   - Latency trends over time
	//   - Impact of errors on response times
	endpointLatency = prometheus.NewHistogramVec(
		prometheus.HistogramOpts{
			Subsystem: pathProcess,
			Name:      endpointLatencyMetric,
			Help:      "Histogram of endpoint response latencies in seconds",
			Buckets:   defaultBuckets,
		},
		[]string{"service_id", "endpoint_domain", "success"},
	)

	// endpointResponseSize tracks the distribution of response payload sizes
	// Labels:
	//   - service_id: Target service identifier
	//   - endpoint_domain: Effective TLD+1 domain extracted from endpoint URL
	//   - success: Whether the request was successful (true if at least one endpoint had no error)
	//
	// Use to analyze:
	//   - Response size distribution patterns
	//   - Bandwidth usage across services and endpoints
	//   - Payload size percentiles
	endpointResponseSize = prometheus.NewHistogramVec(
		prometheus.HistogramOpts{
			Subsystem: pathProcess,
			Name:      "endpoint_response_size_bytes",
			Help:      "Histogram of endpoint response payload sizes in bytes",
			Buckets: []float64{
				1_024,      // 1KB
				10_240,     // 10KB
				51_200,     // 50KB
				102_400,    // 100KB
				512_000,    // 500KB
				1_048_576,  // 1MB
				5_242_880,  // 5MB
				10_485_760, // 10MB
			},
		},
		[]string{"service_id", "endpoint_domain", "success"},
	)

	// relayMinerErrorsTotal tracks RelayMinerError occurrences separately from Shannon protocol errors
	// This metric allows analysis of RelayMinerError patterns independently while including
	// endpoint error type for cross-referencing with Shannon protocol errors.
	// Labels:
	//   - service_id: Target service identifier
	//   - endpoint_domain: Effective TLD+1 domain extracted from endpoint URL
	//   - endpoint_error_type: Shannon endpoint error type for cross-referencing (empty if no endpoint error)
	//   - relay_miner_codespace: Codespace from RelayMinerError
	//   - relay_miner_code: Code from RelayMinerError
	//
	// Use to analyze:
	//   - RelayMinerError patterns by codespace and code
	//   - Correlation between endpoint errors and RelayMinerError occurrences
	//   - RelayMinerError distribution across services and endpoint domains
	relayMinerErrorsTotal = prometheus.NewCounterVec(
		prometheus.CounterOpts{
			Subsystem: pathProcess,
			Name:      relayMinerErrorsTotalMetric,
			Help:      "Total RelayMinerError occurrences by service, endpoint domain, endpoint error type, and relay miner details",
		},
		[]string{"service_id", "endpoint_domain", "endpoint_error_type", "relay_miner_codespace", "relay_miner_code"},
	)
)

// PublishMetrics exports all Shannon-related Prometheus metrics using observations
// reported by the Shannon protocol.
func PublishMetrics(
	logger polylog.Logger,
	observations *protocolobservations.ShannonObservationsList,
) {
	shannonObservations := observations.GetObservations()
	if len(shannonObservations) == 0 {
		logger.ProbabilisticDebugInfo(polylog.ProbabilisticDebugInfoProb).Msg("SHOULD RARELY HAPPEN: Unable to publish Shannon metrics: received nil observations.")
		return
	}

	// Process each observation for metrics
	for _, observationSet := range shannonObservations {
		// Handle different types of observations based on the oneof field
		switch obsData := observationSet.GetObservationData().(type) {
		case *protocolobservations.ShannonRequestObservations_HttpObservations:
			// HTTP observations - existing metrics processing
			httpObservations := obsData.HttpObservations
			if httpObservations == nil {
				logger.Warn().Msg("❌ SHOULD NEVER HAPPEN: skipping processing: received empty HTTP observations")
				continue
			}

			// Record the relay total with success/failure status
			recordRelayTotal(logger, observationSet)

			// Process endpoint errors
			processEndpointErrors(logger, observationSet.GetServiceId(), httpObservations.GetEndpointObservations())

			// Process sanctions by domain
			processSanctionsByDomain(logger, observationSet.GetServiceId(), httpObservations.GetEndpointObservations())

			// Process endpoint latency metrics
			processEndpointLatency(logger, observationSet.GetServiceId(), httpObservations.GetEndpointObservations())

			// Process RelayMinerError occurrences separately
			processRelayMinerErrors(logger, observationSet.GetServiceId(), httpObservations.GetEndpointObservations())

		case *protocolobservations.ShannonRequestObservations_WebsocketConnectionObservation:
			// WebSocket connection observation - new metrics processing
			wsConnectionObs := obsData.WebsocketConnectionObservation
			if wsConnectionObs == nil {
				logger.Warn().Msg("❌ SHOULD NEVER HAPPEN: skipping processing: received empty WebSocket connection observation")
				continue
			}

			// Record WebSocket connection metrics
			recordWebsocketConnectionTotal(logger, observationSet)
			processWebsocketConnectionErrors(logger, observationSet.GetServiceId(), wsConnectionObs)

		case *protocolobservations.ShannonRequestObservations_WebsocketMessageObservation:
			// WebSocket message observation - new metrics processing
			wsMessageObs := obsData.WebsocketMessageObservation
			if wsMessageObs == nil {
				logger.Warn().Msg("❌ SHOULD NEVER HAPPEN: skipping processing: received empty WebSocket message observation")
				continue
			}

			// Record WebSocket message metrics
			recordWebsocketMessageTotal(logger, observationSet)
			processWebsocketMessageErrors(logger, observationSet.GetServiceId(), wsMessageObs)

		default:
			logger.Warn().Msg("❌ SHOULD NEVER HAPPEN: received unknown observation type")
		}
	}
}

// recordRelayTotal tracks relay counts with exemplars for high-cardinality data.
// Success determination varies by observation type:
// - HTTP observations: Success if ANY endpoint observation has ErrorType = UNSPECIFIED (supports parallel requests)
// - WebSocket connection observations: Success if ErrorType = UNSPECIFIED (single connection establishment)
// - WebSocket message observations: Success if ErrorType = UNSPECIFIED (individual message processing)
func recordRelayTotal(
	logger polylog.Logger,
	observations *protocolobservations.ShannonRequestObservations,
) {
	hydratedLogger := logger.With("method", "recordRelaysTotal")

	serviceID := observations.GetServiceId()

	// Relay request failed before reaching out to any endpoints.
	// e.g. there were no available endpoints.
	// Skip processing endpoint observations.
	if requestHasErr, requestErrorType := extractRequestError(observations); requestHasErr {
		relaysTotal.With(
			prometheus.Labels{
				"service_id": serviceID,
				"success":    "false",
				"error_type": requestErrorType,
				// Relay request failed before reaching out to any endpoints so no fallback was used.
				// Must be set to avoid inconsistent label cardinality error
				"used_fallback": "false",
			},
		).Inc()

		// Request has an error: no endpoint observations to process.
		return
	}

	// Extract endpoint observations and metrics data based on observation type
	var endpointURL string
	var success bool
	var usedFallbackEndpoint bool

	switch obsData := observations.GetObservationData().(type) {
	case *protocolobservations.ShannonRequestObservations_HttpObservations:
<<<<<<< HEAD
=======
		// HTTP observations can contain multiple endpoint attempts due to parallel requests or retries.
		// Success is determined by checking if ANY endpoint observation succeeded (ErrorType = UNSPECIFIED).
		// This supports the HTTP protocol's ability to try multiple endpoints for a single request.
>>>>>>> 9ca874ef
		endpointObservations := obsData.HttpObservations.GetEndpointObservations()
		// Skip if there are no endpoint observations
		if len(endpointObservations) == 0 {
			hydratedLogger.Warn().Msg("Request has no errors and no endpoint observations: endpoint selection has failed.")
			return
		}

		// Get the last observation for endpoint address
		lastObs := endpointObservations[len(endpointObservations)-1]
		endpointURL = lastObs.GetEndpointUrl()
<<<<<<< HEAD

		// Determine if any of the observations were successful.
		success = isAnyObservationSuccessful(endpointObservations)

		// Determine if any of the endpoints was a fallback
		usedFallbackEndpoint = isFallbackEndpointUsed(endpointObservations)

	case *protocolobservations.ShannonRequestObservations_WebsocketConnectionObservation:
		wsConnectionObs := obsData.WebsocketConnectionObservation
		endpointURL = wsConnectionObs.GetEndpointUrl()
		success = wsConnectionObs.GetErrorType() == protocolobservations.ShannonEndpointErrorType_SHANNON_ENDPOINT_ERROR_UNSPECIFIED
		usedFallbackEndpoint = wsConnectionObs.GetIsFallbackEndpoint()

	case *protocolobservations.ShannonRequestObservations_WebsocketMessageObservation:
		wsMessageObs := obsData.WebsocketMessageObservation
		endpointURL = wsMessageObs.GetEndpointUrl()
		success = wsMessageObs.GetErrorType() == protocolobservations.ShannonEndpointErrorType_SHANNON_ENDPOINT_ERROR_UNSPECIFIED
		usedFallbackEndpoint = wsMessageObs.GetIsFallbackEndpoint()

	default:
		hydratedLogger.Warn().Msg("Unknown observation type in recordRelayTotal")
		return
	}

=======

		// Determine if any of the observations were successful using explicit helper function
		success = isAnyObservationSuccessful(endpointObservations)

		// Determine if any of the endpoints was a fallback
		usedFallbackEndpoint = isFallbackEndpointUsed(endpointObservations)

	case *protocolobservations.ShannonRequestObservations_WebsocketConnectionObservation:
		// WebSocket connection observations track the establishment/termination of a single WebSocket connection.
		// Success is determined by whether the connection was established successfully (no ErrorType set).
		// This represents the initial handshake and connection setup phase, not individual message processing.
		wsConnectionObs := obsData.WebsocketConnectionObservation
		endpointURL = wsConnectionObs.GetEndpointUrl()
		success = isWebsocketConnectionSuccessful(wsConnectionObs)
		usedFallbackEndpoint = wsConnectionObs.GetIsFallbackEndpoint()

	case *protocolobservations.ShannonRequestObservations_WebsocketMessageObservation:
		// WebSocket message observations track individual message processing within an established connection.
		// Success is determined by whether the specific message was processed without errors.
		// This represents the processing of a single request/response or subscription event within the connection.
		wsMessageObs := obsData.WebsocketMessageObservation
		endpointURL = wsMessageObs.GetEndpointUrl()
		success = isWebsocketMessageSuccessful(wsMessageObs)
		usedFallbackEndpoint = wsMessageObs.GetIsFallbackEndpoint()

	default:
		hydratedLogger.Warn().Msg("Unknown observation type in recordRelayTotal")
		return
	}

>>>>>>> 9ca874ef
	// Create exemplar with high-cardinality data
	// Truncate to 128 runes (Prometheus exemplar limit)
	// See `ExemplarMaxRunes` below:
	// https://pkg.go.dev/github.com/prometheus/client_golang/prometheus#pkg-constants
	exLabels := prometheus.Labels{
		"endpoint_url": endpointURL[:min(len(endpointURL), 128)],
	}

	// Increment the relay total counter with exemplars
	relaysTotal.With(
		prometheus.Labels{
			"service_id":    serviceID,
			"success":       fmt.Sprintf("%t", success),
			"error_type":    "",
			"used_fallback": fmt.Sprintf("%t", usedFallbackEndpoint),
		},
	// This dynamic type cast is safe:
	// https://pkg.go.dev/github.com/prometheus/client_golang@v1.22.0/prometheus#NewCounter
	).(prometheus.ExemplarAdder).AddWithExemplar(float64(1), exLabels)
}

// extractRequestError  extracts from the observations the stauts (success/failure) and the first encountered error, if any.
// Returns:
// - false, "" if the relay was successful.
// - true, error_type if the relay failed.
func extractRequestError(observations *protocolobservations.ShannonRequestObservations) (bool, string) {
	requestErr := observations.GetRequestError()
	// No request errors.
	if requestErr == nil {
		return false, ""
	}

	return true, requestErr.GetErrorType().String()
}

// isAnyObservationSuccessful returns true if any HTTP endpoint observation indicates a success.
// Success is determined by checking if ErrorType is UNSPECIFIED (meaning no error occurred).
func isAnyObservationSuccessful(observations []*protocolobservations.ShannonEndpointObservation) bool {
	for _, obs := range observations {
		if obs.GetErrorType() == protocolobservations.ShannonEndpointErrorType_SHANNON_ENDPOINT_ERROR_UNSPECIFIED {
			return true
		}
	}
	return false
}

// isWebsocketConnectionSuccessful returns true if the WebSocket connection observation indicates success.
// For WebSocket connections, success is determined by checking if ErrorType is UNSPECIFIED.
// Unlike HTTP observations which can have multiple endpoint attempts, WebSocket connections
// use a single endpoint and have a single success/failure status.
func isWebsocketConnectionSuccessful(wsConnectionObs *protocolobservations.ShannonWebsocketConnectionObservation) bool {
	return wsConnectionObs.GetErrorType() == protocolobservations.ShannonEndpointErrorType_SHANNON_ENDPOINT_ERROR_UNSPECIFIED
}

// isWebsocketMessageSuccessful returns true if the WebSocket message observation indicates success.
// For WebSocket messages, success is determined by checking if ErrorType is UNSPECIFIED.
// Each WebSocket message is processed individually and has its own success/failure status.
func isWebsocketMessageSuccessful(wsMessageObs *protocolobservations.ShannonWebsocketMessageObservation) bool {
	return wsMessageObs.GetErrorType() == protocolobservations.ShannonEndpointErrorType_SHANNON_ENDPOINT_ERROR_UNSPECIFIED
}

// isFallbackEndpointUsed returns true if any HTTP endpoint observation indicates a fallback endpoint was used.
// This function is specific to HTTP observations which can have multiple endpoint attempts.
func isFallbackEndpointUsed(observations []*protocolobservations.ShannonEndpointObservation) bool {
	for _, obs := range observations {
		if obs.GetIsFallbackEndpoint() {
			return true
		}
	}
	return false
}

// processEndpointErrors records error metrics with exemplars for high-cardinality data
func processEndpointErrors(
	logger polylog.Logger,
	serviceID string,
	observations []*protocolobservations.ShannonEndpointObservation,
) {
	for _, endpointObs := range observations {
		// Skip if there's no error
		if endpointObs.ErrorType == nil {
			continue
		}

		// Extract effective TLD+1 from endpoint URL
		// This function handles edge cases like IP addresses, localhost, invalid URLs
		endpointDomain, err := ExtractDomainOrHost(endpointObs.GetEndpointUrl())
		if err != nil {
			logger.With(
				"endpoint_url", endpointObs.EndpointUrl,
			).
				ProbabilisticDebugInfo(polylog.ProbabilisticDebugInfoProb).
				Err(err).Msg("SHOULD NEVER HAPPEN: Could not extract domain from Shannon endpoint URL for relay errors metric")
			continue
		}

		// Extract low-cardinality labels (based on trusted error classification)
		errorType := endpointObs.ErrorType.String()

		// Extract sanction type (based on trusted error classification)
		var sanctionType string
		if endpointObs.RecommendedSanction != nil {
			sanctionType = endpointObs.RecommendedSanction.String()
		}

		// Extract high-cardinality values for exemplars
		endpointURL := endpointObs.EndpointUrl

		// Create exemplar with high-cardinality data
		// Truncate to 128 runes (Prometheus exemplar limit)
		exLabels := prometheus.Labels{
			"endpoint_url": endpointURL[:min(len(endpointURL), 128)],
		}

		// Record relay error
		relaysErrorsTotal.With(
			prometheus.Labels{
				"service_id":      serviceID,
				"endpoint_domain": endpointDomain,
				"error_type":      errorType,
				"sanction_type":   sanctionType,
			},
		).(prometheus.ExemplarAdder).AddWithExemplar(float64(1), exLabels)
	}
}

// processSanctionsByDomain records sanctions without RelayMinerError context
func processSanctionsByDomain(
	logger polylog.Logger,
	serviceID string,
	observations []*protocolobservations.ShannonEndpointObservation,
) {
	for _, endpointObs := range observations {
		// Skip if there's no recommended sanction (based on trusted error classification)
		if endpointObs.RecommendedSanction == nil {
			continue
		}

		// Extract effective domain from endpoint URL
		endpointDomain, err := ExtractDomainOrHost(endpointObs.GetEndpointUrl())
		// error extracting TLD+1, skip.
		if err != nil {
			logger.With(
				"endpoint_url", endpointObs.GetEndpointUrl(),
			).
				ProbabilisticDebugInfo(polylog.ProbabilisticDebugInfoProb).
				Err(err).Msg("SHOULD NEVER HAPPEN: Could not extract domain from Shannon endpoint URL")
			continue
		}

		// Extract the sanction reason from the endpoint error type (trusted classification)
		var sanctionReason string
		if endpointObs.ErrorType != nil {
			sanctionReason = endpointObs.GetErrorType().String()
		}

		// Increment the sanctions counter without RelayMinerError context
		sanctionsByDomain.With(
			prometheus.Labels{
				"service_id":      serviceID,
				"endpoint_domain": endpointDomain,
				"sanction_type":   endpointObs.GetRecommendedSanction().String(),
				"sanction_reason": sanctionReason,
			},
		).Inc()
	}
}

// processEndpointLatency records endpoint response latency metrics.
// Only records latency for endpoints that actually responded (have both query and response timestamps).
// A request with error not related to an endpoint will not have an endpoint query time set.
func processEndpointLatency(
	logger polylog.Logger,
	serviceID string,
	observations []*protocolobservations.ShannonEndpointObservation,
) {
	// Calculate overall success status for the request
	success := isAnyObservationSuccessful(observations)

	for _, endpointObs := range observations {
		// Skip if we don't have both timestamps (e.g., timeouts)
		// These will be caught by other metrics indicating endpoint errors.
		queryTime := endpointObs.GetEndpointQueryTimestamp()
		responseTime := endpointObs.GetEndpointResponseTimestamp()

		if queryTime == nil || responseTime == nil {
			continue
		}

		// Calculate latency in seconds
		queryTimestamp := queryTime.AsTime()
		responseTimestamp := responseTime.AsTime()
		latencySeconds := responseTimestamp.Sub(queryTimestamp).Seconds()

		// Skip negative latencies (invalid timestamps)
		if latencySeconds < 0 {
			logger.With(
				"endpoint_url", endpointObs.GetEndpointUrl(),
				"latency_seconds", latencySeconds,
			).ProbabilisticDebugInfo(polylog.ProbabilisticDebugInfoProb).
				Msg("SHOULD RARELY HAPPEN: Negative latency detected, skipping metric")
			continue
		}

		// Extract effective domain from endpoint URL
		endpointDomain, err := ExtractDomainOrHost(endpointObs.GetEndpointUrl())
		if err != nil {
			logger.With(
				"endpoint_url", endpointObs.GetEndpointUrl(),
			).ProbabilisticDebugInfo(polylog.ProbabilisticDebugInfoProb).
				Err(err).Msg("SHOULD NEVER HAPPEN: Could not extract domain from Shannon endpoint URL for latency metric")
			continue
		}

		// Record latency
		endpointLatency.With(
			prometheus.Labels{
				"service_id":      serviceID,
				"endpoint_domain": endpointDomain,
				"success":         fmt.Sprintf("%t", success),
			}).Observe(latencySeconds)

		// Record response size
		responseSize := float64(endpointObs.GetEndpointBackendServiceHttpResponsePayloadSize())
		endpointResponseSize.With(
			prometheus.Labels{
				"service_id":      serviceID,
				"endpoint_domain": endpointDomain,
				"success":         fmt.Sprintf("%t", success),
			}).Observe(responseSize)
	}
}

// processRelayMinerErrors records RelayMinerError occurrences separately from Shannon protocol errors
func processRelayMinerErrors(
	logger polylog.Logger,
	serviceID string,
	observations []*protocolobservations.ShannonEndpointObservation,
) {
	for _, endpointObs := range observations {
		// Skip if there's no RelayMinerError
		if endpointObs.RelayMinerError == nil {
			continue
		}

		// Extract effective domain from endpoint URL
		endpointDomain, err := ExtractDomainOrHost(endpointObs.GetEndpointUrl())
		if err != nil {
			logger.With(
				"endpoint_url", endpointObs.GetEndpointUrl(),
			).
				ProbabilisticDebugInfo(polylog.ProbabilisticDebugInfoProb).
				Err(err).Msg("SHOULD NEVER HAPPEN: Could not extract domain from Shannon endpoint URL for RelayMinerError metric")
			continue
		}

		// Extract RelayMinerError details
		relayMinerCodespace := endpointObs.RelayMinerError.GetCodespace()
		relayMinerCode := fmt.Sprintf("%d", endpointObs.RelayMinerError.GetCode())

		// Extract endpoint error type for cross-referencing (empty if no endpoint error)
		var endpointErrorType string
		if endpointObs.ErrorType != nil {
			endpointErrorType = endpointObs.GetErrorType().String()
		}

		// Record RelayMinerError occurrence
		relayMinerErrorsTotal.With(
			prometheus.Labels{
				"service_id":            serviceID,
				"endpoint_domain":       endpointDomain,
				"endpoint_error_type":   endpointErrorType,
				"relay_miner_codespace": relayMinerCodespace,
				"relay_miner_code":      relayMinerCode,
			},
		).Inc()
	}
}

// recordWebsocketConnectionTotal tracks WebSocket connection counts.
func recordWebsocketConnectionTotal(
	logger polylog.Logger,
	observations *protocolobservations.ShannonRequestObservations,
) {
	hydratedLogger := logger.With("method", "recordWebsocketConnectionTotal")

	serviceID := observations.GetServiceId()

	// Check for request-level errors first
	if requestHasErr, requestErrorType := extractRequestError(observations); requestHasErr {
		websocketConnectionsTotal.With(
			prometheus.Labels{
				"service_id":    serviceID,
				"success":       "false",
				"error_type":    requestErrorType,
				"used_fallback": "false",
			},
		).Inc()
		return
	}

	wsConnectionObs := observations.GetWebsocketConnectionObservation()
	if wsConnectionObs == nil {
		hydratedLogger.Warn().Msg("WebSocket connection observation is nil")
		return
	}

<<<<<<< HEAD
	// Determine success based on error type
	success := wsConnectionObs.GetErrorType() == protocolobservations.ShannonEndpointErrorType_SHANNON_ENDPOINT_ERROR_UNSPECIFIED
=======
	// Determine success based on error type using explicit helper function
	success := isWebsocketConnectionSuccessful(wsConnectionObs)
>>>>>>> 9ca874ef
	usedFallbackEndpoint := wsConnectionObs.GetIsFallbackEndpoint()

	// Extract endpoint URL for exemplars
	endpointURL := wsConnectionObs.GetEndpointUrl()
	exLabels := prometheus.Labels{
		"endpoint_url": endpointURL[:min(len(endpointURL), 128)],
	}

	// Record WebSocket connection total
	websocketConnectionsTotal.With(
		prometheus.Labels{
			"service_id":    serviceID,
			"success":       fmt.Sprintf("%t", success),
			"error_type":    "",
			"used_fallback": fmt.Sprintf("%t", usedFallbackEndpoint),
		},
	).(prometheus.ExemplarAdder).AddWithExemplar(1, exLabels)
}

// recordWebsocketMessageTotal tracks WebSocket message counts.
func recordWebsocketMessageTotal(
	logger polylog.Logger,
	observations *protocolobservations.ShannonRequestObservations,
) {
	hydratedLogger := logger.With("method", "recordWebsocketMessageTotal")

	serviceID := observations.GetServiceId()

	// Check for request-level errors first
	if requestHasErr, requestErrorType := extractRequestError(observations); requestHasErr {
		websocketMessagesTotal.With(
			prometheus.Labels{
				"service_id":    serviceID,
				"success":       "false",
				"error_type":    requestErrorType,
				"used_fallback": "false",
			},
		).Inc()
		return
	}

	wsMessageObs := observations.GetWebsocketMessageObservation()
	if wsMessageObs == nil {
		hydratedLogger.Warn().Msg("WebSocket message observation is nil")
		return
	}

<<<<<<< HEAD
	// Determine success based on error type
	success := wsMessageObs.GetErrorType() == protocolobservations.ShannonEndpointErrorType_SHANNON_ENDPOINT_ERROR_UNSPECIFIED
=======
	// Determine success based on error type using explicit helper function
	success := isWebsocketMessageSuccessful(wsMessageObs)
>>>>>>> 9ca874ef
	usedFallbackEndpoint := wsMessageObs.GetIsFallbackEndpoint()

	// Extract endpoint URL for exemplars
	endpointURL := wsMessageObs.GetEndpointUrl()
	exLabels := prometheus.Labels{
		"endpoint_url": endpointURL[:min(len(endpointURL), 128)],
	}

	// Record WebSocket message total
	websocketMessagesTotal.With(
		prometheus.Labels{
			"service_id":    serviceID,
			"success":       fmt.Sprintf("%t", success),
			"error_type":    "",
			"used_fallback": fmt.Sprintf("%t", usedFallbackEndpoint),
		},
	).(prometheus.ExemplarAdder).AddWithExemplar(1, exLabels)
}

// processWebsocketConnectionErrors records WebSocket connection error metrics.
func processWebsocketConnectionErrors(
	logger polylog.Logger,
	serviceID string,
	wsConnectionObs *protocolobservations.ShannonWebsocketConnectionObservation,
) {
	// Skip if there's no error
	if wsConnectionObs.ErrorType == nil {
		return
	}

	// Extract effective TLD+1 from endpoint URL
	endpointDomain, err := ExtractDomainOrHost(wsConnectionObs.GetEndpointUrl())
	if err != nil {
		logger.With(
			"endpoint_url", wsConnectionObs.EndpointUrl,
		).
			ProbabilisticDebugInfo(polylog.ProbabilisticDebugInfoProb).
			Err(err).Msg("Could not extract domain from WebSocket endpoint URL for connection errors metric")
		return
	}

	// Extract error information
	errorType := wsConnectionObs.ErrorType.String()
	var sanctionType string
	if wsConnectionObs.RecommendedSanction != nil {
		sanctionType = wsConnectionObs.RecommendedSanction.String()
	}

	// Extract endpoint URL for exemplars
	endpointURL := wsConnectionObs.EndpointUrl
	exLabels := prometheus.Labels{
		"endpoint_url": endpointURL[:min(len(endpointURL), 128)],
	}

	// Record WebSocket connection error
	websocketConnectionErrors.With(
		prometheus.Labels{
			"service_id":      serviceID,
			"endpoint_domain": endpointDomain,
			"error_type":      errorType,
			"sanction_type":   sanctionType,
		},
	).(prometheus.ExemplarAdder).AddWithExemplar(float64(1), exLabels)

	// Record sanction if recommended
	if wsConnectionObs.RecommendedSanction != nil {
		sanctionsByDomain.With(
			prometheus.Labels{
				"service_id":      serviceID,
				"endpoint_domain": endpointDomain,
				"sanction_type":   sanctionType,
				"sanction_reason": errorType,
			},
		).Inc()
	}

	// Record RelayMinerError if present
	if wsConnectionObs.RelayMinerError != nil {
		relayMinerCodespace := wsConnectionObs.RelayMinerError.GetCodespace()
		relayMinerCode := fmt.Sprintf("%d", wsConnectionObs.RelayMinerError.GetCode())

		relayMinerErrorsTotal.With(
			prometheus.Labels{
				"service_id":            serviceID,
				"endpoint_domain":       endpointDomain,
				"endpoint_error_type":   errorType,
				"relay_miner_codespace": relayMinerCodespace,
				"relay_miner_code":      relayMinerCode,
			},
		).Inc()
	}
}

// processWebsocketMessageErrors records WebSocket message error metrics.
func processWebsocketMessageErrors(
	logger polylog.Logger,
	serviceID string,
	wsMessageObs *protocolobservations.ShannonWebsocketMessageObservation,
) {
	// Skip if there's no error
	if wsMessageObs.ErrorType == nil {
		return
	}

	// Extract effective TLD+1 from endpoint URL
	endpointDomain, err := ExtractDomainOrHost(wsMessageObs.GetEndpointUrl())
	if err != nil {
		logger.With(
			"endpoint_url", wsMessageObs.EndpointUrl,
		).
			ProbabilisticDebugInfo(polylog.ProbabilisticDebugInfoProb).
			Err(err).Msg("Could not extract domain from WebSocket endpoint URL for message errors metric")
		return
	}

	// Extract error information
	errorType := wsMessageObs.ErrorType.String()
	var sanctionType string
	if wsMessageObs.RecommendedSanction != nil {
		sanctionType = wsMessageObs.RecommendedSanction.String()
	}

	// Extract endpoint URL for exemplars
	endpointURL := wsMessageObs.EndpointUrl
	exLabels := prometheus.Labels{
		"endpoint_url": endpointURL[:min(len(endpointURL), 128)],
	}

	// Record WebSocket message error
	websocketMessageErrors.With(
		prometheus.Labels{
			"service_id":      serviceID,
			"endpoint_domain": endpointDomain,
			"error_type":      errorType,
			"sanction_type":   sanctionType,
		},
	).(prometheus.ExemplarAdder).AddWithExemplar(float64(1), exLabels)

	// Record sanction if recommended
	if wsMessageObs.RecommendedSanction != nil {
		sanctionsByDomain.With(
			prometheus.Labels{
				"service_id":      serviceID,
				"endpoint_domain": endpointDomain,
				"sanction_type":   sanctionType,
				"sanction_reason": errorType,
			},
		).Inc()
	}

	// Record RelayMinerError if present
	if wsMessageObs.RelayMinerError != nil {
		relayMinerCodespace := wsMessageObs.RelayMinerError.GetCodespace()
		relayMinerCode := fmt.Sprintf("%d", wsMessageObs.RelayMinerError.GetCode())

		relayMinerErrorsTotal.With(
			prometheus.Labels{
				"service_id":            serviceID,
				"endpoint_domain":       endpointDomain,
				"endpoint_error_type":   errorType,
				"relay_miner_codespace": relayMinerCodespace,
				"relay_miner_code":      relayMinerCode,
			},
		).Inc()
	}
}<|MERGE_RESOLUTION|>--- conflicted
+++ resolved
@@ -419,12 +419,9 @@
 
 	switch obsData := observations.GetObservationData().(type) {
 	case *protocolobservations.ShannonRequestObservations_HttpObservations:
-<<<<<<< HEAD
-=======
 		// HTTP observations can contain multiple endpoint attempts due to parallel requests or retries.
 		// Success is determined by checking if ANY endpoint observation succeeded (ErrorType = UNSPECIFIED).
 		// This supports the HTTP protocol's ability to try multiple endpoints for a single request.
->>>>>>> 9ca874ef
 		endpointObservations := obsData.HttpObservations.GetEndpointObservations()
 		// Skip if there are no endpoint observations
 		if len(endpointObservations) == 0 {
@@ -435,32 +432,6 @@
 		// Get the last observation for endpoint address
 		lastObs := endpointObservations[len(endpointObservations)-1]
 		endpointURL = lastObs.GetEndpointUrl()
-<<<<<<< HEAD
-
-		// Determine if any of the observations were successful.
-		success = isAnyObservationSuccessful(endpointObservations)
-
-		// Determine if any of the endpoints was a fallback
-		usedFallbackEndpoint = isFallbackEndpointUsed(endpointObservations)
-
-	case *protocolobservations.ShannonRequestObservations_WebsocketConnectionObservation:
-		wsConnectionObs := obsData.WebsocketConnectionObservation
-		endpointURL = wsConnectionObs.GetEndpointUrl()
-		success = wsConnectionObs.GetErrorType() == protocolobservations.ShannonEndpointErrorType_SHANNON_ENDPOINT_ERROR_UNSPECIFIED
-		usedFallbackEndpoint = wsConnectionObs.GetIsFallbackEndpoint()
-
-	case *protocolobservations.ShannonRequestObservations_WebsocketMessageObservation:
-		wsMessageObs := obsData.WebsocketMessageObservation
-		endpointURL = wsMessageObs.GetEndpointUrl()
-		success = wsMessageObs.GetErrorType() == protocolobservations.ShannonEndpointErrorType_SHANNON_ENDPOINT_ERROR_UNSPECIFIED
-		usedFallbackEndpoint = wsMessageObs.GetIsFallbackEndpoint()
-
-	default:
-		hydratedLogger.Warn().Msg("Unknown observation type in recordRelayTotal")
-		return
-	}
-
-=======
 
 		// Determine if any of the observations were successful using explicit helper function
 		success = isAnyObservationSuccessful(endpointObservations)
@@ -491,7 +462,6 @@
 		return
 	}
 
->>>>>>> 9ca874ef
 	// Create exemplar with high-cardinality data
 	// Truncate to 128 runes (Prometheus exemplar limit)
 	// See `ExemplarMaxRunes` below:
@@ -799,13 +769,8 @@
 		return
 	}
 
-<<<<<<< HEAD
-	// Determine success based on error type
-	success := wsConnectionObs.GetErrorType() == protocolobservations.ShannonEndpointErrorType_SHANNON_ENDPOINT_ERROR_UNSPECIFIED
-=======
 	// Determine success based on error type using explicit helper function
 	success := isWebsocketConnectionSuccessful(wsConnectionObs)
->>>>>>> 9ca874ef
 	usedFallbackEndpoint := wsConnectionObs.GetIsFallbackEndpoint()
 
 	// Extract endpoint URL for exemplars
@@ -853,13 +818,8 @@
 		return
 	}
 
-<<<<<<< HEAD
-	// Determine success based on error type
-	success := wsMessageObs.GetErrorType() == protocolobservations.ShannonEndpointErrorType_SHANNON_ENDPOINT_ERROR_UNSPECIFIED
-=======
 	// Determine success based on error type using explicit helper function
 	success := isWebsocketMessageSuccessful(wsMessageObs)
->>>>>>> 9ca874ef
 	usedFallbackEndpoint := wsMessageObs.GetIsFallbackEndpoint()
 
 	// Extract endpoint URL for exemplars
