// Package shannon provides functionality for exporting Shannon protocol metrics to Prometheus.
package shannon

import (
	"fmt"

	"github.com/pokt-network/poktroll/pkg/polylog"
	"github.com/prometheus/client_golang/prometheus"

	"github.com/buildwithgrove/path/observation/protocol"
)

const (
	// The POSIX process that emits metrics
	pathProcess = "path"

	// The list of metrics being tracked for Shannon protocol
	relaysTotalMetric       = "shannon_relays_total"
	relaysErrorsTotalMetric = "shannon_relay_errors_total"
)

func init() {
	prometheus.MustRegister(relaysTotal)
	prometheus.MustRegister(relaysErrorsTotal)
}

var (
	// relaysTotal tracks the total Shannon relay requests processed.
	// Labels:
	//   - service_id: Target service identifier (i.e. chain id in Shannon)
	//   - success: Whether the relay was successful (true if at least one endpoint had no error)
	//   - error_type: type of error encountered processing the request
	//
	// Exemplars:
	//   - endpoint_url: URL of the endpoint (from the last entry in observations list)
	//
	// Low-cardinality labels are used for core metrics while high-cardinality data is
	// moved to exemplars to reduce Prometheus storage and query overhead while still
	// preserving detailed information for troubleshooting.
	//
	// Use to analyze:
	//   - Request volume by service
	//   - Success rates by service
	//   - Detailed endpoint and app data available via exemplars when needed
	relaysTotal = prometheus.NewCounterVec(
		prometheus.CounterOpts{
			Subsystem: pathProcess,
			Name:      relaysTotalMetric,
			Help:      "Total number of relays processed by Shannon protocol instance(s)",
		},
		[]string{"service_id", "success", "error_type"},
	)

	// relaysErrorsTotal tracks relay errors by error type.
	// Labels:
	//   - service_id: Target service identifier
	//   - error_type: Type of error encountered (connection, timeout, etc.)
	//   - sanction_type: Type of sanction recommended for this error (if any)
	//
	// Exemplars:
	//   - endpoint_url: URL of the endpoint (from the last entry in observations list)
	//
	// Use to analyze:
	//   - Error patterns by service
	//   - Sanction distribution for different error types
	//   - Detailed endpoint and app data available via exemplars when needed
	relaysErrorsTotal = prometheus.NewCounterVec(
		prometheus.CounterOpts{
			Subsystem: pathProcess,
			Name:      relaysErrorsTotalMetric,
			Help:      "Total relay errors by type, service and sanction type",
		},
		[]string{"service_id", "error_type", "sanction_type"},
	)
)

// PublishMetrics exports all Shannon-related Prometheus metrics using observations
// reported by the Shannon protocol.
func PublishMetrics(
	logger polylog.Logger,
	observations *protocol.ShannonObservationsList,
) {

	shannonObservations := observations.GetObservations()
	if len(shannonObservations) == 0 {
		logger.Error().Msg("SHOULD NEVER HAPPEN: Unable to publish Shannon metrics: received nil observations.")
		return
	}

	// Process each observation for metrics
	for _, observationSet := range shannonObservations {
		// Record the relay total with success/failure status
		recordRelayTotal(logger, observationSet)

		// Process each endpoint observation for errors
		processEndpointErrors(observationSet.GetServiceId(), observationSet.GetEndpointObservations())
	}
}

// recordRelayTotal tracks relay counts with exemplars for high-cardinality data.
func recordRelayTotal(
	logger polylog.Logger,
	observations *protocol.ShannonRequestObservations,
) {
	hydratedLogger := logger.With("method", "recordRelaysTotal")

	serviceID := observations.GetServiceId()
	// Relay request failed before reaching out to any endpoints.
	// e.g. there were no available endpoints.
	// Skip processing endpoint observations.
	if requestHasErr, requestErrorType := extractRequestError(observations); requestHasErr {
		relaysTotal.With(
			prometheus.Labels{
				"service_id": serviceID,
				"success":    "false",
				"error_type": requestErrorType,
			},
		).Inc()

		// Request has an error: no endpoint observations to process.
		return
	}

	endpointObservations := observations.GetEndpointObservations()
	// Skip if there are no endpoint observations
	// This happens if endpoint selection logic failed to select an endpoint from the available endpoints list.
	if len(endpointObservations) == 0 {
		hydratedLogger.Info().Msg("Request has no errors and no endpoint observations: endpoint selection has failed.")
		return
	}

	// Get the last observation for endpoint address and session height
	lastObs := endpointObservations[len(endpointObservations)-1]

	// Extract high-cardinality values for exemplars
	endpointURL := lastObs.GetEndpointUrl()

	// Create exemplar with high-cardinality data
	// Truncate to 128 runes (Prometheus exemplar limit)
	// See `ExemplarMaxRunes` below:
	// https://pkg.go.dev/github.com/prometheus/client_golang/prometheus#pkg-constants
	exLabels := prometheus.Labels{
		"endpoint_url": endpointURL[:min(len(endpointURL), 128)],
	}

<<<<<<< HEAD
	// Determine if any of the observations were successful (no error)
=======
	// Determine if any of the observations were successful.
>>>>>>> 1670e318
	success := isAnyObservationSuccessful(endpointObservations)

	// Increment the relay total counter with exemplars
	relaysTotal.With(
		prometheus.Labels{
			"service_id": serviceID,
			"success":    fmt.Sprintf("%t", success),
			"error_type": "",
		},
	// This dynamic type cast is safe:
	// https://pkg.go.dev/github.com/prometheus/client_golang@v1.22.0/prometheus#NewCounter
	).(prometheus.ExemplarAdder).AddWithExemplar(float64(1), exLabels)
}

// extractRequestError  extracts from the observations the stauts (success/failure) and the first encountered error, if any.
// Returns:
// - false, "" if the relay was successful.
// - true, error_type if the relay failed.
func extractRequestError(observations *protocol.ShannonRequestObservations) (bool, string) {
	requestErr := observations.GetRequestError()
	// No request errors.
	if requestErr == nil {
		return false, ""
	}

	return true, requestErr.GetErrorType().String()
}

// isAnyObservationSuccessful returns true if any endpoint observation indicates a success.
func isAnyObservationSuccessful(observations []*protocol.ShannonEndpointObservation) bool {
	for _, obs := range observations {
		if obs.GetErrorType() == protocol.ShannonEndpointErrorType_SHANNON_ENDPOINT_ERROR_UNSPECIFIED {
			return true
		}
	}
	return false
}

// processEndpointErrors records error metrics with exemplars for high-cardinality data
func processEndpointErrors(serviceID string, observations []*protocol.ShannonEndpointObservation) {
	for _, endpointObs := range observations {
		// Skip if there's no error
		if endpointObs.ErrorType == nil {
			continue
		}

		// Extract low-cardinality labels
		errorType := endpointObs.GetErrorType().String()

		// Extract sanction type (if any)
		var sanctionType string
		if endpointObs.RecommendedSanction != nil {
			sanctionType = endpointObs.GetRecommendedSanction().String()
		}

		// Extract high-cardinality values for exemplars
		endpointURL := endpointObs.GetEndpointUrl()

		// Create exemplar with high-cardinality data
		// Truncate to 128 runes (Prometheus exemplar limit)
		// See `ExemplarMaxRunes` below:
		// https://pkg.go.dev/github.com/prometheus/client_golang/prometheus#pkg-constants
		exLabels := prometheus.Labels{
			"endpoint_url": endpointURL[:min(len(endpointURL), 128)],
		}

		// Record relay error with exemplars
		relaysErrorsTotal.With(
			prometheus.Labels{
				"service_id":    serviceID,
				"error_type":    errorType,
				"sanction_type": sanctionType,
			},
		// This dynamic type cast is safe:
		// https://pkg.go.dev/github.com/prometheus/client_golang@v1.22.0/prometheus#NewCounter
		).(prometheus.ExemplarAdder).AddWithExemplar(float64(1), exLabels)
	}
}<|MERGE_RESOLUTION|>--- conflicted
+++ resolved
@@ -143,11 +143,7 @@
 		"endpoint_url": endpointURL[:min(len(endpointURL), 128)],
 	}
 
-<<<<<<< HEAD
-	// Determine if any of the observations were successful (no error)
-=======
 	// Determine if any of the observations were successful.
->>>>>>> 1670e318
 	success := isAnyObservationSuccessful(endpointObservations)
 
 	// Increment the relay total counter with exemplars
