// Package shannon provides functionality for exporting Shannon protocol metrics to Prometheus.
package shannon

import (
	"fmt"

	"github.com/pokt-network/poktroll/pkg/polylog"
	"github.com/prometheus/client_golang/prometheus"

	"github.com/buildwithgrove/path/observation/protocol"
)

const (
	// The POSIX process that emits metrics
	pathProcess = "path"

	// The list of metrics being tracked for Shannon protocol
	relaysTotalMetric           = "shannon_relays_total"
	relaysErrorsTotalMetric     = "shannon_relay_errors_total"
	sanctionsByDomainMetric     = "shannon_sanctions_by_domain"
	endpointLatencyMetric       = "shannon_endpoint_latency_seconds"
	relayMinerErrorsTotalMetric = "shannon_relay_miner_errors_total"
)

var (
	// defaultBuckets defines latency buckets optimized for Shannon endpoint responses
	defaultBuckets = []float64{
		// Sub-50ms (cache hits, internal optimization, fast responses, potential internal errors, etc.)
		0.01, 0.025, 0.05,
		// Primary range: 50ms to 1s (majority of traffic, normal responses, etc...)
		0.075, 0.1, 0.15, 0.2, 0.25, 0.3, 0.35, 0.4, 0.45, 0.5, 0.55, 0.6, 0.7, 0.8, 0.9, 1.0,
		// Long tail: > 1s (slow queries, rollovers, cold state, failed, etc.)
		1.5, 2.0, 3.0, 5.0, 10.0, 30.0,
	}
)

func init() {
	prometheus.MustRegister(relaysTotal)
	prometheus.MustRegister(relaysErrorsTotal)
	prometheus.MustRegister(sanctionsByDomain)
	prometheus.MustRegister(endpointLatency)
	prometheus.MustRegister(relayMinerErrorsTotal)
}

var (
	// relaysTotal tracks the total Shannon relay requests processed.
	// Labels:
	//   - service_id: Target service identifier (i.e. chain id in Shannon)
	//   - success: Whether the relay was successful (true if at least one endpoint had no error)
	//   - error_type: type of error encountered processing the request
	//
	// Exemplars:
	//   - endpoint_url: URL of the endpoint (from the last entry in observations list)
	//
	// Low-cardinality labels are used for core metrics while high-cardinality data is
	// moved to exemplars to reduce Prometheus storage and query overhead while still
	// preserving detailed information for troubleshooting.
	//
	// Use to analyze:
	//   - Request volume by service
	//   - Success rates by service
	//   - Detailed endpoint and app data available via exemplars when needed
	relaysTotal = prometheus.NewCounterVec(
		prometheus.CounterOpts{
			Subsystem: pathProcess,
			Name:      relaysTotalMetric,
			Help:      "Total number of relays processed by Shannon protocol instance(s)",
		},
		[]string{"service_id", "success", "error_type"},
	)

	// relaysErrorsTotal tracks relay errors from Shannon protocol
	// Labels:
	//   - service_id: Target service identifier
	//   - endpoint_domain: Effective TLD+1 domain extracted from endpoint URL
	//   - error_type: Type of error encountered (based on trusted classification)
	//   - sanction_type: Type of sanction recommended (based on trusted classification)
	//
	// Exemplars:
	//   - endpoint_url: URL of the endpoint
	//
	// Use to analyze:
	//   - Shannon protocol errors by service and type
	//   - Sanctions recommended by the protocol
	//
	// TODO_TECHDEBT(@adshmh): Check whether merging SanctionsByDomain and relayErrorsTotal makes sense.
	relaysErrorsTotal = prometheus.NewCounterVec(
		prometheus.CounterOpts{
			Subsystem: pathProcess,
			Name:      relaysErrorsTotalMetric,
			Help:      "Total relay errors by service, endpoint domain, error type, and sanction type",
		},
		[]string{"service_id", "endpoint_domain", "error_type", "sanction_type"},
	)

	// sanctionsByDomain tracks sanctions applied by domain.
	// Labels:
	//   - service_id: Target service identifier
	//   - endpoint_domain: Effective TLD+1 domain extracted from endpoint URL
	//   - sanction_type: Type of sanction (based on trusted classification)
	//   - sanction_reason: The endpoint error type that caused the sanction (trusted)
	sanctionsByDomain = prometheus.NewCounterVec(
		prometheus.CounterOpts{
			Subsystem: pathProcess,
			Name:      sanctionsByDomainMetric,
			Help:      "Total sanctions by service, endpoint domain (TLD+1), sanction type, and reason",
		},
		[]string{"service_id", "endpoint_domain", "sanction_type", "sanction_reason"},
	)

	// endpointLatency tracks the latency distribution of endpoint responses.
	// Labels:
	//   - service_id: Target service identifier
	//   - endpoint_domain: Effective TLD+1 domain extracted from endpoint URL
	//   - success: Whether the request was successful (true if at least one endpoint had no error)
	//
	// This histogram measures the time between sending a request to an endpoint
	// and receiving its response. Only recorded for endpoints that actually respond
	// (excludes timeouts where no response timestamp is available).
	// A request with error not related to an endpoint will not have an endpoint query time set.
	//
	// Use to analyze:
	//   - Response time percentiles by service and domain
	//   - Performance comparison across different endpoint domains
	//   - Latency trends over time
	//   - Impact of errors on response times
	endpointLatency = prometheus.NewHistogramVec(
		prometheus.HistogramOpts{
			Subsystem: pathProcess,
			Name:      endpointLatencyMetric,
			Help:      "Histogram of endpoint response latencies in seconds",
			Buckets:   defaultBuckets,
		},
		[]string{"service_id", "endpoint_domain", "success"},
	)

	// relayMinerErrorsTotal tracks RelayMinerError occurrences separately from Shannon protocol errors
	// This metric allows analysis of RelayMinerError patterns independently while including
	// endpoint error type for cross-referencing with Shannon protocol errors.
	// Labels:
	//   - service_id: Target service identifier
	//   - endpoint_domain: Effective TLD+1 domain extracted from endpoint URL
	//   - endpoint_error_type: Shannon endpoint error type for cross-referencing (empty if no endpoint error)
	//   - relay_miner_codespace: Codespace from RelayMinerError
	//   - relay_miner_code: Code from RelayMinerError
	//
	// Use to analyze:
	//   - RelayMinerError patterns by codespace and code
	//   - Correlation between endpoint errors and RelayMinerError occurrences
	//   - RelayMinerError distribution across services and endpoint domains
	relayMinerErrorsTotal = prometheus.NewCounterVec(
		prometheus.CounterOpts{
			Subsystem: pathProcess,
			Name:      relayMinerErrorsTotalMetric,
			Help:      "Total RelayMinerError occurrences by service, endpoint domain, endpoint error type, and relay miner details",
		},
		[]string{"service_id", "endpoint_domain", "endpoint_error_type", "relay_miner_codespace", "relay_miner_code"},
	)
)

// PublishMetrics exports all Shannon-related Prometheus metrics using observations
// reported by the Shannon protocol.
func PublishMetrics(
	logger polylog.Logger,
	observations *protocol.ShannonObservationsList,
) {
	shannonObservations := observations.GetObservations()
	if len(shannonObservations) == 0 {
		logger.ProbabilisticDebugInfo(polylog.ProbabilisticDebugInfoProb).Msg("SHOULD RARELY HAPPEN: Unable to publish Shannon metrics: received nil observations.")
		return
	}

	// Process each observation for metrics
	for _, observationSet := range shannonObservations {
		// Record the relay total with success/failure status
		recordRelayTotal(logger, observationSet)

		// Process endpoint errors
		processEndpointErrors(logger, observationSet.GetServiceId(), observationSet.GetEndpointObservations())

		// Process sanctions by domain
		processSanctionsByDomain(logger, observationSet.GetServiceId(), observationSet.GetEndpointObservations())

		// Process endpoint latency metrics
		processEndpointLatency(logger, observationSet.GetServiceId(), observationSet.GetEndpointObservations())

		// Process RelayMinerError occurrences separately
		processRelayMinerErrors(logger, observationSet.GetServiceId(), observationSet.GetEndpointObservations())
	}
}

// recordRelayTotal tracks relay counts with exemplars for high-cardinality data.
func recordRelayTotal(
	logger polylog.Logger,
	observations *protocol.ShannonRequestObservations,
) {
	hydratedLogger := logger.With("method", "recordRelaysTotal")

	serviceID := observations.GetServiceId()
	// Relay request failed before reaching out to any endpoints.
	// e.g. there were no available endpoints.
	// Skip processing endpoint observations.
	if requestHasErr, requestErrorType := extractRequestError(observations); requestHasErr {
		relaysTotal.With(
			prometheus.Labels{
				"service_id": serviceID,
				"success":    "false",
				"error_type": requestErrorType,
			},
		).Inc()

		// Request has an error: no endpoint observations to process.
		return
	}

	endpointObservations := observations.GetEndpointObservations()
	// Skip if there are no endpoint observations
	// This happens if endpoint selection logic failed to select an endpoint from the available endpoints list.
	if len(endpointObservations) == 0 {
		hydratedLogger.Info().Msg("Request has no errors and no endpoint observations: endpoint selection has failed.")
		return
	}

	// Get the last observation for endpoint address and session height
	lastObs := endpointObservations[len(endpointObservations)-1]

	// Extract high-cardinality values for exemplars
	endpointURL := lastObs.GetEndpointUrl()

	// Create exemplar with high-cardinality data
	// Truncate to 128 runes (Prometheus exemplar limit)
	// See `ExemplarMaxRunes` below:
	// https://pkg.go.dev/github.com/prometheus/client_golang/prometheus#pkg-constants
	exLabels := prometheus.Labels{
		"endpoint_url": endpointURL[:min(len(endpointURL), 128)],
	}

	// Determine if any of the observations were successful.
	success := isAnyObservationSuccessful(endpointObservations)

	// Increment the relay total counter with exemplars
	relaysTotal.With(
		prometheus.Labels{
			"service_id": serviceID,
			"success":    fmt.Sprintf("%t", success),
			"error_type": "",
		},
	// This dynamic type cast is safe:
	// https://pkg.go.dev/github.com/prometheus/client_golang@v1.22.0/prometheus#NewCounter
	).(prometheus.ExemplarAdder).AddWithExemplar(float64(1), exLabels)
}

// extractRequestError  extracts from the observations the stauts (success/failure) and the first encountered error, if any.
// Returns:
// - false, "" if the relay was successful.
// - true, error_type if the relay failed.
func extractRequestError(observations *protocol.ShannonRequestObservations) (bool, string) {
	requestErr := observations.GetRequestError()
	// No request errors.
	if requestErr == nil {
		return false, ""
	}

	return true, requestErr.GetErrorType().String()
}

// isAnyObservationSuccessful returns true if any endpoint observation indicates a success.
func isAnyObservationSuccessful(observations []*protocol.ShannonEndpointObservation) bool {
	for _, obs := range observations {
		if obs.GetErrorType() == protocol.ShannonEndpointErrorType_SHANNON_ENDPOINT_ERROR_UNSPECIFIED {
			return true
		}
	}
	return false
}

// processEndpointErrors records error metrics
func processEndpointErrors(
	logger polylog.Logger,
	serviceID string,
	observations []*protocol.ShannonEndpointObservation,
) {
	for _, endpointObs := range observations {
		// Skip if there's no error
		if endpointObs.ErrorType == nil {
			continue
		}

		// Extract effective TLD+1 from endpoint URL
		endpointTLDPlusOne, err := extractEffectiveTLDPlusOne(endpointObs.GetEndpointUrl())
		if err != nil {
			logger.With(
				"endpoint_url", endpointObs.GetEndpointUrl(),
			).
				ProbabilisticDebugInfo(polylog.ProbabilisticDebugInfoProb).
				Err(err).Msg("SHOULD NEVER HAPPEN: Could not extract domain from Shannon endpoint URL for relay errors metric")
			continue
		}

		// Extract low-cardinality labels (based on trusted error classification)
		errorType := endpointObs.GetErrorType().String()

		// Extract sanction type (based on trusted error classification)
		var sanctionType string
		if endpointObs.RecommendedSanction != nil {
			sanctionType = endpointObs.GetRecommendedSanction().String()
		}

		// Extract high-cardinality values for exemplars
		endpointURL := endpointObs.GetEndpointUrl()

		// Create exemplar with high-cardinality data
		// Truncate to 128 runes (Prometheus exemplar limit)
		exLabels := prometheus.Labels{
			"endpoint_url": endpointURL[:min(len(endpointURL), 128)],
		}

		// Record relay error
		relaysErrorsTotal.With(
			prometheus.Labels{
				"service_id":      serviceID,
				"endpoint_domain": endpointTLDPlusOne,
				"error_type":      errorType,
				"sanction_type":   sanctionType,
			},
		).(prometheus.ExemplarAdder).AddWithExemplar(float64(1), exLabels)
	}
}

// processSanctionsByDomain records sanctions without RelayMinerError context
func processSanctionsByDomain(
	logger polylog.Logger,
	serviceID string,
	observations []*protocol.ShannonEndpointObservation,
) {
	for _, endpointObs := range observations {
		// Skip if there's no recommended sanction (based on trusted error classification)
		if endpointObs.RecommendedSanction == nil {
			continue
		}

		// Extract effective TLD+1 from endpoint URL
<<<<<<< HEAD
		endpointTLDPlusOne, err := extractEffectiveTLDPlusOne(endpointObs.GetEndpointUrl())
=======
		// This function handles edge cases like IP addresses, localhost, invalid URLs
		endpointTLDPlusOne, err := ExtractDomainOrHost(endpointObs.GetEndpointUrl())
		// error extracting TLD+1, skip.
>>>>>>> b8199641
		if err != nil {
			logger.With(
				"endpoint_url", endpointObs.GetEndpointUrl(),
			).
				ProbabilisticDebugInfo(polylog.ProbabilisticDebugInfoProb).
				Err(err).Msg("SHOULD NEVER HAPPEN: Could not extract domain from Shannon endpoint URL")
			continue
		}

		// Extract the sanction reason from the endpoint error type (trusted classification)
		var sanctionReason string
		if endpointObs.ErrorType != nil {
			sanctionReason = endpointObs.GetErrorType().String()
		}

		// Increment the sanctions counter without RelayMinerError context
		sanctionsByDomain.With(
			prometheus.Labels{
				"service_id":      serviceID,
				"endpoint_domain": endpointTLDPlusOne,
				"sanction_type":   endpointObs.GetRecommendedSanction().String(),
				"sanction_reason": sanctionReason,
			},
		).Inc()
	}
}

// processEndpointLatency records endpoint response latency metrics.
// Only records latency for endpoints that actually responded (have both query and response timestamps).
// A request with error not related to an endpoint will not have an endpoint query time set.
func processEndpointLatency(
	logger polylog.Logger,
	serviceID string,
	observations []*protocol.ShannonEndpointObservation,
) {
	// Calculate overall success status for the request
	success := isAnyObservationSuccessful(observations)

	for _, endpointObs := range observations {
		// Skip if we don't have both timestamps (e.g., timeouts)
		// These will be caught by other metrics indicating endpoint errors.
		queryTime := endpointObs.GetEndpointQueryTimestamp()
		responseTime := endpointObs.GetEndpointResponseTimestamp()

		if queryTime == nil || responseTime == nil {
			continue
		}

		// Calculate latency in seconds
		queryTimestamp := queryTime.AsTime()
		responseTimestamp := responseTime.AsTime()
		latencySeconds := responseTimestamp.Sub(queryTimestamp).Seconds()

		// Skip negative latencies (invalid timestamps)
		if latencySeconds < 0 {
			logger.With(
				"endpoint_url", endpointObs.GetEndpointUrl(),
				"latency_seconds", latencySeconds,
			).ProbabilisticDebugInfo(polylog.ProbabilisticDebugInfoProb).
				Msg("SHOULD RARELY HAPPEN: Negative latency detected, skipping metric")
			continue
		}

		// Extract effective TLD+1 from endpoint URL
		endpointTLDPlusOne, err := ExtractDomainOrHost(endpointObs.GetEndpointUrl())
		if err != nil {
			logger.With(
				"endpoint_url", endpointObs.GetEndpointUrl(),
			).ProbabilisticDebugInfo(polylog.ProbabilisticDebugInfoProb).
				Err(err).Msg("SHOULD NEVER HAPPEN: Could not extract domain from Shannon endpoint URL for latency metric")
			continue
		}

		// Record latency
		endpointLatency.With(
			prometheus.Labels{
				"service_id":      serviceID,
				"endpoint_domain": endpointTLDPlusOne,
				"success":         fmt.Sprintf("%t", success),
			},
		).Observe(latencySeconds)
	}
}

// processRelayMinerErrors records RelayMinerError occurrences separately from Shannon protocol errors
func processRelayMinerErrors(
	logger polylog.Logger,
	serviceID string,
	observations []*protocol.ShannonEndpointObservation,
) {
	for _, endpointObs := range observations {
		// Skip if there's no RelayMinerError
		if endpointObs.RelayMinerError == nil {
			continue
		}

		// Extract effective TLD+1 from endpoint URL
		endpointTLDPlusOne, err := extractEffectiveTLDPlusOne(endpointObs.GetEndpointUrl())
		if err != nil {
			logger.With(
				"endpoint_url", endpointObs.GetEndpointUrl(),
			).
				ProbabilisticDebugInfo(polylog.ProbabilisticDebugInfoProb).
				Err(err).Msg("SHOULD NEVER HAPPEN: Could not extract domain from Shannon endpoint URL for RelayMinerError metric")
			continue
		}

		// Extract RelayMinerError details
		relayMinerCodespace := endpointObs.RelayMinerError.GetCodespace()
		relayMinerCode := fmt.Sprintf("%d", endpointObs.RelayMinerError.GetCode())

		// Extract endpoint error type for cross-referencing (empty if no endpoint error)
		var endpointErrorType string
		if endpointObs.ErrorType != nil {
			endpointErrorType = endpointObs.GetErrorType().String()
		}

		// Record RelayMinerError occurrence
		relayMinerErrorsTotal.With(
			prometheus.Labels{
				"service_id":            serviceID,
				"endpoint_domain":       endpointTLDPlusOne,
				"endpoint_error_type":   endpointErrorType,
				"relay_miner_codespace": relayMinerCodespace,
				"relay_miner_code":      relayMinerCode,
			},
		).Inc()
	}
}<|MERGE_RESOLUTION|>--- conflicted
+++ resolved
@@ -340,13 +340,9 @@
 		}
 
 		// Extract effective TLD+1 from endpoint URL
-<<<<<<< HEAD
-		endpointTLDPlusOne, err := extractEffectiveTLDPlusOne(endpointObs.GetEndpointUrl())
-=======
 		// This function handles edge cases like IP addresses, localhost, invalid URLs
 		endpointTLDPlusOne, err := ExtractDomainOrHost(endpointObs.GetEndpointUrl())
 		// error extracting TLD+1, skip.
->>>>>>> b8199641
 		if err != nil {
 			logger.With(
 				"endpoint_url", endpointObs.GetEndpointUrl(),
