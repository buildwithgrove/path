########################
### Makefile Helpers ###
########################

.PHONY: list
list: ## List all make targets
	@${MAKE} -pRrn : -f $(MAKEFILE_LIST) 2>/dev/null | awk -v RS= -F: '/^# File/,/^# Finished Make data base/ {if ($$1 !~ "^[#.]") {print $$1}}' | egrep -v -e '^[^[:alnum:]]' -e '^$@$$' | sort

.PHONY: help
.DEFAULT_GOAL := help
help: ## Prints all the targets in all the Makefiles
	@grep -h -E '^[a-zA-Z0-9_-]+:.*?## .*$$' $(MAKEFILE_LIST) | awk 'BEGIN {FS = ":.*?## "}; {printf "\033[36m%-60s\033[0m %s\n", $$1, $$2}'

#############################
#### PATH Build Targets   ###
#############################

# tl;dr Quick testing & debugging of PATH as a standalone
# This section is intended to just build and run the PATH binary.
# It mimics an E2E real environment.

.PHONY: path_build
path_build: ## Build the path binary locally (does not run anything)
	go build -o bin/path ./cmd

.PHONY: check_path_config
check_path_config: ## Verify that path configuration file exists
	@if [ ! -f ./local/path/config/.config.yaml ]; then \
		echo "################################################################"; \
   		echo "Error: Missing config file at ./local/path/config/.config.yaml"; \
   		echo ""; \
   		echo "Initialize using either:"; \
   		echo "  make prepare_shannon_e2e_config"; \
   		echo "  make prepare_morse_e2e_config "; \
   		echo "################################################################"; \
   		exit 1; \
   fi

.PHONY: path_run
path_run: path_build check_path_config ## Run the path binary as a standalone binary
	(cd bin; ./path -config ../local/path/config/.config.yaml)

#################################
###  Local PATH make targets  ###
#################################

# tl;dr Mimic an E2E real environment.
# This section is intended to spin up and develop a full modular stack that includes
# PATH, Envoy Proxy, Rate Limiter, Auth Server, and any other dependencies.

.PHONY: path_up
path_up: check_path_config dev_up config_path_secrets ## Brings up local Tilt development environment which includes PATH and all related dependencies (using kind cluster)
	@tilt up

.PHONY: path_up_standalone
path_up_standalone: ## Brings up local Tilt development environment with PATH only
	MODE=path_only $(MAKE) path_up

.PHONY: path_down
<<<<<<< HEAD
path_down: localnet_down ## Tears down local Tilt development environment which includes PATH and all related dependencies (using kind cluster)

#########################
### Test Make Targets ###
#########################

.PHONY: test_all ## Run all tests
test_all: test_unit test_auth_server test_e2e_shannon_relay test_e2e_morse_relay

.PHONY: test_unit
test_unit: ## Run all unit tests
	go test ./... -short -count=1

.PHONY: test_auth_server
test_auth_server: ## Run the auth server tests
	(cd envoy/auth_server && go test ./... -count=1)

.PHONY: test_e2e_shannon_relay_iterate
test_e2e_shannon_relay_iterate: ## Iterate on E2E shannon relay tests
	@echo "go build -o bin/path ./cmd"
	@echo "# Update ./bin/config/.config.yaml"
	@echo "./bin/path"
	@echo "curl http://localhost:3069/v1/abcd1234 -X POST -H \"target-service-id: anvil\" -d '{\"jsonrpc\":\"2.0\",\"id\":1,\"method\":\"eth_blockNumber\"}'"

.PHONY: test_e2e_shannon_relay
test_e2e_shannon_relay: shannon_e2e_config_warning ## Run an E2E Shannon relay test
	@echo "###############################################################################################################################################################"
	@echo "### README: If you are intending to iterate on E2E tests, stop this and run the following for instructions instead: 'make test_e2e_shannon_relay_iterate'. ###"
	@echo "###############################################################################################################################################################"
	go test -v ./e2e/... -tags=e2e -count=1 -run Test_ShannonRelay

.PHONY: test_e2e_morse_relay
test_e2e_morse_relay: morse_e2e_config_warning ## Run an E2E Morse relay test
	go test -v ./e2e/... -tags=e2e -count=1 -run Test_MorseRelay

###################################
### Shannon Config Make Targets ###
###################################

# TODO_MVP(@commoddity): Consolidate the copy_*_config targets into fewer targets once
# the config files are consolidated as well.

.PHONY: copy_shannon_config
copy_shannon_config: ## copies the example shannon configuration yaml file to .config.yaml file
	@if [ ! -f ./bin/config/.config.yaml ]; then \
		mkdir -p bin/config; \
		cp ./config/examples/config.shannon_example.yaml ./bin/config/.config.yaml; \
		echo "########################################################################"; \
		echo "### Created ./bin/config/.config.yaml                                ###"; \
		echo "### README: Please update the the following in .shannon.config.yaml: ###"; \
		echo "### 'gateway_private_key_hex' & 'owned_apps_private_keys_hex'.       ###"; \
		echo "########################################################################"; \
		echo "########################################################################"; \
	else \
		echo "##################################################################"; \
		echo "### ./bin/config/.config.yaml already exists, not overwriting. ###"; \
		echo "##################################################################"; \
	fi

.PHONY: shannon_e2e_config_warning
shannon_e2e_config_warning: ## Prints a warning if the shannon E2E config is not populated
	@if [ ! -f ./e2e/.shannon.config.yaml ]; then \
		echo "#########################################################################"; \
		echo "### Shannon E2E config not found, run: 'make copy_shannon_e2e_config' ###"; \
		echo "#########################################################################"; \
		exit; \
	fi

# If you are a Grove employee, search for this UUID in 1Password: 47k7kidj3y6nd3cghlakg76nlm
.PHONY: copy_shannon_e2e_config
copy_shannon_e2e_config: ## copies the example Shannon test configuration yaml file to .gitignored .shannon.config.yaml file
	@if [ ! -f ./e2e/.shannon.config.yaml ]; then \
		cp ./config/examples/config.shannon_example.yaml ./e2e/.shannon.config.yaml; \
		echo "########################################################################"; \
		echo "### Created ./e2e/.shannon.config.yaml                               ###"; \
		echo "### README: Please update the the following in .shannon.config.yaml: ###"; \
		echo "### 'gateway_private_key_hex' & 'owned_apps_private_keys_hex'.       ###"; \
		echo "########################################################################"; \
	else \
		echo "###################################################################"; \
		echo "### ./e2e/.shannon.config.yaml already exists, not overwriting. ###"; \
		echo "###################################################################"; \
	fi

.PHONY: config_shannon_localnet
config_shannon_localnet: ## Create a localnet config file to serve as a Shannon gateway
	@if [ ! -f ./local/path/config/.config.yaml ]; then \
		mkdir -p local/path/config; \
		cp ./config/examples/config.shannon_example.yaml  local/path/config/.config.yaml; \
		echo "########################################################################"; \
		echo "### Created ./local/path/config/.config.yaml for Shannon localnet.   ###"; \
		echo "### README: Please update the the following in .shannon.config.yaml: ###"; \
		echo "### 'gateway_private_key_hex' & 'owned_apps_private_keys_hex'.       ###"; \
		echo "########################################################################"; \
	else \
		echo "#########################################################################"; \
		echo "### ./local/path/config/.config.yaml already exists, not overwriting. ###"; \
		echo "#########################################################################"; \
	fi

###################################
### Morse Config Make Targets ###
###################################

.PHONY: copy_morse_config
copy_morse_config: ## copies the example morse configuration yaml file to .config.yaml file
	@if [ ! -f ./bin/config/.config.yaml ]; then \
		mkdir -p bin/config; \
		cp ./config/examples/config.morse_example.yaml ./bin/config/.config.yaml; \
		echo "######################################################################"; \
		echo "### Created ./bin/config/.config.yaml                              ###"; \
		echo "### README: Please update the the following in .morse.config.yaml: ###"; \
		echo "### 'url', 'relay_signing_key', & 'signed_aats'.                   ###"; \
		echo "######################################################################"; \
	else \
		echo "##################################################################"; \
		echo "### ./bin/config/.config.yaml already exists, not overwriting. ###"; \
		echo "##################################################################"; \
	fi

.PHONY: morse_e2e_config_warning
morse_e2e_config_warning: ## Prints a warning if the shannon E2E config is not populated
	@if [ ! -f ./e2e/.morse.config.yaml ]; then \
		echo "#####################################################################"; \
		echo "### Morse E2E config not found, run: 'make copy_morse_e2e_config' ###"; \
		echo "#####################################################################"; \
		exit; \
	fi

# If you are a Grove employee, search for this UUID in 1Password: un76qmz6xunx43icttjmagzlri
.PHONY: copy_morse_e2e_config
copy_morse_e2e_config: ## copies the example Morse test configuration yaml file to .gitignored ..morse.config.yaml file.
	@if [ ! -f ./e2e/.morse.config.yaml ]; then \
		cp ./config/examples/config.morse_example.yaml ./e2e/.morse.config.yaml; \
		echo "#############################################################################################"; \
		echo "### Created ./e2e/.morse.config.yaml                                                      ###"; \
		echo "###                                                                                       ###"; \
		echo "### If you are a Grove employee, use the instructions from the link below to get the      ###"; \
		echo "### correct config file, and COPY IT OVER the ./e2e/.morse.config.yaml file.              ###"; \
		echo "### https://path.grove.city/develop/path/introduction#running-the-e2e-tests-against-morse ###"; \
		echo "###                                                                                       ###"; \
		echo "### Otherwise, please update the the following in .morse.config.yaml:                     ###"; \
		echo "### 'url', 'relay_signing_key', & 'signed_aats'.                                          ###"; \
		echo "#############################################################################################"; \
	else \
		echo "#################################################################"; \
		echo "### ./e2e/.morse.config.yaml already exists, not overwriting. ###"; \
		echo "#################################################################"; \
	fi

.PHONY: config_morse_localnet
config_morse_localnet: ## Create a localnet config file to serve as a Morse gateway
	@if [ ! -f ./local/path/config/.config.yaml ]; then \
		mkdir -p local/path/config; \
		cp ./config/examples/config.morse_example.yaml  local/path/config/.config.yaml; \
		echo "######################################################################"; \
		echo "### Created ./local/path/config/.config.yaml for Morse localnet.   ###"; \
		echo "### README: Please update the the following in .morse.config.yaml: ###"; \
		echo "### 'url', 'relay_signing_key', & 'signed_aats'.                   ###"; \
		echo "######################################################################"; \
	else \
		echo "#########################################################################"; \
		echo "### ./local/path/config/.config.yaml already exists, not overwriting. ###"; \
		echo "#########################################################################"; \
	fi

#########################################
### Envoy Initialization Make Targets ###
#########################################

.PHONY: init_envoy
init_envoy: copy_envoy_config copy_gateway_endpoints ## Runs copy_envoy_config and copy_gateway_endpoints

.PHONY: copy_envoy_config
copy_envoy_config: ## Substitutes the sensitive 0Auth environment variables in the template envoy configuration yaml file and outputs the result to .envoy.yaml
	@mkdir -p local/path/envoy;
	@./envoy/scripts/copy_envoy_config.sh;

.PHONY: copy_gateway_endpoints
copy_gateway_endpoints: ## Copies the example gateway endpoints YAML file from the PADS repo to ./local/path/envoy/.gateway-endpoints.yaml
	@mkdir -p local/path/envoy;
	@./envoy/scripts/copy_gateway_endpoints_yaml.sh;

########################
#### Documentation  ####
########################

.PHONY: go_docs
go_docs: ## Start Go documentation server
	@echo "Visit http://localhost:6060/pkg/github.com/buildwithgrove/path"
	godoc -http=:6060

.PHONY: docusaurus_start
docusaurus_start: ## Start docusaurus server
	cd docusaurus && npm i && npm run start
=======
path_down: dev_down ## Tears down local Tilt development environment which includes PATH and all related dependencies (using kind cluster)
>>>>>>> 89dad887

###############################
###    Makefile imports     ###
###############################

include ./makefiles/configs.mk
include ./makefiles/deps.mk
include ./makefiles/docs.mk
include ./makefiles/envoy.mk
include ./makefiles/localnet.mk
include ./makefiles/morse_configs.mk
include ./makefiles/shannon_configs.mk
include ./makefiles/test.mk
include ./makefiles/test_requests.mk
include ./makefiles/proto.mk<|MERGE_RESOLUTION|>--- conflicted
+++ resolved
@@ -57,205 +57,7 @@
 	MODE=path_only $(MAKE) path_up
 
 .PHONY: path_down
-<<<<<<< HEAD
-path_down: localnet_down ## Tears down local Tilt development environment which includes PATH and all related dependencies (using kind cluster)
-
-#########################
-### Test Make Targets ###
-#########################
-
-.PHONY: test_all ## Run all tests
-test_all: test_unit test_auth_server test_e2e_shannon_relay test_e2e_morse_relay
-
-.PHONY: test_unit
-test_unit: ## Run all unit tests
-	go test ./... -short -count=1
-
-.PHONY: test_auth_server
-test_auth_server: ## Run the auth server tests
-	(cd envoy/auth_server && go test ./... -count=1)
-
-.PHONY: test_e2e_shannon_relay_iterate
-test_e2e_shannon_relay_iterate: ## Iterate on E2E shannon relay tests
-	@echo "go build -o bin/path ./cmd"
-	@echo "# Update ./bin/config/.config.yaml"
-	@echo "./bin/path"
-	@echo "curl http://localhost:3069/v1/abcd1234 -X POST -H \"target-service-id: anvil\" -d '{\"jsonrpc\":\"2.0\",\"id\":1,\"method\":\"eth_blockNumber\"}'"
-
-.PHONY: test_e2e_shannon_relay
-test_e2e_shannon_relay: shannon_e2e_config_warning ## Run an E2E Shannon relay test
-	@echo "###############################################################################################################################################################"
-	@echo "### README: If you are intending to iterate on E2E tests, stop this and run the following for instructions instead: 'make test_e2e_shannon_relay_iterate'. ###"
-	@echo "###############################################################################################################################################################"
-	go test -v ./e2e/... -tags=e2e -count=1 -run Test_ShannonRelay
-
-.PHONY: test_e2e_morse_relay
-test_e2e_morse_relay: morse_e2e_config_warning ## Run an E2E Morse relay test
-	go test -v ./e2e/... -tags=e2e -count=1 -run Test_MorseRelay
-
-###################################
-### Shannon Config Make Targets ###
-###################################
-
-# TODO_MVP(@commoddity): Consolidate the copy_*_config targets into fewer targets once
-# the config files are consolidated as well.
-
-.PHONY: copy_shannon_config
-copy_shannon_config: ## copies the example shannon configuration yaml file to .config.yaml file
-	@if [ ! -f ./bin/config/.config.yaml ]; then \
-		mkdir -p bin/config; \
-		cp ./config/examples/config.shannon_example.yaml ./bin/config/.config.yaml; \
-		echo "########################################################################"; \
-		echo "### Created ./bin/config/.config.yaml                                ###"; \
-		echo "### README: Please update the the following in .shannon.config.yaml: ###"; \
-		echo "### 'gateway_private_key_hex' & 'owned_apps_private_keys_hex'.       ###"; \
-		echo "########################################################################"; \
-		echo "########################################################################"; \
-	else \
-		echo "##################################################################"; \
-		echo "### ./bin/config/.config.yaml already exists, not overwriting. ###"; \
-		echo "##################################################################"; \
-	fi
-
-.PHONY: shannon_e2e_config_warning
-shannon_e2e_config_warning: ## Prints a warning if the shannon E2E config is not populated
-	@if [ ! -f ./e2e/.shannon.config.yaml ]; then \
-		echo "#########################################################################"; \
-		echo "### Shannon E2E config not found, run: 'make copy_shannon_e2e_config' ###"; \
-		echo "#########################################################################"; \
-		exit; \
-	fi
-
-# If you are a Grove employee, search for this UUID in 1Password: 47k7kidj3y6nd3cghlakg76nlm
-.PHONY: copy_shannon_e2e_config
-copy_shannon_e2e_config: ## copies the example Shannon test configuration yaml file to .gitignored .shannon.config.yaml file
-	@if [ ! -f ./e2e/.shannon.config.yaml ]; then \
-		cp ./config/examples/config.shannon_example.yaml ./e2e/.shannon.config.yaml; \
-		echo "########################################################################"; \
-		echo "### Created ./e2e/.shannon.config.yaml                               ###"; \
-		echo "### README: Please update the the following in .shannon.config.yaml: ###"; \
-		echo "### 'gateway_private_key_hex' & 'owned_apps_private_keys_hex'.       ###"; \
-		echo "########################################################################"; \
-	else \
-		echo "###################################################################"; \
-		echo "### ./e2e/.shannon.config.yaml already exists, not overwriting. ###"; \
-		echo "###################################################################"; \
-	fi
-
-.PHONY: config_shannon_localnet
-config_shannon_localnet: ## Create a localnet config file to serve as a Shannon gateway
-	@if [ ! -f ./local/path/config/.config.yaml ]; then \
-		mkdir -p local/path/config; \
-		cp ./config/examples/config.shannon_example.yaml  local/path/config/.config.yaml; \
-		echo "########################################################################"; \
-		echo "### Created ./local/path/config/.config.yaml for Shannon localnet.   ###"; \
-		echo "### README: Please update the the following in .shannon.config.yaml: ###"; \
-		echo "### 'gateway_private_key_hex' & 'owned_apps_private_keys_hex'.       ###"; \
-		echo "########################################################################"; \
-	else \
-		echo "#########################################################################"; \
-		echo "### ./local/path/config/.config.yaml already exists, not overwriting. ###"; \
-		echo "#########################################################################"; \
-	fi
-
-###################################
-### Morse Config Make Targets ###
-###################################
-
-.PHONY: copy_morse_config
-copy_morse_config: ## copies the example morse configuration yaml file to .config.yaml file
-	@if [ ! -f ./bin/config/.config.yaml ]; then \
-		mkdir -p bin/config; \
-		cp ./config/examples/config.morse_example.yaml ./bin/config/.config.yaml; \
-		echo "######################################################################"; \
-		echo "### Created ./bin/config/.config.yaml                              ###"; \
-		echo "### README: Please update the the following in .morse.config.yaml: ###"; \
-		echo "### 'url', 'relay_signing_key', & 'signed_aats'.                   ###"; \
-		echo "######################################################################"; \
-	else \
-		echo "##################################################################"; \
-		echo "### ./bin/config/.config.yaml already exists, not overwriting. ###"; \
-		echo "##################################################################"; \
-	fi
-
-.PHONY: morse_e2e_config_warning
-morse_e2e_config_warning: ## Prints a warning if the shannon E2E config is not populated
-	@if [ ! -f ./e2e/.morse.config.yaml ]; then \
-		echo "#####################################################################"; \
-		echo "### Morse E2E config not found, run: 'make copy_morse_e2e_config' ###"; \
-		echo "#####################################################################"; \
-		exit; \
-	fi
-
-# If you are a Grove employee, search for this UUID in 1Password: un76qmz6xunx43icttjmagzlri
-.PHONY: copy_morse_e2e_config
-copy_morse_e2e_config: ## copies the example Morse test configuration yaml file to .gitignored ..morse.config.yaml file.
-	@if [ ! -f ./e2e/.morse.config.yaml ]; then \
-		cp ./config/examples/config.morse_example.yaml ./e2e/.morse.config.yaml; \
-		echo "#############################################################################################"; \
-		echo "### Created ./e2e/.morse.config.yaml                                                      ###"; \
-		echo "###                                                                                       ###"; \
-		echo "### If you are a Grove employee, use the instructions from the link below to get the      ###"; \
-		echo "### correct config file, and COPY IT OVER the ./e2e/.morse.config.yaml file.              ###"; \
-		echo "### https://path.grove.city/develop/path/introduction#running-the-e2e-tests-against-morse ###"; \
-		echo "###                                                                                       ###"; \
-		echo "### Otherwise, please update the the following in .morse.config.yaml:                     ###"; \
-		echo "### 'url', 'relay_signing_key', & 'signed_aats'.                                          ###"; \
-		echo "#############################################################################################"; \
-	else \
-		echo "#################################################################"; \
-		echo "### ./e2e/.morse.config.yaml already exists, not overwriting. ###"; \
-		echo "#################################################################"; \
-	fi
-
-.PHONY: config_morse_localnet
-config_morse_localnet: ## Create a localnet config file to serve as a Morse gateway
-	@if [ ! -f ./local/path/config/.config.yaml ]; then \
-		mkdir -p local/path/config; \
-		cp ./config/examples/config.morse_example.yaml  local/path/config/.config.yaml; \
-		echo "######################################################################"; \
-		echo "### Created ./local/path/config/.config.yaml for Morse localnet.   ###"; \
-		echo "### README: Please update the the following in .morse.config.yaml: ###"; \
-		echo "### 'url', 'relay_signing_key', & 'signed_aats'.                   ###"; \
-		echo "######################################################################"; \
-	else \
-		echo "#########################################################################"; \
-		echo "### ./local/path/config/.config.yaml already exists, not overwriting. ###"; \
-		echo "#########################################################################"; \
-	fi
-
-#########################################
-### Envoy Initialization Make Targets ###
-#########################################
-
-.PHONY: init_envoy
-init_envoy: copy_envoy_config copy_gateway_endpoints ## Runs copy_envoy_config and copy_gateway_endpoints
-
-.PHONY: copy_envoy_config
-copy_envoy_config: ## Substitutes the sensitive 0Auth environment variables in the template envoy configuration yaml file and outputs the result to .envoy.yaml
-	@mkdir -p local/path/envoy;
-	@./envoy/scripts/copy_envoy_config.sh;
-
-.PHONY: copy_gateway_endpoints
-copy_gateway_endpoints: ## Copies the example gateway endpoints YAML file from the PADS repo to ./local/path/envoy/.gateway-endpoints.yaml
-	@mkdir -p local/path/envoy;
-	@./envoy/scripts/copy_gateway_endpoints_yaml.sh;
-
-########################
-#### Documentation  ####
-########################
-
-.PHONY: go_docs
-go_docs: ## Start Go documentation server
-	@echo "Visit http://localhost:6060/pkg/github.com/buildwithgrove/path"
-	godoc -http=:6060
-
-.PHONY: docusaurus_start
-docusaurus_start: ## Start docusaurus server
-	cd docusaurus && npm i && npm run start
-=======
 path_down: dev_down ## Tears down local Tilt development environment which includes PATH and all related dependencies (using kind cluster)
->>>>>>> 89dad887
 
 ###############################
 ###    Makefile imports     ###
