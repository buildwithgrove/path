--- conflicted
+++ resolved
@@ -78,11 +78,7 @@
 		./proto/path/qos/*.proto
 
 .PHONY: proto_clean
-<<<<<<< HEAD
-proto_clean: ## Delete existing .pb.go or .pb.gw.go files
-=======
 proto_clean: ## Delete existing .pb.go
->>>>>>> 34ebb1cc
 	find . \( -name "*.pb.go" \) | xargs --no-run-if-empty rm
 
 .PHONY: proto_regen
