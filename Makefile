--- conflicted
+++ resolved
@@ -16,29 +16,11 @@
 #############################
 ####  Build Path Targets  ###
 #############################
-<<<<<<< HEAD
-=======
-
->>>>>>> 14141963
+
 .PHONY: path_build
 path_build: ## build the path binary
 	go build -o bin/path ./cmd
 
-<<<<<<< HEAD
-.PHONY: path_up_gateway
-path_up_gateway: ## Run just the PATH gateway without any dependencies
-	MODE=path_gateway tilt up tilt up
-
-.PHONY: path_up
-path_up: ## Run the PATH gateway and all related dependencies
-	tilt up
-
-.PHONY: path_down
-path_down: ## Stop the PATH gateway and all related dependencies
-	tilt down
-
-=======
->>>>>>> 14141963
 #########################
 ### Test Make Targets ###
 #########################
@@ -188,25 +170,6 @@
 ###############################
 ###  Localnet Make targets  ###
 ###############################
-.PHONY: localnet_up
-localnet_up: ## Spins up Kind cluster for local development and brings up Tilt from file
-	@echo "Spinning up localnet..."
-	@kind create cluster --name path-localnet
-	@kubectl config use-context kind-path-localnet
-	@kubectl create secret generic path-config-local \
-		--from-file=.config.yaml=./local/path/config/.config.yaml
-	@tilt up
-
-.PHONY: localnet_down
-localnet_down: ## Tears down Kind cluster
-	@echo "Tearing down localnet..."
-	@tilt down
-	@kubectl delete secret path-config-local
-	@kind delete cluster --name path-localnet
-
-###############################
-###  Localnet Make targets  ###
-###############################
 
 .PHONY: localnet_up
 localnet_up: dev_up config_path_secrets ## Brings up local Tilt development environment (using kind cluster)
