--- conflicted
+++ resolved
@@ -180,24 +180,6 @@
 ###############################
 ###  Localnet Make targets  ###
 ###############################
-<<<<<<< HEAD
-.PHONY: localnet_up
-localnet_up: ## Spins up Kind cluster for local development and brings up Tilt from file
-	@echo "Spinning up localnet..."
-	@kind create cluster --name kind-path-localnet
-	@kubectl config use-context kind-path-localnet
-	@kubectl create secret generic path-config-local \
-		--from-file=.config.yaml=./local/path/config/.config.yaml
-	@tilt up
-
-.PHONY: localnet_down
-localnet_down: ## Tears down Kind cluster
-	@echo "Tearing down localnet..."
-	@tilt down
-	@kubectl delete secret path-config-local
-	@kind delete cluster --name kind-path-localnet
-
-=======
 
 .PHONY: localnet_up
 localnet_up: dev_up config_path_secrets ## Brings up local Tilt development environment (using kind cluster)
@@ -205,7 +187,6 @@
 
 .PHONY: localnet_down
 localnet_down: dev_down ## Tears down local Tilt development environment (using kind cluster)
->>>>>>> c93efa40
 
 ###############################
 ### Generation Make Targets ###
