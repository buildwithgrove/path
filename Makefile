########################
### Makefile Helpers ###
########################

.PHONY: list
list: ## List all make targets
	@${MAKE} -pRrn : -f $(MAKEFILE_LIST) 2>/dev/null | awk -v RS= -F: '/^# File/,/^# Finished Make data base/ {if ($$1 !~ "^[#.]") {print $$1}}' | egrep -v -e '^[^[:alnum:]]' -e '^$@$$' | sort

.PHONY: help
.DEFAULT_GOAL := help
help: ## Prints all the targets in all the Makefiles
	@grep -h -E '^[a-zA-Z0-9_-]+:.*?## .*$$' $(MAKEFILE_LIST) | awk 'BEGIN {FS = ":.*?## "}; {printf "\033[36m%-60s\033[0m %s\n", $$1, $$2}'

# TODO_IMPROVE: add a make target to generate mocks for all the interfaces in the project

#############################
#### PATH Build Targets   ###
#############################

# tl;dr Quick testing & debugging of PATH as a standalone

# This section is intended to just build and run the PATH binary.
# It mimics an E2E real environment.

.PHONY: path_build
path_build: ## Build the path binary locally (does not run anything)
	go build -o bin/path ./cmd

.PHONY: path_run
path_run: path_build ## Run the path binary as a standalone binary
	@if [ ! -f ./bin/config/.config.yaml ]; then \
		echo "#########################################################################################"; \
		echo "### ./bin/config/.config.yaml does not exist, use ONE the following to initialize it: ###"; \
		echo "### A. make copy_shannon_config                                                       ###"; \
		echo "### B. make copy_morse_config                                                         ###"; \
		echo "#########################################################################################"; \
		exit; \
	fi; \
	(cd bin; ./path)

###############################
###  Localnet Make targets  ###
###############################

# tl;dr Mimic an E2E real environment.

# This section is intended to spin up and develop a full modular stack that includes
# PATH, Envoy Proxy, Rate Limiter, Auth Server, and any other dependencies.

.PHONY: localnet_up
localnet_up: config_shannon_localnet dev_up config_path_secrets ## Brings up local Tilt development environment which includes PATH and all related dependencies (using kind cluster)
	@tilt up

# NOTE: This is an intentional copy of localnet_up to enforce that the two are the same.
.PHONY: path_up
path_up: localnet_up ## Brings up local Tilt development environment which includes PATH and all related dependencies (using kind cluster)

.PHONY: path_up_standalone
path_up_standalone: ## Brings up local Tilt development environment with PATH only
	MODE=path_only $(MAKE) localnet_up

.PHONY: localnet_down
localnet_down: dev_down ## Tears down local Tilt development environment which includes PATH and all related dependencies (using kind cluster)

# NOTE: This is an intentional copy of localnet_down to enforce that the two are the same.
.PHONY: path_down
path_down: localnet_down ## Tears down local Tilt development environment which includes PATH and all related dependencies (using kind cluster)

#######################
### Proto  Helpers ####
#######################

.PHONY: proto_gen
proto_gen: ## Generate protobuf artifacts
	protoc -I=./proto --go_out=./observation --go_opt=module='github.com/buildwithgrove/path/observation' \
		./proto/path/*.proto \
		./proto/path/protocol/*.proto \
		./proto/path/qos/*.proto

.PHONY: proto_clean
<<<<<<< HEAD
proto_clean: ## Delete existing .pb.go or .pb.gw.go files
=======
proto_clean: ## Delete existing .pb.go
>>>>>>> 2431ffeb
	find . \( -name "*.pb.go" \) | xargs --no-run-if-empty rm

.PHONY: proto_regen
proto_regen: proto_clean proto_gen ## Regenerate protobuf artifacts

#########################
### Test Make Targets ###
#########################

.PHONY: test_all ## Run all tests
test_all: test_unit test_auth_server test_e2e_shannon_relay test_e2e_morse_relay

.PHONY: test_unit
test_unit: ## Run all unit tests
	go test ./... -short -count=1

.PHONY: test_auth_server
test_auth_server: ## Run the auth server tests
	(cd envoy/auth_server && go test ./... -count=1)

.PHONY: test_e2e_shannon_relay_iterate
test_e2e_shannon_relay_iterate: ## Iterate on E2E shannon relay tests
	@echo "go build -o bin/path ./cmd"
	@echo "# Update ./bin/config/.config.yaml"
	@echo "./bin/path"
<<<<<<< HEAD
	@echo "curl http://localhost:3000/v1/abcd1234 -X POST -H \"target-service-id: anvil\" -d '{\"jsonrpc\":\"2.0\",\"id\":1,\"method\":\"eth_blockNumber\"}'"
=======
	@echo "curl http://anvil.localhost:3069/v1/abcd1234 -X POST -H \"Content-Type: application/json\" -d '{\"jsonrpc\":\"2.0\",\"id\":1,\"method\":\"eth_blockNumber\"}'"
>>>>>>> 2431ffeb

.PHONY: test_e2e_shannon_relay
test_e2e_shannon_relay: shannon_e2e_config_warning ## Run an E2E Shannon relay test
	@echo "###############################################################################################################################################################"
	@echo "### README: If you are intending to iterate on E2E tests, stop this and run the following for instructions instead: 'make test_e2e_shannon_relay_iterate'. ###"
	@echo "###############################################################################################################################################################"
	go test -v ./e2e/... -tags=e2e -count=1 -run Test_ShannonRelay

.PHONY: test_e2e_morse_relay
test_e2e_morse_relay: morse_e2e_config_warning ## Run an E2E Morse relay test
	go test -v ./e2e/... -tags=e2e -count=1 -run Test_MorseRelay

###################################
### Shannon Config Make Targets ###
###################################

# TODO_MVP(@commoddity): Consolidate the copy_*_config targets into fewer targets once
# the config files are consolidated as well.

.PHONY: copy_shannon_config
copy_shannon_config: ## copies the example shannon configuration yaml file to .config.yaml file
	@if [ ! -f ./bin/config/.config.yaml ]; then \
		mkdir -p bin/config; \
		cp ./config/examples/config.shannon_example.yaml ./bin/config/.config.yaml; \
		echo "########################################################################"; \
		echo "### Created ./bin/config/.config.yaml                                ###"; \
		echo "### README: Please update the the following in .shannon.config.yaml: ###"; \
		echo "### 'gateway_private_key_hex' & 'owned_apps_private_keys_hex'.       ###"; \
		echo "########################################################################"; \
		echo "########################################################################"; \
	else \
		echo "##################################################################"; \
		echo "### ./bin/config/.config.yaml already exists, not overwriting. ###"; \
		echo "##################################################################"; \
	fi

.PHONY: shannon_e2e_config_warning
shannon_e2e_config_warning: ## Prints a warning if the shannon E2E config is not populated
	@if [ ! -f ./e2e/.shannon.config.yaml ]; then \
		echo "#########################################################################"; \
		echo "### Shannon E2E config not found, run: 'make copy_shannon_e2e_config' ###"; \
		echo "#########################################################################"; \
		exit; \
	fi

# If you are a Grove employee, search for this UUID in 1Password: 47k7kidj3y6nd3cghlakg76nlm
.PHONY: copy_shannon_e2e_config
copy_shannon_e2e_config: ## copies the example Shannon test configuration yaml file to .gitignored .shannon.config.yaml file
	@if [ ! -f ./e2e/.shannon.config.yaml ]; then \
		cp ./config/examples/config.shannon_example.yaml ./e2e/.shannon.config.yaml; \
		echo "########################################################################"; \
		echo "### Created ./e2e/.shannon.config.yaml                               ###"; \
		echo "### README: Please update the the following in .shannon.config.yaml: ###"; \
		echo "### 'gateway_private_key_hex' & 'owned_apps_private_keys_hex'.       ###"; \
		echo "########################################################################"; \
	else \
		echo "###################################################################"; \
		echo "### ./e2e/.shannon.config.yaml already exists, not overwriting. ###"; \
		echo "###################################################################"; \
	fi

.PHONY: config_shannon_localnet
config_shannon_localnet: ## Create a localnet config file to serve as a Shannon gateway
	@if [ ! -f ./local/path/config/.config.yaml ]; then \
		mkdir -p local/path/config; \
		cp ./config/examples/config.shannon_example.yaml  local/path/config/.config.yaml; \
		echo "########################################################################"; \
		echo "### Created ./local/path/config/.config.yaml for Shannon localnet.   ###"; \
		echo "### README: Please update the the following in .shannon.config.yaml: ###"; \
		echo "### 'gateway_private_key_hex' & 'owned_apps_private_keys_hex'.       ###"; \
		echo "########################################################################"; \
	else \
		echo "#########################################################################"; \
		echo "### ./local/path/config/.config.yaml already exists, not overwriting. ###"; \
		echo "#########################################################################"; \
	fi

###################################
### Morse Config Make Targets ###
###################################

.PHONY: copy_morse_config
copy_morse_config: ## copies the example morse configuration yaml file to .config.yaml file
	@if [ ! -f ./bin/config/.config.yaml ]; then \
		mkdir -p bin/config; \
		cp ./config/examples/config.morse_example.yaml ./bin/config/.config.yaml; \
		echo "######################################################################"; \
		echo "### Created ./bin/config/.config.yaml                              ###"; \
		echo "### README: Please update the the following in .morse.config.yaml: ###"; \
		echo "### 'url', 'relay_signing_key', & 'signed_aats'.                   ###"; \
		echo "######################################################################"; \
	else \
		echo "##################################################################"; \
		echo "### ./bin/config/.config.yaml already exists, not overwriting. ###"; \
		echo "##################################################################"; \
	fi

.PHONY: morse_e2e_config_warning
morse_e2e_config_warning: ## Prints a warning if the shannon E2E config is not populated
	@if [ ! -f ./e2e/.morse.config.yaml ]; then \
		echo "#####################################################################"; \
		echo "### Morse E2E config not found, run: 'make copy_morse_e2e_config' ###"; \
		echo "#####################################################################"; \
		exit; \
	fi

# If you are a Grove employee, search for this UUID in 1Password: un76qmz6xunx43icttjmagzlri
.PHONY: copy_morse_e2e_config
copy_morse_e2e_config: ## copies the example Morse test configuration yaml file to .gitignored ..morse.config.yaml file.
	@if [ ! -f ./e2e/.morse.config.yaml ]; then \
		cp ./config/examples/config.morse_example.yaml ./e2e/.morse.config.yaml; \
		echo "#############################################################################################"; \
		echo "### Created ./e2e/.morse.config.yaml                                                      ###"; \
		echo "###                                                                                       ###"; \
		echo "### If you are a Grove employee, use the instructions from the link below to get the      ###"; \
		echo "### correct config file, and COPY IT OVER the ./e2e/.morse.config.yaml file.              ###"; \
		echo "### https://path.grove.city/develop/path/introduction#running-the-e2e-tests-against-morse ###"; \
		echo "###                                                                                       ###"; \
		echo "### Otherwise, please update the the following in .morse.config.yaml:                     ###"; \
		echo "### 'url', 'relay_signing_key', & 'signed_aats'.                                          ###"; \
		echo "#############################################################################################"; \
	else \
		echo "#################################################################"; \
		echo "### ./e2e/.morse.config.yaml already exists, not overwriting. ###"; \
		echo "#################################################################"; \
	fi

.PHONY: config_morse_localnet
config_morse_localnet: ## Create a localnet config file to serve as a Morse gateway
	@if [ ! -f ./local/path/config/.config.yaml ]; then \
		mkdir -p local/path/config; \
		cp ./config/examples/config.morse_example.yaml  local/path/config/.config.yaml; \
		echo "######################################################################"; \
		echo "### Created ./local/path/config/.config.yaml for Morse localnet.   ###"; \
		echo "### README: Please update the the following in .morse.config.yaml: ###"; \
		echo "### 'url', 'relay_signing_key', & 'signed_aats'.                   ###"; \
		echo "######################################################################"; \
	else \
		echo "#########################################################################"; \
		echo "### ./local/path/config/.config.yaml already exists, not overwriting. ###"; \
		echo "#########################################################################"; \
	fi

#########################################
### Envoy Initialization Make Targets ###
#########################################

.PHONY: init_envoy
init_envoy: copy_envoy_config copy_gateway_endpoints ## Runs copy_envoy_config and copy_gateway_endpoints

.PHONY: copy_envoy_config
copy_envoy_config: ## Substitutes the sensitive 0Auth environment variables in the template envoy configuration yaml file and outputs the result to .envoy.yaml
	@mkdir -p local/path/envoy;
	@./envoy/scripts/copy_envoy_config.sh;

.PHONY: copy_gateway_endpoints
copy_gateway_endpoints: ## Copies the example gateway endpoints YAML file from the PADS repo to ./local/path/envoy/.gateway-endpoints.yaml
	@mkdir -p local/path/envoy;
	@./envoy/scripts/copy_gateway_endpoints_yaml.sh;

###############################
### Generation Make Targets ###
###############################

.PHONY: gen_proto
gen_proto: ## Generate the Go code from the gateway_endpoint.proto file
	protoc --go_out=./envoy/auth_server/proto --go-grpc_out=./envoy/auth_server/proto envoy/auth_server/proto/gateway_endpoint.proto

# TODO_IMPROVE(@commoddity): update to use go:generate comments in the interface files and update this target

########################
#### Documentation  ####
########################

.PHONY: go_docs
go_docs: ## Start Go documentation server
	@echo "Visit http://localhost:6060/pkg/github.com/buildwithgrove/path"
	godoc -http=:6060

.PHONY: docusaurus_start
docusaurus_start: ## Start docusaurus server
	cd docusaurus && npm i && npm run start

###############################
###    Makefile imports     ###
###############################

include ./makefiles/localnet.mk
include ./makefiles/quickstart.mk
include ./makefiles/test_requests.mk<|MERGE_RESOLUTION|>--- conflicted
+++ resolved
@@ -78,11 +78,7 @@
 		./proto/path/qos/*.proto
 
 .PHONY: proto_clean
-<<<<<<< HEAD
-proto_clean: ## Delete existing .pb.go or .pb.gw.go files
-=======
 proto_clean: ## Delete existing .pb.go
->>>>>>> 2431ffeb
 	find . \( -name "*.pb.go" \) | xargs --no-run-if-empty rm
 
 .PHONY: proto_regen
@@ -108,11 +104,7 @@
 	@echo "go build -o bin/path ./cmd"
 	@echo "# Update ./bin/config/.config.yaml"
 	@echo "./bin/path"
-<<<<<<< HEAD
 	@echo "curl http://localhost:3000/v1/abcd1234 -X POST -H \"target-service-id: anvil\" -d '{\"jsonrpc\":\"2.0\",\"id\":1,\"method\":\"eth_blockNumber\"}'"
-=======
-	@echo "curl http://anvil.localhost:3069/v1/abcd1234 -X POST -H \"Content-Type: application/json\" -d '{\"jsonrpc\":\"2.0\",\"id\":1,\"method\":\"eth_blockNumber\"}'"
->>>>>>> 2431ffeb
 
 .PHONY: test_e2e_shannon_relay
 test_e2e_shannon_relay: shannon_e2e_config_warning ## Run an E2E Shannon relay test
