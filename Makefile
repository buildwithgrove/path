--- conflicted
+++ resolved
@@ -107,24 +107,6 @@
 		echo "##################################################################"; \
 	fi
 
-<<<<<<< HEAD
-.PHONY: copy_morse_config
-copy_morse_config: ## copies the example morse configuration yaml file to .config.yaml file
-	@if [ ! -f ./bin/config/.config.yaml ]; then \
-		mkdir -p bin/config; \
-		cp ./cmd/.config.morse_example.yaml ./bin/config/.config.yaml; \
-		echo "#############################################################################################################"; \
-		echo "### Created ./bin/config/.config.yaml                                                                     ###"; \
-		echo "### README: Please update the the following in .config.yaml: 'url', 'relay_signing_key', & 'signed_aats'. ###"; \
-		echo "#############################################################################################################"; \
-	else \
-		echo "##################################################################"; \
-		echo "### ./bin/config/.config.yaml already exists, not overwriting. ###"; \
-		echo "##################################################################"; \
-	fi
-
-=======
->>>>>>> e136b0b7
 .PHONY: copy_shannon_e2e_config
 copy_shannon_e2e_config: ## copies the example Shannon test configuration yaml file to .gitignored .shannon.config.yaml file
 	@if [ ! -f ./e2e/.shannon.config.yaml ]; then \
@@ -182,23 +164,6 @@
 		echo "#################################################################"; \
 	fi
 
-<<<<<<< HEAD
-.PHONY: config_shannon_localnet
-config_shannon_localnet: ## Create a localnet config file to serve as a Shannon gateway
-	@if [ -f ./local/path/config/.config.yaml ]; then \
-		echo "#########################################################################"; \
-		echo "### ./local/path/config/.config.yaml already exists, not overwriting. ###"; \
-		echo "#########################################################################"; \
-	else \
-		cp local/path/config/shannon.example.yaml  local/path/config/.config.yaml; \
-		echo "#######################################################################################################"; \
-		echo "### Created ./local/path/config/.config.yaml                                                        ###"; \
-		echo "### README: Please update the the following in .config.yaml: gateway_private_key & gateway_address. ###"; \
-		echo "#######################################################################################################"; \
-	fi
-
-=======
->>>>>>> e136b0b7
 .PHONY: config_morse_localnet
 config_morse_localnet: ## Create a localnet config file to serve as a Morse gateway
 	@if [ -f ./local/path/config/.config.yaml ]; then \
@@ -213,7 +178,6 @@
 		echo "##################################################################################################################"; \
 	fi
 
-<<<<<<< HEAD
 #########################################
 ### Envoy Initialization Make Targets ###
 #########################################
@@ -248,53 +212,6 @@
 		echo "### ./local/path/envoy/gateway-endpoints.yaml already exists, not overwriting. ###"; \
 		echo "##################################################################################"; \
 	fi
-=======
-.PHONY: copy_envoy_config
-copy_envoy_config: ## substitutes the sensitive Auth0 environment variables in the template envoy configuration yaml file and outputs the result to .envoy.yaml
-	@if [ ! -f ./envoy/envoy.yaml ]; then \
-		./envoy/scripts/copy_envoy_config.sh; \
-		echo "###########################################################"; \
-		echo "### Created ./envoy/envoy.yaml                          ###"; \
-		echo "### README: Please ensure the configuration is correct. ###"; \
-		echo "###########################################################"; \
-	else \
-		echo "###########################################################"; \
-		echo "### ./envoy/envoy.yaml already exists, not overwriting. ###"; \
-		echo "###########################################################"; \
-	fi
-
-.PHONY: copy_envoy_env
-copy_envoy_env: ## copies the example envoy environment variables file to .env file
-	@if [ ! -f ./envoy/auth_server/.env ]; then \
-		cp ./envoy/auth_server/.env.example ./envoy/auth_server/.env; \
-		echo "##################################################################"; \
-		echo "### Created ./envoy/auth_server/.env                           ###"; \
-		echo "### README: Please update the environment variables as needed. ###"; \
-		echo "##################################################################"; \
-	else \
-		echo "#################################################################"; \
-		echo "### ./envoy/auth_server/.env already exists, not overwriting. ###"; \
-		echo "#################################################################"; \
-	fi
-
-.PHONY: copy_gateway_endpoints
-copy_gateway_endpoints: ## Copies the gateway endpoints YAML file
-	@if [ ! -f ./envoy/gateway-endpoints.yaml ]; then \
-		./envoy/scripts/copy_gateway_endpoints_yaml.sh; \
-		echo "###########################################################"; \
-		echo "### Created ./envoy/gateway-endpoints.yaml              ###"; \
-		echo "### README: Please update this file with your own data. ###"; \
-		echo "###########################################################"; \
-	else \
-		echo "#######################################################################"; \
-		echo "### ./envoy/gateway-endpoints.yaml already exists, not overwriting. ###"; \
-		echo "#######################################################################"; \
-	fi
-
-.PHONY: init_envoy
-init_envoy: copy_envoy_config copy_envoy_env copy_gateway_endpoints ## Runs copy_envoy_config, copy_envoy_env, and copy_gateway_endpoints
-
->>>>>>> e136b0b7
 
 ###############################
 ### Generation Make Targets ###
