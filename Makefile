--- conflicted
+++ resolved
@@ -23,24 +23,8 @@
 path_build: ## Build the path binary locally (does not run anything)
 	go build -o bin/path ./cmd
 
-<<<<<<< HEAD
-# The PATH config value can be overridden via the CONFIG_PATH env variable, which defaults to ../local/path/.config.yaml
-# This path must be either an absolute path or relative to the location of the PATH binary in `bin`.
-#
-# Example usage:
-# - absolute path
-# 	make path_run CONFIG_PATH=/Users/greg/path/local/path/.config.yaml
-# - relative path
-# 	make path_run CONFIG_PATH=../local/path/.config.yaml
-CONFIG_PATH ?= ../local/path/.config.yaml
-
-.PHONY: path_run
-path_run: path_build check_path_config ## Run the path binary as a standalone binary
-	(cd bin; ./path -config ${CONFIG_PATH})
-=======
 # The PATH config value can be set via the CONFIG_PATH env variable and defaults to ./local/path/.config.yaml
 CONFIG_PATH ?= ./local/path/.config.yaml
->>>>>>> 4a24b8fc
 
 .PHONY: check_path_config
 ## Verify that path configuration file exists
@@ -57,16 +41,6 @@
 		echo "################################################################"; \
 		exit 1; \
 	fi
-
-<<<<<<< HEAD
-.PHONY: check_docker
-# Internal helper: Check if Docker is installed locally
-check_docker:
-	@if ! command -v docker >/dev/null 2>&1; then \
-		echo "Docker is not installed. Make sure you review README.md before continuing"; \
-		exit 1; \
-	fi;
-=======
 
 .PHONY: path_run
 path_run: path_build check_path_config ## Run the path binary as a standalone binary
@@ -97,7 +71,6 @@
 	@echo "	make path_up";
 	@echo "################################################################";
 
->>>>>>> 4a24b8fc
 
 ###############################
 ###    Makefile imports     ###
