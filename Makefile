--- conflicted
+++ resolved
@@ -17,13 +17,7 @@
 #### PATH Build Targets   ###
 #############################
 
-<<<<<<< HEAD
-.PHONY: path_up_gateway
-path_up_gateway: ## Run just the PATH gateway without any dependencies
-	docker compose --profile path-gateway up -d --no-deps path_gateway
-=======
 # tl;dr Quick testing & debugging of PATH as a standalone
->>>>>>> b7446f09
 
 # This section is intended to just build and run the PATH binary.
 # It mimics an E2E real environment.
@@ -73,11 +67,7 @@
 #########################
 
 .PHONY: test_all ## Run all tests
-<<<<<<< HEAD
-test_all: test_unit test_auth_plugin test_e2e
-=======
 test_all: test_unit test_auth_plugin test_e2e_shannon_relay test_e2e_morse_relay
->>>>>>> b7446f09
 
 .PHONY: test_unit
 test_unit: ## Run all unit tests
@@ -87,18 +77,12 @@
 test_auth_server: ## Run the auth server tests
 	(cd envoy/auth_server && go test ./... -count=1)
 
-<<<<<<< HEAD
-.PHONY: test_e2e
-test_e2e: ## Run all e2e tests
-	go test ./... -tags=e2e -count=1
-=======
 .PHONY: test_e2e_shannon_relay_iterate
 test_e2e_shannon_relay_iterate: ## Instructions on how to iterate locally for an E2E shannon relay
 	@echo "go build -o bin/path ./cmd"
 	@echo "# Update ./bin/config/.config.yaml"
 	@echo "./bin/path"
 	@echo "curl http://anvil.localhost:3000/v1/abcd1234 -X POST -H \"Content-Type: application/json\" -d '{\"jsonrpc\":\"2.0\",\"id\":1,\"method\":\"eth_blockNumber\"}'"
->>>>>>> b7446f09
 
 .PHONY: test_e2e_shannon_relay
 test_e2e_shannon_relay: ## Run an E2E shannon relay test (iterate)
