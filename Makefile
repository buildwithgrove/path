--- conflicted
+++ resolved
@@ -31,19 +31,12 @@
 	@if [ ! -f ./bin/config/.config.yaml ]; then \
 		echo "#########################################################################################"; \
 		echo "### ./bin/config/.config.yaml does not exist, use ONE the following to initialize it: ###"; \
-<<<<<<< HEAD
 		echo "### A. make copy_shannon_config                                                       ###"; \
 		echo "### B. make copy_morse_config                                                         ###"; \
-=======
-		echo "### 	A. make copy_shannon_config                                                     ###"; \
-		echo "### 	B. make copy_morse_config                                                       ###"; \
->>>>>>> 2b671070
 		echo "#########################################################################################"; \
 		exit; \
 	fi; \
 	(cd bin; ./path -config ./config/.config.yaml)
-<<<<<<< HEAD
-=======
 
 ###############################
 ###  Localnet Make targets  ###
@@ -55,30 +48,19 @@
 # PATH, Envoy Proxy, Rate Limiter, Auth Server, and any other dependencies.
 
 .PHONY: localnet_up
-localnet_up: dev_up config_path_secrets ## Brings up local Tilt development environment which includes PATH and all related dependencies (using kind cluster)
+localnet_up: config_shannon_localnet dev_up config_path_secrets ## Brings up local Tilt development environment which includes PATH and all related dependencies (using kind cluster)
 	@tilt up
->>>>>>> 2b671070
 
 # NOTE: This is an intentional copy of localnet_up to enforce that the two are the same.
 .PHONY: path_up
-<<<<<<< HEAD
-path_up: config_shannon_localnet dev_up config_path_secrets ## Brings up local Tilt development environment (using kind cluster) then runs the PATH gateway and all related dependencies
-	tilt up
-=======
 path_up: localnet_up ## Brings up local Tilt development environment which includes PATH and all related dependencies (using kind cluster)
->>>>>>> 2b671070
 
 .PHONY: localnet_down
 localnet_down: dev_down ## Tears down local Tilt development environment which includes PATH and all related dependencies (using kind cluster)
 
 # NOTE: This is an intentional copy of localnet_down to enforce that the two are the same.
 .PHONY: path_down
-<<<<<<< HEAD
-path_down: dev_down ## Tears down local Tilt development environment (using kind cluster) then stops the PATH gateway and all related dependencies
-	tilt down
-=======
 path_down: localnet_down ## Tears down local Tilt development environment which includes PATH and all related dependencies (using kind cluster)
->>>>>>> 2b671070
 
 #########################
 ### Test Make Targets ###
@@ -125,24 +107,6 @@
 		echo "##################################################################"; \
 	fi
 
-<<<<<<< HEAD
-.PHONY: copy_morse_config
-copy_morse_config: ## copies the example morse configuration yaml file to .config.yaml file
-	@if [ ! -f ./bin/config/.config.yaml ]; then \
-		mkdir -p bin/config; \
-		cp ./config/examples/config.morse_example.yaml ./bin/config/.config.yaml; \
-		echo "#############################################################################################################"; \
-		echo "### Created ./bin/config/.config.yaml                                                                     ###"; \
-		echo "### README: Please update the the following in .config.yaml: 'url', 'relay_signing_key', & 'signed_aats'. ###"; \
-		echo "#############################################################################################################"; \
-	else \
-		echo "##################################################################"; \
-		echo "### ./bin/config/.config.yaml already exists, not overwriting. ###"; \
-		echo "##################################################################"; \
-	fi
-
-=======
->>>>>>> 2b671070
 .PHONY: copy_shannon_e2e_config
 copy_shannon_e2e_config: ## copies the example Shannon test configuration yaml file to .gitignored .shannon.config.yaml file
 	@if [ ! -f ./e2e/.shannon.config.yaml ]; then \
@@ -157,23 +121,6 @@
 		echo "###################################################################"; \
 	fi
 
-<<<<<<< HEAD
-.PHONY: copy_morse_e2e_config
-copy_morse_e2e_config: ## copies the example Morse test configuration yaml file to .gitignored ..morse.config.yaml file.
-	@if [ ! -f ./e2e/.morse.config.yaml ]; then \
-		cp ./config/examples/config.morse_example.yaml ./e2e/.morse.config.yaml; \
-		echo "###################################################################################################################"; \
-		echo "### Created ./e2e/.morse.config.yaml                                                                            ###"; \
-		echo "### README: Please update the the following in .morse.config.yaml: 'url', 'relay_signing_key', & 'signed_aats'. ###"; \
-		echo "###################################################################################################################"; \
-	else \
-		echo "#################################################################"; \
-		echo "### ./e2e/.morse.config.yaml already exists, not overwriting. ###"; \
-		echo "#################################################################"; \
-	fi
-
-=======
->>>>>>> 2b671070
 .PHONY: config_shannon_localnet
 config_shannon_localnet: ## Create a localnet config file to serve as a Shannon gateway
 	@if [ ! -f ./local/path/config/.config.yaml ]; then \
