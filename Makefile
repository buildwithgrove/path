########################
### Makefile Helpers ###
########################

.PHONY: list
list: ## List all make targets
	@${MAKE} -pRrn : -f $(MAKEFILE_LIST) 2>/dev/null | awk -v RS= -F: '/^# File/,/^# Finished Make data base/ {if ($$1 !~ "^[#.]") {print $$1}}' | egrep -v -e '^[^[:alnum:]]' -e '^$@$$' | sort

.PHONY: help
.DEFAULT_GOAL := help
help: ## Prints all the targets in all the Makefiles
	@grep -h -E '^[a-zA-Z0-9_-]+:.*?## .*$$' $(MAKEFILE_LIST) | awk 'BEGIN {FS = ":.*?## "}; {printf "\033[36m%-60s\033[0m %s\n", $$1, $$2}'

# TODO_IMPROVE: add a make target to generate mocks for all the interfaces in the project

#############################
####  Build Path Targets  ###
#############################

.PHONY: path_build
path_build: ## build the path binary
	go build -o bin/path ./cmd

.PHONY: path_run
path_run: path_build
	@if [ ! -f ./bin/config/.config.yaml ]; then \
		echo "#########################################################################################"; \
		echo "### ./bin/config/.config.yaml does not exist, use ONE the following to initialize it: ###"; \
		echo "A. make copy_shannon_config                                                           ###"; \
		echo "B. make copy_morse_config                                                             ###"; \
		echo "#########################################################################################"; \
		exit; \
	fi; \
	(cd bin; ./path)

.PHONY: path_up
path_up: config_shannon_localnet ## Run the PATH gateway and all related dependencies
	tilt up

.PHONY: path_down
path_down: ## Stop the PATH gateway and all related dependencies
	tilt down

#########################
### Test Make Targets ###
#########################

.PHONY: test_all ## Run all tests
test_all: test_unit test_auth_plugin test_e2e_shannon_relay test_e2e_morse_relay

.PHONY: test_unit
test_unit: ## Run all unit tests
	go test ./... -short -count=1

.PHONY: test_auth_server
test_auth_server: ## Run the auth server tests
	(cd envoy/auth_server && go test ./... -count=1)

.PHONY: test_e2e_shannon_relay
test_e2e_shannon_relay: ## Run an E2E shannon relay test
	go test ./... -tags=e2e -count=1 -run Test_ShannonRelay

.PHONY: test_e2e_morse_relay
test_e2e_morse_relay: ## Run an E2E Morse relay test
	go test ./... -tags=e2e -count=1 -run Test_MorseRelay

################################
### Copy Config Make Targets ###
################################

.PHONY: copy_shannon_config
copy_shannon_config: ## copies the example shannon configuration yaml file to .config.yaml file
<<<<<<< HEAD
	@if [ ! -f ./local/path/config/.config.yaml ]; then \
		cp ./cmd/.config.shannon_example.yaml ./local/path/config/.config.yaml; \
		echo "###########################################################################################################################"; \
		echo "### Created ./local/path/config/.config.yaml                                                                                       ###"; \
		echo "### README: Please update the the following in .config.yaml: 'gateway_private_key_hex' & 'owned_apps_private_keys_hex'. ###"; \
		echo "###########################################################################################################################"; \
	else \
		echo "##############################################################"; \
		echo "### ./local/path/config/.config.yaml already exists, not overwriting. ###"; \
		echo "##############################################################"; \
=======
	@if [ ! -f ./bin/config/.config.yaml ]; then \
		mkdir -p bin/config; \
		cp ./cmd/.config.shannon_example.yaml ./bin/config/.config.yaml; \
		echo "#######################################################################################################"; \
		echo "### Created ./bin/config/.config.yaml                                                               ###"; \
		echo "### README: Please update the the following in .config.yaml: gateway_private_key & gateway_address. ###"; \
		echo "#######################################################################################################"; \
	else \
		echo "##################################################################"; \
		echo "### ./bin/config/.config.yaml already exists, not overwriting. ###"; \
		echo "##################################################################"; \
>>>>>>> b7a87747
	fi

.PHONY: copy_morse_config
copy_morse_config: ## copies the example morse configuration yaml file to .config.yaml file
<<<<<<< HEAD
	@if [ ! -f ./local/path/config/.config.yaml ]; then \
		cp ./cmd/.config.morse_example.yaml ./local/path/config/.config.yaml; \
		echo "#############################################################################################################"; \
		echo "### Created ./local/path/config/.config.yaml                                                                         ###"; \
		echo "### README: Please update the the following in .config.yaml: 'url', 'relay_signing_key', & 'signed_aats'. ###"; \
		echo "#############################################################################################################"; \
	else \
		echo "##############################################################"; \
		echo "### ./local/path/config/.config.yaml already exists, not overwriting. ###"; \
		echo "##############################################################"; \
=======
	@if [ ! -f ./bin/config/.config.yaml ]; then \
		mkdir -p bin/config; \
		cp ./cmd/.config.morse_example.yaml ./bin/config/.config.yaml; \
		echo "#######################################################################################################"; \
		echo "### Created ./bin/config/.config.yaml                                                               ###"; \
		echo "### README: Please update the the following in .config.yaml: gateway_private_key & gateway_address. ###"; \
		echo "#######################################################################################################"; \
	else \
		echo "##################################################################"; \
		echo "### ./bin/config/.config.yaml already exists, not overwriting. ###"; \
		echo "##################################################################"; \
>>>>>>> b7a87747
	fi

.PHONY: copy_shannon_e2e_config
copy_shannon_e2e_config: ## copies the example Shannon test configuration yaml file to .gitignored .shannon.config.yaml file
	@if [ ! -f ./e2e/.shannon.config.yaml ]; then \
		cp ./e2e/shannon.example.yaml ./e2e/.shannon.config.yaml; \
		echo "###################################################################################################################################"; \
		echo "### Created ./e2e/.shannon.config.yaml                                                                                          ###"; \
		echo "### README: Please update the the following in .shannon.config.yaml: 'gateway_private_key_hex' & 'owned_apps_private_keys_hex'. ###"; \
		echo "###################################################################################################################################"; \
	else \
		echo "###################################################################"; \
		echo "### ./e2e/.shannon.config.yaml already exists, not overwriting. ###"; \
		echo "###################################################################"; \
	fi

.PHONY: copy_morse_e2e_config
copy_morse_e2e_config: ## copies the example Morse test configuration yaml file to .gitignored ..morse.config.yaml file.
	@if [ ! -f ./e2e/.morse.config.yaml ]; then \
		cp ./e2e/morse.example.yaml ./e2e/.morse.config.yaml; \
		echo "###################################################################################################################"; \
		echo "### Created ./e2e/.morse.config.yaml                                                                            ###"; \
		echo "### README: Please update the the following in .morse.config.yaml: 'url', 'relay_signing_key', & 'signed_aats'. ###"; \
		echo "###################################################################################################################"; \
	else \
		echo "#################################################################"; \
		echo "### ./e2e/.morse.config.yaml already exists, not overwriting. ###"; \
		echo "#################################################################"; \
	fi

.PHONY: config_shannon_localnet
config_shannon_localnet: ## Create a localnet config file to serve as a Shannon gateway
	@if [ -f ./local/path/config/.config.yaml ]; then \
		echo "#########################################################################"; \
		echo "### ./local/path/config/.config.yaml already exists, not overwriting. ###"; \
		echo "#########################################################################"; \
	else \
		cp local/path/config/shannon.example.yaml  local/path/config/.config.yaml; \
		echo "#######################################################################################################"; \
		echo "### Created ./local/path/config/.config.yaml                                                        ###"; \
		echo "### README: Please update the the following in .config.yaml: gateway_private_key & gateway_address. ###"; \
		echo "#######################################################################################################"; \
	fi

.PHONY: config_morse_localnet
config_morse_localnet: ## Create a localnet config file to serve as a Morse gateway
	@if [ -f ./local/path/config/.config.yaml ]; then \
		echo "#########################################################################"; \
		echo "### ./local/path/config/.config.yaml already exists, not overwriting. ###"; \
		echo "#########################################################################"; \
	else \
		cp local/path/config/morse.example.yaml  local/path/config/.config.yaml; \
		echo "##################################################################################################################"; \
		echo "### Created ./local/path/config/.config.yaml                                                                   ###"; \
		echo "### README: Please update the the following in .config.yaml: full_node_config.relay_signing_key & signed_aats. ###"; \
		echo "##################################################################################################################"; \
	fi

#########################################
### Envoy Initialization Make Targets ###
#########################################

.PHONY: init_envoy
init_envoy: copy_envoy_config copy_gateway_endpoints ## Runs copy_envoy_config and copy_gateway_endpoints

.PHONY: copy_envoy_config
copy_envoy_config: ## Substitutes the sensitive 0Auth environment variables in the template envoy configuration yaml file and outputs the result to .envoy.yaml
	@if [ ! -f ./local/path/envoy/envoy.yaml ]; then \
		./envoy/scripts/copy_envoy_config.sh; \
		echo "###########################################################"; \
		echo "### Created ./local/path/envoy/envoy.yaml               ###"; \
		echo "### README: Please ensure the configuration is correct. ###"; \
		echo "###########################################################"; \
	else \
		echo "######################################################################"; \
		echo "### ./local/path/envoy/envoy.yaml already exists, not overwriting. ###"; \
		echo "######################################################################"; \
	fi

.PHONY: copy_gateway_endpoints
copy_gateway_endpoints: ## Copies the example gateway endpoints YAML file from the PADS repo to ./local/path/envoy/.gateway-endpoints.yaml
	@if [ ! -f ./local/path/envoy/gateway-endpoints.yaml ]; then \
		./envoy/scripts/copy_gateway_endpoints_yaml.sh; \
		echo "###########################################################"; \
		echo "### Created ./local/path/envoy/gateway-endpoints.yaml   ###"; \
		echo "### README: Please update this file with your own data. ###"; \
		echo "###########################################################"; \
	else \
		echo "##################################################################################"; \
		echo "### ./local/path/envoy/gateway-endpoints.yaml already exists, not overwriting. ###"; \
		echo "##################################################################################"; \
	fi

###############################
###  Localnet Make targets  ###
###############################

.PHONY: path_up
path_up: dev_up config_path_secrets ## Brings up local Tilt development environment (using kind cluster)
	@tilt up

.PHONY: path_down
path_down: dev_down ## Tears down local Tilt development environment (using kind cluster)

###############################
### Generation Make Targets ###
###############################

.PHONY: gen_proto
gen_proto: ## Generate the Go code from the gateway_endpoint.proto file
	protoc --go_out=./envoy/auth_server/proto --go-grpc_out=./envoy/auth_server/proto envoy/auth_server/proto/gateway_endpoint.proto

# TODO_IMPROVE(@commoddity): update to use go:generate comments in the interface files and update this target

########################
#### Documentation  ####
########################

.PHONY: go_docs
go_docs: ## Start Go documentation server
	@echo "Visit http://localhost:6060/pkg/github.com/buildwithgrove/path"
	godoc -http=:6060

.PHONY: docs_update
## TODO_UPNEXT(@HebertCL): handle documentation update like poktroll
docs_update: ## Update documentation from README.
	cat README.md > docusaurus/docs/README.md

.PHONY: docusaurus_start
docusaurus_start: ## Start docusaurus server
	cd docusaurus && npm i && npm run start

###############################
###    Makefile imports     ###
###############################

include ./makefiles/localnet.mk<|MERGE_RESOLUTION|>--- conflicted
+++ resolved
@@ -70,58 +70,32 @@
 
 .PHONY: copy_shannon_config
 copy_shannon_config: ## copies the example shannon configuration yaml file to .config.yaml file
-<<<<<<< HEAD
-	@if [ ! -f ./local/path/config/.config.yaml ]; then \
-		cp ./cmd/.config.shannon_example.yaml ./local/path/config/.config.yaml; \
-		echo "###########################################################################################################################"; \
-		echo "### Created ./local/path/config/.config.yaml                                                                                       ###"; \
-		echo "### README: Please update the the following in .config.yaml: 'gateway_private_key_hex' & 'owned_apps_private_keys_hex'. ###"; \
-		echo "###########################################################################################################################"; \
-	else \
-		echo "##############################################################"; \
-		echo "### ./local/path/config/.config.yaml already exists, not overwriting. ###"; \
-		echo "##############################################################"; \
-=======
 	@if [ ! -f ./bin/config/.config.yaml ]; then \
 		mkdir -p bin/config; \
 		cp ./cmd/.config.shannon_example.yaml ./bin/config/.config.yaml; \
-		echo "#######################################################################################################"; \
-		echo "### Created ./bin/config/.config.yaml                                                               ###"; \
-		echo "### README: Please update the the following in .config.yaml: gateway_private_key & gateway_address. ###"; \
-		echo "#######################################################################################################"; \
+		echo "###########################################################################################################################"; \
+		echo "### Created ./bin/config/.config.yaml                                                                                   ###"; \
+		echo "### README: Please update the the following in .config.yaml: 'gateway_private_key_hex' & 'owned_apps_private_keys_hex'. ###"; \
+		echo "###########################################################################################################################"; \
 	else \
 		echo "##################################################################"; \
 		echo "### ./bin/config/.config.yaml already exists, not overwriting. ###"; \
 		echo "##################################################################"; \
->>>>>>> b7a87747
 	fi
 
 .PHONY: copy_morse_config
 copy_morse_config: ## copies the example morse configuration yaml file to .config.yaml file
-<<<<<<< HEAD
-	@if [ ! -f ./local/path/config/.config.yaml ]; then \
-		cp ./cmd/.config.morse_example.yaml ./local/path/config/.config.yaml; \
-		echo "#############################################################################################################"; \
-		echo "### Created ./local/path/config/.config.yaml                                                                         ###"; \
-		echo "### README: Please update the the following in .config.yaml: 'url', 'relay_signing_key', & 'signed_aats'. ###"; \
-		echo "#############################################################################################################"; \
-	else \
-		echo "##############################################################"; \
-		echo "### ./local/path/config/.config.yaml already exists, not overwriting. ###"; \
-		echo "##############################################################"; \
-=======
 	@if [ ! -f ./bin/config/.config.yaml ]; then \
 		mkdir -p bin/config; \
 		cp ./cmd/.config.morse_example.yaml ./bin/config/.config.yaml; \
-		echo "#######################################################################################################"; \
-		echo "### Created ./bin/config/.config.yaml                                                               ###"; \
-		echo "### README: Please update the the following in .config.yaml: gateway_private_key & gateway_address. ###"; \
-		echo "#######################################################################################################"; \
+		echo "#############################################################################################################"; \
+		echo "### Created ./bin/config/.config.yaml                                                                     ###"; \
+		echo "### README: Please update the the following in .config.yaml: 'url', 'relay_signing_key', & 'signed_aats'. ###"; \
+		echo "#############################################################################################################"; \
 	else \
 		echo "##################################################################"; \
 		echo "### ./bin/config/.config.yaml already exists, not overwriting. ###"; \
 		echo "##################################################################"; \
->>>>>>> b7a87747
 	fi
 
 .PHONY: copy_shannon_e2e_config
@@ -216,17 +190,6 @@
 	fi
 
 ###############################
-###  Localnet Make targets  ###
-###############################
-
-.PHONY: path_up
-path_up: dev_up config_path_secrets ## Brings up local Tilt development environment (using kind cluster)
-	@tilt up
-
-.PHONY: path_down
-path_down: dev_down ## Tears down local Tilt development environment (using kind cluster)
-
-###############################
 ### Generation Make Targets ###
 ###############################
 
