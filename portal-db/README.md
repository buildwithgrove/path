# Portal DB <!-- omit in toc -->

The Portal DB is the house for all core business logic for both PATH and the Portal.

The Portal DB is a _highly opinionated_ implementation of a Postgres database that can be used to manage and administer both PATH and a UI on top of PATH.

## Table of Contents <!-- omit in toc -->

<<<<<<< HEAD
- [🌐 REST API Access](#-rest-api-access)
- [💻 REST API Client SDKs](#-rest-api-client-sdks)
- [Quickstart (for Grove Engineering)](#quickstart-for-grove-engineering)
- [Interacting with the database](#interacting-with-the-database)
  - [`make` Targets](#make-targets)
  - [`scripts`](#scripts)
=======
- [Quickstart](#quickstart)
  - [Quickstart - Fast Route](#quickstart---fast-route)
  - [Quickstart - Manual Route](#quickstart---manual-route)
- [Production Readiness](#production-readiness)
- [REST API Access](#rest-api-access)
>>>>>>> c18493a0
- [Tools](#tools)
  - [`psql` (REQUIRED)](#psql-required)
  - [`dbeaver` (RECOMMENDED)](#dbeaver-recommended)
  - [Claude Postgres MCP Server (EXPERIMENTAL)](#claude-postgres-mcp-server-experimental)

<<<<<<< HEAD
## 🌐 REST API Access

The Portal DB includes a **PostgREST API** that automatically generates REST endpoints from your database schema. This provides instant HTTP access to all your data with authentication, filtering, and Go SDK generation.

**➡️ [View PostgREST API Documentation](api/README.md)** for setup, authentication, and SDK usage.

## 💻 REST API Client SDKs

The Portal DB includes client SDKs for both Go and TypeScript.

**➡️ [View Go SDK Documentation](sdk/go/README.md)**
**➡️ [View TypeScript SDK Documentation](sdk/typescript/README.md)**

:::warning TODO(@olshansk): Revisit docs location

Consider if this should be moved into `docusaurus/docs` so it is discoverable as part of [path.grove.city](https://path.grove.city/).

:::

## Quickstart (for Grove Engineering)
=======
## Quickstart

### Quickstart - Fast Route

```bash
cd portal-db
make quickstart
```

### Quickstart - Manual Route

You can manually populate and check the contents of the database following the instructions below.

<details>
<summary>Manual Database Population</summary>
>>>>>>> c18493a0

We'll connect to the following gateway and applications:

- gateway - `pokt1lf0kekv9zcv9v3wy4v6jx2wh7v4665s8e0sl9s`
- solana app - `pokt1xd8jrccxtlzs8svrmg6gukn7umln7c2ww327xx`
- eth app - `pokt185tgfw9lxyuznh9rz89556l4p8dshdkjd5283d`
- xrplevm app - `pokt1gwxwgvlxlzk3ex59cx7lsswyvplf0rfhunxjhy`
- poly app - `pokt1hufj6cdgu83dluput6klhmh54vtrgtl3drttva`

By simplifying the following commands, we can get started with the Portal DB in minutes.

```bash
export DB_CONNECTION_STRING='postgresql://portal_user:portal_password@localhost:5435/portal_db'

cd portal-db
make portal-db-up

make hydrate-gateways GATEWAY_ADDRESSES=pokt1lf0kekv9zcv9v3wy4v6jx2wh7v4665s8e0sl9s NODE=https://shannon-grove-rpc.mainnet.poktroll.com NETWORK=pocket
make hydrate-services SERVICE_IDS='eth,poly,solana,xrplevm' NODE=https://shannon-grove-rpc.mainnet.poktroll.com NETWORK=pocket
make hydrate-applications APPLICATION_ADDRESSES='pokt1xd8jrccxtlzs8svrmg6gukn7umln7c2ww327xx,pokt185tgfw9lxyuznh9rz89556l4p8dshdkjd5283d,pokt1gwxwgvlxlzk3ex59cx7lsswyvplf0rfhunxjhy,pokt1hufj6cdgu83dluput6klhmh54vtrgtl3drttva' NODE=https://shannon-grove-rpc.mainnet.poktroll.com NETWORK=pocket

psql $DB_CONNECTION_STRING
SELECT * FROM gateways;
SELECT * FROM services;
SELECT * FROM applications;
```

</details>

## Production Readiness

Search for `TODO_PRODUCTION` in the codebase to see items that need to be addressed
before promoting the Portal DB/PostgREST stack to production.

For example, as of #467, the output of this command:

```bash
grep -r "TODO_PRODUCTION" ./portal-db
```

Shows:

<<<<<<< HEAD
- `make portal_db_up` creates the Portal DB with the base schema (`./schema/001_schema.sql`) and runs the Portal DB on port `:5435`.
- `make portal_db_down` stops running the local Portal DB.
- `make portal_db_env` creates and inits the Database, and helps set up the local development environment.
- `make portal_db_clean` stops the local Portal DB and deletes the database and drops the schema.
- `make portal_db_status` Check status of portal-db PostgreSQL container
- `make portal_db_logs` Show logs from portal-db PostgreSQL container
- `make portal_db_connect` Connect to the portal database using psql
=======
1. **Externalize the JWT secret**: Replace the hardcoded development secret in `api/postgrest.conf` with a secure value managed via env vars or secrets storage.
2. **Synchronize JWT secret usage**: Update `api/scripts/postgrest-gen-jwt.sh` to source the same secret (or invoke PostgREST’s `/jwt` RPC when available) instead of embedding a development constant.
>>>>>>> c18493a0

## REST API Access

The Portal DB includes a **PostgREST API** that automatically generates REST endpoints from your database schema. This provides instant HTTP access to all your data with authentication, filtering, and Go SDK generation.

**➡️ [View PostgREST API Documentation](api/README.md)** for setup, authentication, and SDK usage.

## Tools

This is a list of tools for interacting with the database.

### `psql` (REQUIRED)

**Installation**:

- 🍎 Mac: `brew install postgresql`
- 🅰️ Arch: `pacman -S postgresql`
- 🌀 Debian: `sudo apt-get install postgresql`

**Usage**:

```bash
export DB_CONNECTION_STRING='postgresql://portal_user:portal_password@localhost:5435/portal_db'
psql $DB_CONNECTION_STRING
```

### `dbeaver` (RECOMMENDED)

It is _highly recommended_ to use a GUI Database Explorer in conjunction with the Portal DB.

This allows a user to directly Create, Read, Update, and Delete (CRUD) database records in a GUI. We recommend `dbeaver`.

:::tip ERD - Entity Relationship Diagrams

One reason we recommend `dbeaver` is its native functionality of creating an ERD - a visual tool for seeing how tables are interrelated in SQL.

Once you have the Database running and `dbeaver` installed and configured, you can right-click on a schema and choose: "View Diagram" for an interactive ERD.

:::

**Install `dbeaver`**

- 🍎 Mac: `brew install --cask dbeaver-community`
- 🅰️ Arch: `paru -S dbeaver`
- 🌀 Debian:

```bash
sudo add-apt-repository ppa:serge-rider/dbeaver-ce
sudo apt-get update
sudo apt-get install dbeaver-ce
```

**`dbeaver` Connection String Setup**

- Open `dbeaver`
- File > New Connection
- Select Postgres for the DB Driver
- Enter the connection details:
  - `URL`: `jdbc:postgresql://127.0.0.1:5435/portal_db?sslmode=disable`
  - `Username`: `portal_user`
  - `Password`: `portal_password`
- Connect to the database and explore

![dbeaver connection](../docusaurus/static/img/portal_db_connection.png)

### Claude Postgres MCP Server (EXPERIMENTAL)

<details>
<summary>Experimental Postgres MCP Server</summary>

1. Install [postgres-mcp](https://github.com/crystaldba/postgres-mcp) using `pipx`.

   ```bash
   pipx install postgres-mcp
   ```

2. Update your [claude_desktop_config.json](claude_desktop_config.json) with the setting below. On macOS, you'll find it at `~/Library/Application Support/Claude/claude_desktop_config.json`.

   ```json
   {
     "mcpServers": {
       "postgres": {
         "command": "/Users/olshansky/.local/bin/postgres-mcp",
         "args": ["--access-mode=restricted"],
         "env": {
           "DATABASE_URI": "postgresql://portal_user:portal_password@localhost:5435/portal_db"
         }
       }
     }
   }
   ```

3. Restart Claude Desktop

4. Create a Claude Project with the following system prompt:

   ```text
   You are a professional software engineer and database administrator specializing in SQL query design and PostgreSQL database navigation.

   Your role is to:
   - Analyze the provided database schema.
   - Leverage the MCP server to validate schema details and explore available tables, columns, and relationships.
   - Generate accurate, efficient, and secure SQL queries that align with the user’s request.
   - Clearly explain your reasoning and the structure of the queries when helpful, but keep results concise and actionable.
   - Assume all queries target a PostgreSQL database unless explicitly stated otherwise.

   You must:
   - Use the schema as the source of truth for query construction.
   - Ask clarifying questions if user requests are ambiguous or under-specified.
   - Favor correctness, readability, and performance best practices in all SQL you produce.
   ```

<<<<<<< HEAD
5. Upload [schema/001_schema.sql](schema/001_schema.sql) as one of the files to the Claude Project.
=======
5. Upload [schema/001_portal_init.sql](schema/001_portal_init.sql) as one of the files to the Claude Project.
>>>>>>> c18493a0

6. Try using it by asking: `How many records are in my database?`

![claude_desktop_postgres_mcp](../docusaurus/static/img/claude_desktop_postgres_mcp.png)

</details><|MERGE_RESOLUTION|>--- conflicted
+++ resolved
@@ -6,47 +6,16 @@
 
 ## Table of Contents <!-- omit in toc -->
 
-<<<<<<< HEAD
-- [🌐 REST API Access](#-rest-api-access)
-- [💻 REST API Client SDKs](#-rest-api-client-sdks)
-- [Quickstart (for Grove Engineering)](#quickstart-for-grove-engineering)
-- [Interacting with the database](#interacting-with-the-database)
-  - [`make` Targets](#make-targets)
-  - [`scripts`](#scripts)
-=======
 - [Quickstart](#quickstart)
   - [Quickstart - Fast Route](#quickstart---fast-route)
   - [Quickstart - Manual Route](#quickstart---manual-route)
 - [Production Readiness](#production-readiness)
 - [REST API Access](#rest-api-access)
->>>>>>> c18493a0
 - [Tools](#tools)
   - [`psql` (REQUIRED)](#psql-required)
   - [`dbeaver` (RECOMMENDED)](#dbeaver-recommended)
   - [Claude Postgres MCP Server (EXPERIMENTAL)](#claude-postgres-mcp-server-experimental)
 
-<<<<<<< HEAD
-## 🌐 REST API Access
-
-The Portal DB includes a **PostgREST API** that automatically generates REST endpoints from your database schema. This provides instant HTTP access to all your data with authentication, filtering, and Go SDK generation.
-
-**➡️ [View PostgREST API Documentation](api/README.md)** for setup, authentication, and SDK usage.
-
-## 💻 REST API Client SDKs
-
-The Portal DB includes client SDKs for both Go and TypeScript.
-
-**➡️ [View Go SDK Documentation](sdk/go/README.md)**
-**➡️ [View TypeScript SDK Documentation](sdk/typescript/README.md)**
-
-:::warning TODO(@olshansk): Revisit docs location
-
-Consider if this should be moved into `docusaurus/docs` so it is discoverable as part of [path.grove.city](https://path.grove.city/).
-
-:::
-
-## Quickstart (for Grove Engineering)
-=======
 ## Quickstart
 
 ### Quickstart - Fast Route
@@ -62,7 +31,6 @@
 
 <details>
 <summary>Manual Database Population</summary>
->>>>>>> c18493a0
 
 We'll connect to the following gateway and applications:
 
@@ -105,18 +73,8 @@
 
 Shows:
 
-<<<<<<< HEAD
-- `make portal_db_up` creates the Portal DB with the base schema (`./schema/001_schema.sql`) and runs the Portal DB on port `:5435`.
-- `make portal_db_down` stops running the local Portal DB.
-- `make portal_db_env` creates and inits the Database, and helps set up the local development environment.
-- `make portal_db_clean` stops the local Portal DB and deletes the database and drops the schema.
-- `make portal_db_status` Check status of portal-db PostgreSQL container
-- `make portal_db_logs` Show logs from portal-db PostgreSQL container
-- `make portal_db_connect` Connect to the portal database using psql
-=======
 1. **Externalize the JWT secret**: Replace the hardcoded development secret in `api/postgrest.conf` with a secure value managed via env vars or secrets storage.
 2. **Synchronize JWT secret usage**: Update `api/scripts/postgrest-gen-jwt.sh` to source the same secret (or invoke PostgREST’s `/jwt` RPC when available) instead of embedding a development constant.
->>>>>>> c18493a0
 
 ## REST API Access
 
@@ -229,11 +187,7 @@
    - Favor correctness, readability, and performance best practices in all SQL you produce.
    ```
 
-<<<<<<< HEAD
-5. Upload [schema/001_schema.sql](schema/001_schema.sql) as one of the files to the Claude Project.
-=======
 5. Upload [schema/001_portal_init.sql](schema/001_portal_init.sql) as one of the files to the Claude Project.
->>>>>>> c18493a0
 
 6. Try using it by asking: `How many records are in my database?`
 
