{
  "openapi": "3.0.0",
  "info": {
    "description": "",
    "title": "standard public schema",
    "version": "13.0.7"
  },
  "paths": {
    "/": {
      "get": {
        "responses": {
          "200": {
            "description": "OK"
          }
        },
        "summary": "OpenAPI description (this document)",
        "tags": [
          "Introspection"
        ]
      }
    },
    "/service_endpoints": {
      "get": {
        "parameters": [
          {
            "$ref": "#/components/parameters/rowFilter.service_endpoints.endpoint_id"
          },
          {
            "$ref": "#/components/parameters/rowFilter.service_endpoints.service_id"
          },
          {
            "$ref": "#/components/parameters/rowFilter.service_endpoints.endpoint_type"
          },
          {
            "$ref": "#/components/parameters/rowFilter.service_endpoints.created_at"
          },
          {
            "$ref": "#/components/parameters/rowFilter.service_endpoints.updated_at"
          },
          {
            "$ref": "#/components/parameters/select"
          },
          {
            "$ref": "#/components/parameters/order"
          },
          {
            "$ref": "#/components/parameters/range"
          },
          {
            "$ref": "#/components/parameters/rangeUnit"
          },
          {
            "$ref": "#/components/parameters/offset"
          },
          {
            "$ref": "#/components/parameters/limit"
          },
          {
            "$ref": "#/components/parameters/preferCount"
          }
        ],
        "responses": {
          "200": {
            "description": "OK",
            "content": {
              "application/json": {
                "schema": {
                  "items": {
                    "$ref": "#/components/schemas/service_endpoints"
                  },
                  "type": "array"
                }
              },
              "application/vnd.pgrst.object+json;nulls=stripped": {
                "schema": {
                  "items": {
                    "$ref": "#/components/schemas/service_endpoints"
                  },
                  "type": "array"
                }
              },
              "application/vnd.pgrst.object+json": {
                "schema": {
                  "items": {
                    "$ref": "#/components/schemas/service_endpoints"
                  },
                  "type": "array"
                }
              },
              "text/csv": {
                "schema": {
                  "items": {
                    "$ref": "#/components/schemas/service_endpoints"
                  },
                  "type": "array"
                }
              }
            }
          },
          "206": {
            "description": "Partial Content"
          }
        },
        "summary": "Available endpoint types for each service",
        "tags": [
          "service_endpoints"
        ]
      },
      "post": {
        "parameters": [
          {
            "$ref": "#/components/parameters/select"
          },
          {
            "$ref": "#/components/parameters/preferPost"
          }
        ],
        "requestBody": {
          "$ref": "#/components/requestBodies/service_endpoints"
        },
        "responses": {
          "201": {
            "description": "Created"
          }
        },
        "summary": "Available endpoint types for each service",
        "tags": [
          "service_endpoints"
        ]
      },
      "delete": {
        "parameters": [
          {
            "$ref": "#/components/parameters/rowFilter.service_endpoints.endpoint_id"
          },
          {
            "$ref": "#/components/parameters/rowFilter.service_endpoints.service_id"
          },
          {
            "$ref": "#/components/parameters/rowFilter.service_endpoints.endpoint_type"
          },
          {
            "$ref": "#/components/parameters/rowFilter.service_endpoints.created_at"
          },
          {
            "$ref": "#/components/parameters/rowFilter.service_endpoints.updated_at"
          },
          {
            "$ref": "#/components/parameters/preferReturn"
          }
        ],
        "responses": {
          "204": {
            "description": "No Content"
          }
        },
        "summary": "Available endpoint types for each service",
        "tags": [
          "service_endpoints"
        ]
      },
      "patch": {
        "parameters": [
          {
            "$ref": "#/components/parameters/rowFilter.service_endpoints.endpoint_id"
          },
          {
            "$ref": "#/components/parameters/rowFilter.service_endpoints.service_id"
          },
          {
            "$ref": "#/components/parameters/rowFilter.service_endpoints.endpoint_type"
          },
          {
            "$ref": "#/components/parameters/rowFilter.service_endpoints.created_at"
          },
          {
            "$ref": "#/components/parameters/rowFilter.service_endpoints.updated_at"
          },
          {
            "$ref": "#/components/parameters/preferReturn"
          }
        ],
        "requestBody": {
          "$ref": "#/components/requestBodies/service_endpoints"
        },
        "responses": {
          "204": {
            "description": "No Content"
          }
        },
        "summary": "Available endpoint types for each service",
        "tags": [
          "service_endpoints"
        ]
      }
    },
    "/portal_accounts": {
      "get": {
        "parameters": [
          {
            "$ref": "#/components/parameters/rowFilter.portal_accounts.portal_account_id"
          },
          {
            "$ref": "#/components/parameters/rowFilter.portal_accounts.organization_id"
          },
          {
            "$ref": "#/components/parameters/rowFilter.portal_accounts.portal_plan_type"
          },
          {
            "$ref": "#/components/parameters/rowFilter.portal_accounts.user_account_name"
          },
          {
            "$ref": "#/components/parameters/rowFilter.portal_accounts.internal_account_name"
          },
          {
            "$ref": "#/components/parameters/rowFilter.portal_accounts.portal_account_user_limit"
          },
          {
            "$ref": "#/components/parameters/rowFilter.portal_accounts.portal_account_user_limit_interval"
          },
          {
            "$ref": "#/components/parameters/rowFilter.portal_accounts.portal_account_user_limit_rps"
          },
          {
<<<<<<< HEAD
=======
            "$ref": "#/components/parameters/rowFilter.portal_accounts.portal_account_user_limit_notification_thresholds"
          },
          {
>>>>>>> f4333bc4
            "$ref": "#/components/parameters/rowFilter.portal_accounts.billing_type"
          },
          {
            "$ref": "#/components/parameters/rowFilter.portal_accounts.stripe_subscription_id"
          },
          {
            "$ref": "#/components/parameters/rowFilter.portal_accounts.gcp_account_id"
          },
          {
            "$ref": "#/components/parameters/rowFilter.portal_accounts.gcp_entitlement_id"
          },
          {
            "$ref": "#/components/parameters/rowFilter.portal_accounts.deleted_at"
          },
          {
            "$ref": "#/components/parameters/rowFilter.portal_accounts.created_at"
          },
          {
            "$ref": "#/components/parameters/rowFilter.portal_accounts.updated_at"
          },
          {
            "$ref": "#/components/parameters/select"
          },
          {
            "$ref": "#/components/parameters/order"
          },
          {
            "$ref": "#/components/parameters/range"
          },
          {
            "$ref": "#/components/parameters/rangeUnit"
          },
          {
            "$ref": "#/components/parameters/offset"
          },
          {
            "$ref": "#/components/parameters/limit"
          },
          {
            "$ref": "#/components/parameters/preferCount"
          }
        ],
        "responses": {
          "200": {
            "description": "OK",
            "content": {
              "application/json": {
                "schema": {
                  "items": {
                    "$ref": "#/components/schemas/portal_accounts"
                  },
                  "type": "array"
                }
              },
              "application/vnd.pgrst.object+json;nulls=stripped": {
                "schema": {
                  "items": {
                    "$ref": "#/components/schemas/portal_accounts"
                  },
                  "type": "array"
                }
              },
              "application/vnd.pgrst.object+json": {
                "schema": {
                  "items": {
                    "$ref": "#/components/schemas/portal_accounts"
                  },
                  "type": "array"
                }
              },
              "text/csv": {
                "schema": {
                  "items": {
                    "$ref": "#/components/schemas/portal_accounts"
                  },
                  "type": "array"
                }
              }
            }
          },
          "206": {
            "description": "Partial Content"
          }
        },
        "summary": "Multi-tenant accounts with plans and billing integration",
        "tags": [
          "portal_accounts"
        ]
      },
      "post": {
        "parameters": [
          {
            "$ref": "#/components/parameters/select"
          },
          {
            "$ref": "#/components/parameters/preferPost"
          }
        ],
        "requestBody": {
          "$ref": "#/components/requestBodies/portal_accounts"
        },
        "responses": {
          "201": {
            "description": "Created"
          }
        },
        "summary": "Multi-tenant accounts with plans and billing integration",
        "tags": [
          "portal_accounts"
        ]
      },
      "delete": {
        "parameters": [
          {
            "$ref": "#/components/parameters/rowFilter.portal_accounts.portal_account_id"
          },
          {
            "$ref": "#/components/parameters/rowFilter.portal_accounts.organization_id"
          },
          {
            "$ref": "#/components/parameters/rowFilter.portal_accounts.portal_plan_type"
          },
          {
            "$ref": "#/components/parameters/rowFilter.portal_accounts.user_account_name"
          },
          {
            "$ref": "#/components/parameters/rowFilter.portal_accounts.internal_account_name"
          },
          {
            "$ref": "#/components/parameters/rowFilter.portal_accounts.portal_account_user_limit"
          },
          {
            "$ref": "#/components/parameters/rowFilter.portal_accounts.portal_account_user_limit_interval"
          },
          {
            "$ref": "#/components/parameters/rowFilter.portal_accounts.portal_account_user_limit_rps"
          },
          {
<<<<<<< HEAD
=======
            "$ref": "#/components/parameters/rowFilter.portal_accounts.portal_account_user_limit_notification_thresholds"
          },
          {
>>>>>>> f4333bc4
            "$ref": "#/components/parameters/rowFilter.portal_accounts.billing_type"
          },
          {
            "$ref": "#/components/parameters/rowFilter.portal_accounts.stripe_subscription_id"
          },
          {
            "$ref": "#/components/parameters/rowFilter.portal_accounts.gcp_account_id"
          },
          {
            "$ref": "#/components/parameters/rowFilter.portal_accounts.gcp_entitlement_id"
          },
          {
            "$ref": "#/components/parameters/rowFilter.portal_accounts.deleted_at"
          },
          {
            "$ref": "#/components/parameters/rowFilter.portal_accounts.created_at"
          },
          {
            "$ref": "#/components/parameters/rowFilter.portal_accounts.updated_at"
          },
          {
            "$ref": "#/components/parameters/preferReturn"
          }
        ],
        "responses": {
          "204": {
            "description": "No Content"
          }
        },
        "summary": "Multi-tenant accounts with plans and billing integration",
        "tags": [
          "portal_accounts"
        ]
      },
      "patch": {
        "parameters": [
          {
            "$ref": "#/components/parameters/rowFilter.portal_accounts.portal_account_id"
          },
          {
            "$ref": "#/components/parameters/rowFilter.portal_accounts.organization_id"
          },
          {
            "$ref": "#/components/parameters/rowFilter.portal_accounts.portal_plan_type"
          },
          {
            "$ref": "#/components/parameters/rowFilter.portal_accounts.user_account_name"
          },
          {
            "$ref": "#/components/parameters/rowFilter.portal_accounts.internal_account_name"
          },
          {
            "$ref": "#/components/parameters/rowFilter.portal_accounts.portal_account_user_limit"
          },
          {
            "$ref": "#/components/parameters/rowFilter.portal_accounts.portal_account_user_limit_interval"
          },
          {
            "$ref": "#/components/parameters/rowFilter.portal_accounts.portal_account_user_limit_rps"
          },
          {
<<<<<<< HEAD
=======
            "$ref": "#/components/parameters/rowFilter.portal_accounts.portal_account_user_limit_notification_thresholds"
          },
          {
>>>>>>> f4333bc4
            "$ref": "#/components/parameters/rowFilter.portal_accounts.billing_type"
          },
          {
            "$ref": "#/components/parameters/rowFilter.portal_accounts.stripe_subscription_id"
          },
          {
            "$ref": "#/components/parameters/rowFilter.portal_accounts.gcp_account_id"
          },
          {
            "$ref": "#/components/parameters/rowFilter.portal_accounts.gcp_entitlement_id"
          },
          {
            "$ref": "#/components/parameters/rowFilter.portal_accounts.deleted_at"
          },
          {
            "$ref": "#/components/parameters/rowFilter.portal_accounts.created_at"
          },
          {
            "$ref": "#/components/parameters/rowFilter.portal_accounts.updated_at"
          },
          {
            "$ref": "#/components/parameters/preferReturn"
          }
        ],
        "requestBody": {
          "$ref": "#/components/requestBodies/portal_accounts"
        },
        "responses": {
          "204": {
            "description": "No Content"
          }
        },
        "summary": "Multi-tenant accounts with plans and billing integration",
        "tags": [
          "portal_accounts"
        ]
      }
    },
    "/portal_application_rbac": {
      "get": {
        "parameters": [
          {
            "$ref": "#/components/parameters/rowFilter.portal_application_rbac.id"
          },
          {
            "$ref": "#/components/parameters/rowFilter.portal_application_rbac.portal_application_id"
          },
          {
            "$ref": "#/components/parameters/rowFilter.portal_application_rbac.portal_user_id"
          },
          {
            "$ref": "#/components/parameters/rowFilter.portal_application_rbac.created_at"
          },
          {
            "$ref": "#/components/parameters/rowFilter.portal_application_rbac.updated_at"
          },
          {
            "$ref": "#/components/parameters/select"
          },
          {
            "$ref": "#/components/parameters/order"
          },
          {
            "$ref": "#/components/parameters/range"
          },
          {
            "$ref": "#/components/parameters/rangeUnit"
          },
          {
            "$ref": "#/components/parameters/offset"
          },
          {
            "$ref": "#/components/parameters/limit"
          },
          {
            "$ref": "#/components/parameters/preferCount"
          }
        ],
        "responses": {
          "200": {
            "description": "OK",
            "content": {
              "application/json": {
                "schema": {
                  "items": {
                    "$ref": "#/components/schemas/portal_application_rbac"
                  },
                  "type": "array"
                }
              },
              "application/vnd.pgrst.object+json;nulls=stripped": {
                "schema": {
                  "items": {
                    "$ref": "#/components/schemas/portal_application_rbac"
                  },
                  "type": "array"
                }
              },
              "application/vnd.pgrst.object+json": {
                "schema": {
                  "items": {
                    "$ref": "#/components/schemas/portal_application_rbac"
                  },
                  "type": "array"
                }
              },
              "text/csv": {
                "schema": {
                  "items": {
                    "$ref": "#/components/schemas/portal_application_rbac"
                  },
                  "type": "array"
                }
              }
            }
          },
          "206": {
            "description": "Partial Content"
          }
        },
        "summary": "User access controls for specific applications",
        "tags": [
          "portal_application_rbac"
        ]
      },
      "post": {
        "parameters": [
          {
            "$ref": "#/components/parameters/select"
          },
          {
            "$ref": "#/components/parameters/preferPost"
          }
        ],
        "requestBody": {
          "$ref": "#/components/requestBodies/portal_application_rbac"
        },
        "responses": {
          "201": {
            "description": "Created"
          }
        },
        "summary": "User access controls for specific applications",
        "tags": [
          "portal_application_rbac"
        ]
      },
      "delete": {
        "parameters": [
          {
            "$ref": "#/components/parameters/rowFilter.portal_application_rbac.id"
<<<<<<< HEAD
          },
          {
            "$ref": "#/components/parameters/rowFilter.portal_application_rbac.portal_application_id"
          },
          {
            "$ref": "#/components/parameters/rowFilter.portal_application_rbac.portal_user_id"
          },
          {
=======
          },
          {
            "$ref": "#/components/parameters/rowFilter.portal_application_rbac.portal_application_id"
          },
          {
            "$ref": "#/components/parameters/rowFilter.portal_application_rbac.portal_user_id"
          },
          {
>>>>>>> f4333bc4
            "$ref": "#/components/parameters/rowFilter.portal_application_rbac.created_at"
          },
          {
            "$ref": "#/components/parameters/rowFilter.portal_application_rbac.updated_at"
          },
          {
            "$ref": "#/components/parameters/preferReturn"
          }
        ],
        "responses": {
          "204": {
            "description": "No Content"
          }
        },
        "summary": "User access controls for specific applications",
        "tags": [
          "portal_application_rbac"
        ]
      },
      "patch": {
        "parameters": [
          {
            "$ref": "#/components/parameters/rowFilter.portal_application_rbac.id"
          },
          {
            "$ref": "#/components/parameters/rowFilter.portal_application_rbac.portal_application_id"
          },
          {
            "$ref": "#/components/parameters/rowFilter.portal_application_rbac.portal_user_id"
          },
          {
            "$ref": "#/components/parameters/rowFilter.portal_application_rbac.created_at"
          },
          {
            "$ref": "#/components/parameters/rowFilter.portal_application_rbac.updated_at"
          },
          {
            "$ref": "#/components/parameters/preferReturn"
          }
        ],
        "requestBody": {
          "$ref": "#/components/requestBodies/portal_application_rbac"
        },
        "responses": {
          "204": {
            "description": "No Content"
          }
        },
        "summary": "User access controls for specific applications",
        "tags": [
          "portal_application_rbac"
        ]
      }
    },
    "/portal_plans": {
      "get": {
        "parameters": [
          {
            "$ref": "#/components/parameters/rowFilter.portal_plans.portal_plan_type"
          },
          {
            "$ref": "#/components/parameters/rowFilter.portal_plans.portal_plan_type_description"
          },
          {
            "$ref": "#/components/parameters/rowFilter.portal_plans.plan_usage_limit"
          },
          {
            "$ref": "#/components/parameters/rowFilter.portal_plans.plan_usage_limit_interval"
          },
          {
            "$ref": "#/components/parameters/rowFilter.portal_plans.plan_rate_limit_rps"
          },
          {
            "$ref": "#/components/parameters/rowFilter.portal_plans.plan_application_limit"
          },
          {
            "$ref": "#/components/parameters/select"
          },
          {
            "$ref": "#/components/parameters/order"
          },
          {
            "$ref": "#/components/parameters/range"
          },
          {
            "$ref": "#/components/parameters/rangeUnit"
          },
          {
            "$ref": "#/components/parameters/offset"
          },
          {
            "$ref": "#/components/parameters/limit"
          },
          {
            "$ref": "#/components/parameters/preferCount"
          }
        ],
        "responses": {
          "200": {
            "description": "OK",
            "content": {
              "application/json": {
                "schema": {
                  "items": {
                    "$ref": "#/components/schemas/portal_plans"
                  },
                  "type": "array"
                }
              },
              "application/vnd.pgrst.object+json;nulls=stripped": {
                "schema": {
                  "items": {
                    "$ref": "#/components/schemas/portal_plans"
                  },
                  "type": "array"
                }
              },
              "application/vnd.pgrst.object+json": {
                "schema": {
                  "items": {
                    "$ref": "#/components/schemas/portal_plans"
                  },
                  "type": "array"
                }
              },
              "text/csv": {
                "schema": {
                  "items": {
                    "$ref": "#/components/schemas/portal_plans"
                  },
                  "type": "array"
                }
              }
            }
          },
          "206": {
            "description": "Partial Content"
          }
        },
        "summary": "Available subscription plans for Portal Accounts",
        "tags": [
          "portal_plans"
        ]
      },
      "post": {
        "parameters": [
          {
            "$ref": "#/components/parameters/select"
          },
          {
            "$ref": "#/components/parameters/preferPost"
          }
        ],
        "requestBody": {
          "$ref": "#/components/requestBodies/portal_plans"
        },
        "responses": {
          "201": {
            "description": "Created"
          }
        },
        "summary": "Available subscription plans for Portal Accounts",
        "tags": [
          "portal_plans"
        ]
      },
      "delete": {
        "parameters": [
          {
            "$ref": "#/components/parameters/rowFilter.portal_plans.portal_plan_type"
          },
          {
            "$ref": "#/components/parameters/rowFilter.portal_plans.portal_plan_type_description"
          },
          {
            "$ref": "#/components/parameters/rowFilter.portal_plans.plan_usage_limit"
          },
          {
            "$ref": "#/components/parameters/rowFilter.portal_plans.plan_usage_limit_interval"
          },
          {
            "$ref": "#/components/parameters/rowFilter.portal_plans.plan_rate_limit_rps"
          },
          {
            "$ref": "#/components/parameters/rowFilter.portal_plans.plan_application_limit"
          },
          {
            "$ref": "#/components/parameters/preferReturn"
          }
        ],
        "responses": {
          "204": {
            "description": "No Content"
          }
        },
        "summary": "Available subscription plans for Portal Accounts",
        "tags": [
          "portal_plans"
        ]
      },
      "patch": {
        "parameters": [
          {
            "$ref": "#/components/parameters/rowFilter.portal_plans.portal_plan_type"
          },
          {
            "$ref": "#/components/parameters/rowFilter.portal_plans.portal_plan_type_description"
          },
          {
            "$ref": "#/components/parameters/rowFilter.portal_plans.plan_usage_limit"
          },
          {
            "$ref": "#/components/parameters/rowFilter.portal_plans.plan_usage_limit_interval"
          },
          {
            "$ref": "#/components/parameters/rowFilter.portal_plans.plan_rate_limit_rps"
          },
          {
            "$ref": "#/components/parameters/rowFilter.portal_plans.plan_application_limit"
          },
          {
            "$ref": "#/components/parameters/preferReturn"
          }
        ],
        "requestBody": {
          "$ref": "#/components/requestBodies/portal_plans"
        },
        "responses": {
          "204": {
            "description": "No Content"
          }
        },
        "summary": "Available subscription plans for Portal Accounts",
        "tags": [
          "portal_plans"
        ]
      }
    },
    "/portal_users": {
      "get": {
        "parameters": [
          {
            "$ref": "#/components/parameters/rowFilter.portal_users.portal_user_id"
          },
          {
            "$ref": "#/components/parameters/rowFilter.portal_users.portal_user_email"
          },
          {
            "$ref": "#/components/parameters/rowFilter.portal_users.signed_up"
          },
          {
            "$ref": "#/components/parameters/rowFilter.portal_users.portal_admin"
          },
          {
            "$ref": "#/components/parameters/rowFilter.portal_users.deleted_at"
          },
          {
            "$ref": "#/components/parameters/rowFilter.portal_users.created_at"
          },
          {
            "$ref": "#/components/parameters/rowFilter.portal_users.updated_at"
          },
          {
            "$ref": "#/components/parameters/select"
          },
          {
            "$ref": "#/components/parameters/order"
          },
          {
            "$ref": "#/components/parameters/range"
          },
          {
            "$ref": "#/components/parameters/rangeUnit"
          },
          {
            "$ref": "#/components/parameters/offset"
          },
          {
            "$ref": "#/components/parameters/limit"
          },
          {
            "$ref": "#/components/parameters/preferCount"
          }
        ],
        "responses": {
          "200": {
            "description": "OK",
            "content": {
              "application/json": {
                "schema": {
                  "items": {
                    "$ref": "#/components/schemas/portal_users"
                  },
                  "type": "array"
                }
              },
              "application/vnd.pgrst.object+json;nulls=stripped": {
                "schema": {
                  "items": {
                    "$ref": "#/components/schemas/portal_users"
                  },
                  "type": "array"
                }
              },
              "application/vnd.pgrst.object+json": {
                "schema": {
                  "items": {
                    "$ref": "#/components/schemas/portal_users"
                  },
                  "type": "array"
                }
              },
              "text/csv": {
                "schema": {
                  "items": {
                    "$ref": "#/components/schemas/portal_users"
                  },
                  "type": "array"
                }
              }
            }
          },
          "206": {
            "description": "Partial Content"
          }
        },
        "summary": "Users who can access the portal and belong to multiple accounts",
        "tags": [
          "portal_users"
        ]
      },
      "post": {
        "parameters": [
          {
            "$ref": "#/components/parameters/select"
          },
          {
            "$ref": "#/components/parameters/preferPost"
          }
        ],
        "requestBody": {
          "$ref": "#/components/requestBodies/portal_users"
        },
        "responses": {
          "201": {
            "description": "Created"
          }
        },
        "summary": "Users who can access the portal and belong to multiple accounts",
        "tags": [
          "portal_users"
        ]
      },
      "delete": {
        "parameters": [
          {
            "$ref": "#/components/parameters/rowFilter.portal_users.portal_user_id"
          },
          {
            "$ref": "#/components/parameters/rowFilter.portal_users.portal_user_email"
          },
          {
            "$ref": "#/components/parameters/rowFilter.portal_users.signed_up"
          },
          {
            "$ref": "#/components/parameters/rowFilter.portal_users.portal_admin"
          },
          {
            "$ref": "#/components/parameters/rowFilter.portal_users.deleted_at"
          },
          {
            "$ref": "#/components/parameters/rowFilter.portal_users.created_at"
          },
          {
            "$ref": "#/components/parameters/rowFilter.portal_users.updated_at"
          },
          {
            "$ref": "#/components/parameters/preferReturn"
          }
        ],
        "responses": {
          "204": {
            "description": "No Content"
          }
        },
        "summary": "Users who can access the portal and belong to multiple accounts",
        "tags": [
          "portal_users"
        ]
      },
      "patch": {
        "parameters": [
          {
            "$ref": "#/components/parameters/rowFilter.portal_users.portal_user_id"
          },
          {
            "$ref": "#/components/parameters/rowFilter.portal_users.portal_user_email"
          },
          {
            "$ref": "#/components/parameters/rowFilter.portal_users.signed_up"
          },
          {
            "$ref": "#/components/parameters/rowFilter.portal_users.portal_admin"
          },
          {
            "$ref": "#/components/parameters/rowFilter.portal_users.deleted_at"
          },
          {
            "$ref": "#/components/parameters/rowFilter.portal_users.created_at"
          },
          {
            "$ref": "#/components/parameters/rowFilter.portal_users.updated_at"
          },
          {
            "$ref": "#/components/parameters/preferReturn"
          }
        ],
        "requestBody": {
          "$ref": "#/components/requestBodies/portal_users"
        },
        "responses": {
          "204": {
            "description": "No Content"
          }
        },
        "summary": "Users who can access the portal and belong to multiple accounts",
        "tags": [
          "portal_users"
        ]
      }
    },
    "/services": {
      "get": {
        "parameters": [
          {
            "$ref": "#/components/parameters/rowFilter.services.service_id"
          },
          {
            "$ref": "#/components/parameters/rowFilter.services.service_name"
          },
          {
            "$ref": "#/components/parameters/rowFilter.services.compute_units_per_relay"
          },
          {
            "$ref": "#/components/parameters/rowFilter.services.service_domains"
          },
          {
            "$ref": "#/components/parameters/rowFilter.services.service_owner_address"
          },
          {
            "$ref": "#/components/parameters/rowFilter.services.network_id"
          },
          {
            "$ref": "#/components/parameters/rowFilter.services.active"
          },
          {
            "$ref": "#/components/parameters/rowFilter.services.beta"
          },
          {
            "$ref": "#/components/parameters/rowFilter.services.coming_soon"
          },
          {
            "$ref": "#/components/parameters/rowFilter.services.quality_fallback_enabled"
          },
          {
            "$ref": "#/components/parameters/rowFilter.services.hard_fallback_enabled"
          },
          {
            "$ref": "#/components/parameters/rowFilter.services.svg_icon"
          },
          {
            "$ref": "#/components/parameters/rowFilter.services.public_endpoint_url"
          },
          {
            "$ref": "#/components/parameters/rowFilter.services.status_endpoint_url"
          },
          {
            "$ref": "#/components/parameters/rowFilter.services.status_query"
          },
          {
            "$ref": "#/components/parameters/rowFilter.services.deleted_at"
          },
          {
            "$ref": "#/components/parameters/rowFilter.services.created_at"
          },
          {
            "$ref": "#/components/parameters/rowFilter.services.updated_at"
          },
          {
            "$ref": "#/components/parameters/select"
          },
          {
            "$ref": "#/components/parameters/order"
          },
          {
            "$ref": "#/components/parameters/range"
          },
          {
            "$ref": "#/components/parameters/rangeUnit"
          },
          {
            "$ref": "#/components/parameters/offset"
          },
          {
            "$ref": "#/components/parameters/limit"
          },
          {
            "$ref": "#/components/parameters/preferCount"
          }
        ],
        "responses": {
          "200": {
            "description": "OK",
            "content": {
              "application/json": {
                "schema": {
                  "items": {
                    "$ref": "#/components/schemas/services"
                  },
                  "type": "array"
                }
              },
              "application/vnd.pgrst.object+json;nulls=stripped": {
                "schema": {
                  "items": {
                    "$ref": "#/components/schemas/services"
                  },
                  "type": "array"
                }
              },
              "application/vnd.pgrst.object+json": {
                "schema": {
                  "items": {
                    "$ref": "#/components/schemas/services"
                  },
                  "type": "array"
                }
              },
              "text/csv": {
                "schema": {
                  "items": {
                    "$ref": "#/components/schemas/services"
                  },
                  "type": "array"
                }
              }
            }
          },
          "206": {
            "description": "Partial Content"
          }
        },
        "summary": "Supported blockchain services from the Pocket Network",
        "tags": [
          "services"
        ]
      },
      "post": {
        "parameters": [
          {
            "$ref": "#/components/parameters/select"
          },
          {
            "$ref": "#/components/parameters/preferPost"
          }
        ],
        "requestBody": {
          "$ref": "#/components/requestBodies/services"
        },
        "responses": {
          "201": {
            "description": "Created"
          }
        },
        "summary": "Supported blockchain services from the Pocket Network",
        "tags": [
          "services"
        ]
      },
      "delete": {
        "parameters": [
          {
            "$ref": "#/components/parameters/rowFilter.services.service_id"
          },
          {
            "$ref": "#/components/parameters/rowFilter.services.service_name"
          },
          {
            "$ref": "#/components/parameters/rowFilter.services.compute_units_per_relay"
          },
          {
            "$ref": "#/components/parameters/rowFilter.services.service_domains"
          },
          {
            "$ref": "#/components/parameters/rowFilter.services.service_owner_address"
          },
          {
            "$ref": "#/components/parameters/rowFilter.services.network_id"
          },
          {
            "$ref": "#/components/parameters/rowFilter.services.active"
          },
          {
            "$ref": "#/components/parameters/rowFilter.services.beta"
          },
          {
            "$ref": "#/components/parameters/rowFilter.services.coming_soon"
          },
          {
            "$ref": "#/components/parameters/rowFilter.services.quality_fallback_enabled"
          },
          {
            "$ref": "#/components/parameters/rowFilter.services.hard_fallback_enabled"
          },
          {
            "$ref": "#/components/parameters/rowFilter.services.svg_icon"
          },
          {
            "$ref": "#/components/parameters/rowFilter.services.public_endpoint_url"
          },
          {
            "$ref": "#/components/parameters/rowFilter.services.status_endpoint_url"
          },
          {
            "$ref": "#/components/parameters/rowFilter.services.status_query"
          },
          {
            "$ref": "#/components/parameters/rowFilter.services.deleted_at"
          },
          {
            "$ref": "#/components/parameters/rowFilter.services.created_at"
          },
          {
            "$ref": "#/components/parameters/rowFilter.services.updated_at"
          },
          {
            "$ref": "#/components/parameters/preferReturn"
          }
        ],
        "responses": {
          "204": {
            "description": "No Content"
          }
        },
        "summary": "Supported blockchain services from the Pocket Network",
        "tags": [
          "services"
        ]
      },
      "patch": {
        "parameters": [
          {
            "$ref": "#/components/parameters/rowFilter.services.service_id"
          },
          {
            "$ref": "#/components/parameters/rowFilter.services.service_name"
          },
          {
            "$ref": "#/components/parameters/rowFilter.services.compute_units_per_relay"
          },
          {
            "$ref": "#/components/parameters/rowFilter.services.service_domains"
          },
          {
            "$ref": "#/components/parameters/rowFilter.services.service_owner_address"
          },
          {
            "$ref": "#/components/parameters/rowFilter.services.network_id"
          },
          {
            "$ref": "#/components/parameters/rowFilter.services.active"
          },
          {
            "$ref": "#/components/parameters/rowFilter.services.beta"
          },
          {
            "$ref": "#/components/parameters/rowFilter.services.coming_soon"
          },
          {
            "$ref": "#/components/parameters/rowFilter.services.quality_fallback_enabled"
          },
          {
            "$ref": "#/components/parameters/rowFilter.services.hard_fallback_enabled"
          },
          {
            "$ref": "#/components/parameters/rowFilter.services.svg_icon"
          },
          {
            "$ref": "#/components/parameters/rowFilter.services.public_endpoint_url"
          },
          {
            "$ref": "#/components/parameters/rowFilter.services.status_endpoint_url"
          },
          {
            "$ref": "#/components/parameters/rowFilter.services.status_query"
          },
          {
            "$ref": "#/components/parameters/rowFilter.services.deleted_at"
          },
          {
            "$ref": "#/components/parameters/rowFilter.services.created_at"
          },
          {
            "$ref": "#/components/parameters/rowFilter.services.updated_at"
          },
          {
            "$ref": "#/components/parameters/preferReturn"
          }
        ],
        "requestBody": {
          "$ref": "#/components/requestBodies/services"
        },
        "responses": {
          "204": {
            "description": "No Content"
          }
        },
        "summary": "Supported blockchain services from the Pocket Network",
        "tags": [
          "services"
        ]
      }
    },
    "/portal_workers_account_data": {
      "get": {
        "parameters": [
          {
            "$ref": "#/components/parameters/rowFilter.portal_workers_account_data.portal_account_id"
          },
          {
            "$ref": "#/components/parameters/rowFilter.portal_workers_account_data.user_account_name"
          },
          {
            "$ref": "#/components/parameters/rowFilter.portal_workers_account_data.portal_plan_type"
          },
          {
            "$ref": "#/components/parameters/rowFilter.portal_workers_account_data.billing_type"
          },
          {
            "$ref": "#/components/parameters/rowFilter.portal_workers_account_data.portal_account_user_limit"
          },
          {
            "$ref": "#/components/parameters/rowFilter.portal_workers_account_data.gcp_entitlement_id"
          },
          {
            "$ref": "#/components/parameters/rowFilter.portal_workers_account_data.owner_email"
          },
          {
            "$ref": "#/components/parameters/rowFilter.portal_workers_account_data.owner_user_id"
          },
          {
            "$ref": "#/components/parameters/select"
          },
          {
            "$ref": "#/components/parameters/order"
          },
          {
            "$ref": "#/components/parameters/range"
          },
          {
            "$ref": "#/components/parameters/rangeUnit"
          },
          {
            "$ref": "#/components/parameters/offset"
          },
          {
            "$ref": "#/components/parameters/limit"
          },
          {
            "$ref": "#/components/parameters/preferCount"
          }
        ],
        "responses": {
          "200": {
            "description": "OK",
            "content": {
              "application/json": {
                "schema": {
                  "items": {
                    "$ref": "#/components/schemas/portal_workers_account_data"
                  },
                  "type": "array"
                }
              },
              "application/vnd.pgrst.object+json;nulls=stripped": {
                "schema": {
                  "items": {
                    "$ref": "#/components/schemas/portal_workers_account_data"
                  },
                  "type": "array"
                }
              },
              "application/vnd.pgrst.object+json": {
                "schema": {
                  "items": {
                    "$ref": "#/components/schemas/portal_workers_account_data"
                  },
                  "type": "array"
                }
              },
              "text/csv": {
                "schema": {
                  "items": {
                    "$ref": "#/components/schemas/portal_workers_account_data"
                  },
                  "type": "array"
                }
              }
            }
          },
          "206": {
            "description": "Partial Content"
          }
        },
<<<<<<< HEAD
        "summary": "Account data for portal-workers billing operations with owner email.",
=======
        "summary": "Account data for portal-workers billing operations with owner email. Filter using WHERE portal_plan_type = 'PLAN_UNLIMITED' AND billing_type = 'stripe'",
>>>>>>> f4333bc4
        "tags": [
          "portal_workers_account_data"
        ]
      }
    },
    "/networks": {
      "get": {
        "parameters": [
          {
            "$ref": "#/components/parameters/rowFilter.networks.network_id"
          },
          {
            "$ref": "#/components/parameters/select"
          },
          {
            "$ref": "#/components/parameters/order"
          },
          {
            "$ref": "#/components/parameters/range"
          },
          {
            "$ref": "#/components/parameters/rangeUnit"
          },
          {
            "$ref": "#/components/parameters/offset"
          },
          {
            "$ref": "#/components/parameters/limit"
          },
          {
            "$ref": "#/components/parameters/preferCount"
          }
        ],
        "responses": {
          "200": {
            "description": "OK",
            "content": {
              "application/json": {
                "schema": {
                  "items": {
                    "$ref": "#/components/schemas/networks"
                  },
                  "type": "array"
                }
              },
              "application/vnd.pgrst.object+json;nulls=stripped": {
                "schema": {
                  "items": {
                    "$ref": "#/components/schemas/networks"
                  },
                  "type": "array"
                }
              },
              "application/vnd.pgrst.object+json": {
                "schema": {
                  "items": {
                    "$ref": "#/components/schemas/networks"
                  },
                  "type": "array"
                }
              },
              "text/csv": {
                "schema": {
                  "items": {
                    "$ref": "#/components/schemas/networks"
                  },
                  "type": "array"
                }
              }
            }
          },
          "206": {
            "description": "Partial Content"
          }
        },
        "summary": "Supported blockchain networks (Pocket mainnet, testnet, etc.)",
        "tags": [
          "networks"
        ]
      },
      "post": {
        "parameters": [
          {
            "$ref": "#/components/parameters/select"
          },
          {
            "$ref": "#/components/parameters/preferPost"
          }
        ],
        "requestBody": {
          "$ref": "#/components/requestBodies/networks"
        },
        "responses": {
          "201": {
            "description": "Created"
          }
        },
        "summary": "Supported blockchain networks (Pocket mainnet, testnet, etc.)",
        "tags": [
          "networks"
        ]
      },
      "delete": {
        "parameters": [
          {
            "$ref": "#/components/parameters/rowFilter.networks.network_id"
          },
          {
            "$ref": "#/components/parameters/preferReturn"
          }
        ],
        "responses": {
          "204": {
            "description": "No Content"
          }
        },
        "summary": "Supported blockchain networks (Pocket mainnet, testnet, etc.)",
        "tags": [
          "networks"
        ]
      },
      "patch": {
        "parameters": [
          {
            "$ref": "#/components/parameters/rowFilter.networks.network_id"
          },
          {
            "$ref": "#/components/parameters/preferReturn"
          }
        ],
        "requestBody": {
          "$ref": "#/components/requestBodies/networks"
        },
        "responses": {
          "204": {
            "description": "No Content"
          }
        },
        "summary": "Supported blockchain networks (Pocket mainnet, testnet, etc.)",
        "tags": [
          "networks"
        ]
      }
    },
    "/organizations": {
      "get": {
        "parameters": [
          {
            "$ref": "#/components/parameters/rowFilter.organizations.organization_id"
          },
          {
            "$ref": "#/components/parameters/rowFilter.organizations.organization_name"
          },
          {
            "$ref": "#/components/parameters/rowFilter.organizations.deleted_at"
          },
          {
            "$ref": "#/components/parameters/rowFilter.organizations.created_at"
          },
          {
            "$ref": "#/components/parameters/rowFilter.organizations.updated_at"
          },
          {
            "$ref": "#/components/parameters/select"
          },
          {
            "$ref": "#/components/parameters/order"
          },
          {
            "$ref": "#/components/parameters/range"
          },
          {
            "$ref": "#/components/parameters/rangeUnit"
          },
          {
            "$ref": "#/components/parameters/offset"
          },
          {
            "$ref": "#/components/parameters/limit"
          },
          {
            "$ref": "#/components/parameters/preferCount"
          }
        ],
        "responses": {
          "200": {
            "description": "OK",
            "content": {
              "application/json": {
                "schema": {
                  "items": {
                    "$ref": "#/components/schemas/organizations"
                  },
                  "type": "array"
                }
              },
              "application/vnd.pgrst.object+json;nulls=stripped": {
                "schema": {
                  "items": {
                    "$ref": "#/components/schemas/organizations"
                  },
                  "type": "array"
                }
              },
              "application/vnd.pgrst.object+json": {
                "schema": {
                  "items": {
                    "$ref": "#/components/schemas/organizations"
                  },
                  "type": "array"
                }
              },
              "text/csv": {
                "schema": {
                  "items": {
                    "$ref": "#/components/schemas/organizations"
                  },
                  "type": "array"
                }
              }
            }
          },
          "206": {
            "description": "Partial Content"
          }
        },
        "summary": "Companies or customer groups that can be attached to Portal Accounts",
        "tags": [
          "organizations"
        ]
      },
      "post": {
        "parameters": [
          {
            "$ref": "#/components/parameters/select"
          },
          {
            "$ref": "#/components/parameters/preferPost"
          }
        ],
        "requestBody": {
          "$ref": "#/components/requestBodies/organizations"
        },
        "responses": {
          "201": {
            "description": "Created"
          }
        },
        "summary": "Companies or customer groups that can be attached to Portal Accounts",
        "tags": [
          "organizations"
        ]
      },
      "delete": {
        "parameters": [
          {
            "$ref": "#/components/parameters/rowFilter.organizations.organization_id"
          },
          {
            "$ref": "#/components/parameters/rowFilter.organizations.organization_name"
          },
          {
            "$ref": "#/components/parameters/rowFilter.organizations.deleted_at"
          },
          {
            "$ref": "#/components/parameters/rowFilter.organizations.created_at"
          },
          {
            "$ref": "#/components/parameters/rowFilter.organizations.updated_at"
          },
          {
            "$ref": "#/components/parameters/preferReturn"
          }
        ],
        "responses": {
          "204": {
            "description": "No Content"
          }
        },
        "summary": "Companies or customer groups that can be attached to Portal Accounts",
        "tags": [
          "organizations"
        ]
      },
      "patch": {
        "parameters": [
          {
            "$ref": "#/components/parameters/rowFilter.organizations.organization_id"
          },
          {
            "$ref": "#/components/parameters/rowFilter.organizations.organization_name"
          },
          {
            "$ref": "#/components/parameters/rowFilter.organizations.deleted_at"
          },
          {
            "$ref": "#/components/parameters/rowFilter.organizations.created_at"
          },
          {
            "$ref": "#/components/parameters/rowFilter.organizations.updated_at"
          },
          {
            "$ref": "#/components/parameters/preferReturn"
          }
        ],
        "requestBody": {
          "$ref": "#/components/requestBodies/organizations"
        },
        "responses": {
          "204": {
            "description": "No Content"
          }
        },
        "summary": "Companies or customer groups that can be attached to Portal Accounts",
        "tags": [
          "organizations"
        ]
      }
    },
    "/portal_account_rbac": {
      "get": {
        "parameters": [
          {
            "$ref": "#/components/parameters/rowFilter.portal_account_rbac.id"
          },
          {
            "$ref": "#/components/parameters/rowFilter.portal_account_rbac.portal_account_id"
          },
          {
            "$ref": "#/components/parameters/rowFilter.portal_account_rbac.portal_user_id"
          },
          {
            "$ref": "#/components/parameters/rowFilter.portal_account_rbac.role_name"
          },
          {
            "$ref": "#/components/parameters/rowFilter.portal_account_rbac.user_joined_account"
          },
          {
            "$ref": "#/components/parameters/select"
          },
          {
            "$ref": "#/components/parameters/order"
          },
          {
            "$ref": "#/components/parameters/range"
          },
          {
            "$ref": "#/components/parameters/rangeUnit"
          },
          {
            "$ref": "#/components/parameters/offset"
          },
          {
            "$ref": "#/components/parameters/limit"
          },
          {
            "$ref": "#/components/parameters/preferCount"
          }
        ],
        "responses": {
          "200": {
            "description": "OK",
            "content": {
              "application/json": {
                "schema": {
                  "items": {
                    "$ref": "#/components/schemas/portal_account_rbac"
                  },
                  "type": "array"
                }
              },
              "application/vnd.pgrst.object+json;nulls=stripped": {
                "schema": {
                  "items": {
                    "$ref": "#/components/schemas/portal_account_rbac"
                  },
                  "type": "array"
                }
              },
              "application/vnd.pgrst.object+json": {
                "schema": {
                  "items": {
                    "$ref": "#/components/schemas/portal_account_rbac"
                  },
                  "type": "array"
                }
              },
              "text/csv": {
                "schema": {
                  "items": {
                    "$ref": "#/components/schemas/portal_account_rbac"
                  },
                  "type": "array"
                }
              }
            }
          },
          "206": {
            "description": "Partial Content"
          }
        },
        "summary": "User roles and permissions for specific portal accounts",
        "tags": [
          "portal_account_rbac"
        ]
      },
      "post": {
        "parameters": [
          {
            "$ref": "#/components/parameters/select"
          },
          {
            "$ref": "#/components/parameters/preferPost"
          }
        ],
        "requestBody": {
          "$ref": "#/components/requestBodies/portal_account_rbac"
        },
        "responses": {
          "201": {
            "description": "Created"
          }
        },
        "summary": "User roles and permissions for specific portal accounts",
        "tags": [
          "portal_account_rbac"
        ]
      },
      "delete": {
        "parameters": [
          {
            "$ref": "#/components/parameters/rowFilter.portal_account_rbac.id"
          },
          {
            "$ref": "#/components/parameters/rowFilter.portal_account_rbac.portal_account_id"
          },
          {
            "$ref": "#/components/parameters/rowFilter.portal_account_rbac.portal_user_id"
          },
          {
            "$ref": "#/components/parameters/rowFilter.portal_account_rbac.role_name"
          },
          {
            "$ref": "#/components/parameters/rowFilter.portal_account_rbac.user_joined_account"
          },
          {
            "$ref": "#/components/parameters/preferReturn"
          }
        ],
        "responses": {
          "204": {
            "description": "No Content"
          }
        },
        "summary": "User roles and permissions for specific portal accounts",
        "tags": [
          "portal_account_rbac"
        ]
      },
      "patch": {
        "parameters": [
          {
            "$ref": "#/components/parameters/rowFilter.portal_account_rbac.id"
          },
          {
            "$ref": "#/components/parameters/rowFilter.portal_account_rbac.portal_account_id"
          },
          {
            "$ref": "#/components/parameters/rowFilter.portal_account_rbac.portal_user_id"
          },
          {
            "$ref": "#/components/parameters/rowFilter.portal_account_rbac.role_name"
          },
          {
            "$ref": "#/components/parameters/rowFilter.portal_account_rbac.user_joined_account"
          },
          {
            "$ref": "#/components/parameters/preferReturn"
          }
        ],
        "requestBody": {
          "$ref": "#/components/requestBodies/portal_account_rbac"
        },
        "responses": {
          "204": {
            "description": "No Content"
          }
        },
        "summary": "User roles and permissions for specific portal accounts",
        "tags": [
          "portal_account_rbac"
        ]
      }
    },
    "/portal_applications": {
      "get": {
        "parameters": [
          {
            "$ref": "#/components/parameters/rowFilter.portal_applications.portal_application_id"
          },
          {
            "$ref": "#/components/parameters/rowFilter.portal_applications.portal_account_id"
<<<<<<< HEAD
          },
          {
            "$ref": "#/components/parameters/rowFilter.portal_applications.portal_application_name"
          },
          {
            "$ref": "#/components/parameters/rowFilter.portal_applications.emoji"
          },
          {
            "$ref": "#/components/parameters/rowFilter.portal_applications.portal_application_user_limit"
          },
          {
            "$ref": "#/components/parameters/rowFilter.portal_applications.portal_application_user_limit_interval"
          },
          {
            "$ref": "#/components/parameters/rowFilter.portal_applications.portal_application_user_limit_rps"
=======
          },
          {
            "$ref": "#/components/parameters/rowFilter.portal_applications.portal_application_name"
          },
          {
            "$ref": "#/components/parameters/rowFilter.portal_applications.emoji"
          },
          {
            "$ref": "#/components/parameters/rowFilter.portal_applications.portal_application_user_limit"
          },
          {
            "$ref": "#/components/parameters/rowFilter.portal_applications.portal_application_user_limit_interval"
          },
          {
            "$ref": "#/components/parameters/rowFilter.portal_applications.portal_application_user_limit_rps"
          },
          {
            "$ref": "#/components/parameters/rowFilter.portal_applications.portal_application_user_limit_notification_thresholds"
>>>>>>> f4333bc4
          },
          {
            "$ref": "#/components/parameters/rowFilter.portal_applications.portal_application_description"
          },
          {
            "$ref": "#/components/parameters/rowFilter.portal_applications.favorite_service_ids"
          },
          {
            "$ref": "#/components/parameters/rowFilter.portal_applications.secret_key_hash"
          },
          {
            "$ref": "#/components/parameters/rowFilter.portal_applications.secret_key_required"
          },
          {
            "$ref": "#/components/parameters/rowFilter.portal_applications.deleted_at"
          },
          {
            "$ref": "#/components/parameters/rowFilter.portal_applications.created_at"
          },
          {
            "$ref": "#/components/parameters/rowFilter.portal_applications.updated_at"
          },
          {
            "$ref": "#/components/parameters/select"
          },
          {
            "$ref": "#/components/parameters/order"
          },
          {
            "$ref": "#/components/parameters/range"
          },
          {
            "$ref": "#/components/parameters/rangeUnit"
          },
          {
            "$ref": "#/components/parameters/offset"
          },
          {
            "$ref": "#/components/parameters/limit"
          },
          {
            "$ref": "#/components/parameters/preferCount"
          }
        ],
        "responses": {
          "200": {
            "description": "OK",
            "content": {
              "application/json": {
                "schema": {
                  "items": {
                    "$ref": "#/components/schemas/portal_applications"
                  },
                  "type": "array"
                }
              },
              "application/vnd.pgrst.object+json;nulls=stripped": {
                "schema": {
                  "items": {
                    "$ref": "#/components/schemas/portal_applications"
                  },
                  "type": "array"
                }
              },
              "application/vnd.pgrst.object+json": {
                "schema": {
                  "items": {
                    "$ref": "#/components/schemas/portal_applications"
                  },
                  "type": "array"
                }
              },
              "text/csv": {
                "schema": {
                  "items": {
                    "$ref": "#/components/schemas/portal_applications"
                  },
                  "type": "array"
                }
              }
            }
          },
          "206": {
            "description": "Partial Content"
          }
        },
        "summary": "Applications created within portal accounts with their own rate limits and settings",
        "tags": [
          "portal_applications"
        ]
      },
      "post": {
        "parameters": [
          {
            "$ref": "#/components/parameters/select"
          },
          {
            "$ref": "#/components/parameters/preferPost"
          }
        ],
        "requestBody": {
          "$ref": "#/components/requestBodies/portal_applications"
        },
        "responses": {
          "201": {
            "description": "Created"
          }
        },
        "summary": "Applications created within portal accounts with their own rate limits and settings",
        "tags": [
          "portal_applications"
        ]
      },
      "delete": {
        "parameters": [
          {
            "$ref": "#/components/parameters/rowFilter.portal_applications.portal_application_id"
          },
          {
            "$ref": "#/components/parameters/rowFilter.portal_applications.portal_account_id"
          },
          {
            "$ref": "#/components/parameters/rowFilter.portal_applications.portal_application_name"
          },
          {
            "$ref": "#/components/parameters/rowFilter.portal_applications.emoji"
          },
          {
            "$ref": "#/components/parameters/rowFilter.portal_applications.portal_application_user_limit"
          },
          {
            "$ref": "#/components/parameters/rowFilter.portal_applications.portal_application_user_limit_interval"
          },
          {
            "$ref": "#/components/parameters/rowFilter.portal_applications.portal_application_user_limit_rps"
          },
          {
<<<<<<< HEAD
=======
            "$ref": "#/components/parameters/rowFilter.portal_applications.portal_application_user_limit_notification_thresholds"
          },
          {
>>>>>>> f4333bc4
            "$ref": "#/components/parameters/rowFilter.portal_applications.portal_application_description"
          },
          {
            "$ref": "#/components/parameters/rowFilter.portal_applications.favorite_service_ids"
          },
          {
            "$ref": "#/components/parameters/rowFilter.portal_applications.secret_key_hash"
          },
          {
            "$ref": "#/components/parameters/rowFilter.portal_applications.secret_key_required"
          },
          {
            "$ref": "#/components/parameters/rowFilter.portal_applications.deleted_at"
          },
          {
            "$ref": "#/components/parameters/rowFilter.portal_applications.created_at"
          },
          {
            "$ref": "#/components/parameters/rowFilter.portal_applications.updated_at"
          },
          {
            "$ref": "#/components/parameters/preferReturn"
          }
        ],
        "responses": {
          "204": {
            "description": "No Content"
          }
        },
        "summary": "Applications created within portal accounts with their own rate limits and settings",
        "tags": [
          "portal_applications"
        ]
      },
      "patch": {
        "parameters": [
          {
            "$ref": "#/components/parameters/rowFilter.portal_applications.portal_application_id"
          },
          {
            "$ref": "#/components/parameters/rowFilter.portal_applications.portal_account_id"
          },
          {
            "$ref": "#/components/parameters/rowFilter.portal_applications.portal_application_name"
          },
          {
            "$ref": "#/components/parameters/rowFilter.portal_applications.emoji"
          },
          {
            "$ref": "#/components/parameters/rowFilter.portal_applications.portal_application_user_limit"
          },
          {
            "$ref": "#/components/parameters/rowFilter.portal_applications.portal_application_user_limit_interval"
          },
          {
            "$ref": "#/components/parameters/rowFilter.portal_applications.portal_application_user_limit_rps"
          },
          {
<<<<<<< HEAD
=======
            "$ref": "#/components/parameters/rowFilter.portal_applications.portal_application_user_limit_notification_thresholds"
          },
          {
>>>>>>> f4333bc4
            "$ref": "#/components/parameters/rowFilter.portal_applications.portal_application_description"
          },
          {
            "$ref": "#/components/parameters/rowFilter.portal_applications.favorite_service_ids"
          },
          {
            "$ref": "#/components/parameters/rowFilter.portal_applications.secret_key_hash"
          },
          {
            "$ref": "#/components/parameters/rowFilter.portal_applications.secret_key_required"
          },
          {
            "$ref": "#/components/parameters/rowFilter.portal_applications.deleted_at"
          },
          {
            "$ref": "#/components/parameters/rowFilter.portal_applications.created_at"
          },
          {
            "$ref": "#/components/parameters/rowFilter.portal_applications.updated_at"
          },
          {
            "$ref": "#/components/parameters/preferReturn"
          }
        ],
        "requestBody": {
          "$ref": "#/components/requestBodies/portal_applications"
        },
        "responses": {
          "204": {
            "description": "No Content"
          }
        },
        "summary": "Applications created within portal accounts with their own rate limits and settings",
        "tags": [
          "portal_applications"
        ]
      }
    },
    "/service_fallbacks": {
      "get": {
        "parameters": [
          {
            "$ref": "#/components/parameters/rowFilter.service_fallbacks.service_fallback_id"
          },
          {
            "$ref": "#/components/parameters/rowFilter.service_fallbacks.service_id"
          },
          {
            "$ref": "#/components/parameters/rowFilter.service_fallbacks.fallback_url"
          },
          {
            "$ref": "#/components/parameters/rowFilter.service_fallbacks.created_at"
          },
          {
            "$ref": "#/components/parameters/rowFilter.service_fallbacks.updated_at"
          },
          {
            "$ref": "#/components/parameters/select"
          },
          {
            "$ref": "#/components/parameters/order"
          },
          {
            "$ref": "#/components/parameters/range"
          },
          {
            "$ref": "#/components/parameters/rangeUnit"
          },
          {
            "$ref": "#/components/parameters/offset"
          },
          {
            "$ref": "#/components/parameters/limit"
          },
          {
            "$ref": "#/components/parameters/preferCount"
          }
        ],
        "responses": {
          "200": {
            "description": "OK",
            "content": {
              "application/json": {
                "schema": {
                  "items": {
                    "$ref": "#/components/schemas/service_fallbacks"
                  },
                  "type": "array"
                }
              },
              "application/vnd.pgrst.object+json;nulls=stripped": {
                "schema": {
                  "items": {
                    "$ref": "#/components/schemas/service_fallbacks"
                  },
                  "type": "array"
                }
              },
              "application/vnd.pgrst.object+json": {
                "schema": {
                  "items": {
                    "$ref": "#/components/schemas/service_fallbacks"
                  },
                  "type": "array"
                }
              },
              "text/csv": {
                "schema": {
                  "items": {
                    "$ref": "#/components/schemas/service_fallbacks"
                  },
                  "type": "array"
                }
              }
            }
          },
          "206": {
            "description": "Partial Content"
          }
        },
        "summary": "Fallback URLs for services when primary endpoints fail",
        "tags": [
          "service_fallbacks"
        ]
      },
      "post": {
        "parameters": [
          {
            "$ref": "#/components/parameters/select"
          },
          {
            "$ref": "#/components/parameters/preferPost"
          }
        ],
        "requestBody": {
          "$ref": "#/components/requestBodies/service_fallbacks"
        },
        "responses": {
          "201": {
            "description": "Created"
          }
        },
        "summary": "Fallback URLs for services when primary endpoints fail",
        "tags": [
          "service_fallbacks"
        ]
      },
      "delete": {
        "parameters": [
          {
            "$ref": "#/components/parameters/rowFilter.service_fallbacks.service_fallback_id"
          },
          {
            "$ref": "#/components/parameters/rowFilter.service_fallbacks.service_id"
          },
          {
            "$ref": "#/components/parameters/rowFilter.service_fallbacks.fallback_url"
          },
          {
            "$ref": "#/components/parameters/rowFilter.service_fallbacks.created_at"
          },
          {
            "$ref": "#/components/parameters/rowFilter.service_fallbacks.updated_at"
          },
          {
            "$ref": "#/components/parameters/preferReturn"
          }
        ],
        "responses": {
          "204": {
            "description": "No Content"
          }
        },
        "summary": "Fallback URLs for services when primary endpoints fail",
        "tags": [
          "service_fallbacks"
        ]
      },
      "patch": {
        "parameters": [
          {
            "$ref": "#/components/parameters/rowFilter.service_fallbacks.service_fallback_id"
          },
          {
            "$ref": "#/components/parameters/rowFilter.service_fallbacks.service_id"
          },
          {
            "$ref": "#/components/parameters/rowFilter.service_fallbacks.fallback_url"
          },
          {
            "$ref": "#/components/parameters/rowFilter.service_fallbacks.created_at"
          },
          {
            "$ref": "#/components/parameters/rowFilter.service_fallbacks.updated_at"
          },
          {
            "$ref": "#/components/parameters/preferReturn"
          }
        ],
        "requestBody": {
          "$ref": "#/components/requestBodies/service_fallbacks"
        },
        "responses": {
          "204": {
            "description": "No Content"
          }
        },
        "summary": "Fallback URLs for services when primary endpoints fail",
        "tags": [
          "service_fallbacks"
        ]
      }
    },
    "/rpc/gen_random_uuid": {
<<<<<<< HEAD
      "post": {
        "parameters": [
          {
            "$ref": "#/components/parameters/preferParams"
          }
        ],
        "requestBody": {
          "content": {
            "application/json": {
              "schema": {
                "type": "object"
              }
            },
            "application/vnd.pgrst.object+json;nulls=stripped": {
              "schema": {
                "type": "object"
              }
            },
            "application/vnd.pgrst.object+json": {
              "schema": {
                "type": "object"
              }
            },
            "text/csv": {
              "schema": {
                "type": "object"
              }
            }
          },
          "required": true
        },
        "responses": {
          "200": {
            "description": "OK"
          }
        },
        "tags": [
          "(rpc) gen_random_uuid"
        ]
      }
    },
    "/rpc/get_portal_user": {
      "get": {
        "description": "Uses api.current_portal_user_id() to extract the portal_user_id from the Auth0 JWT token.\nReturns a single row with account_permissions as a JSONB object keyed by account_id.\nEach account permission includes role_name, user_joined_account, account_name, and permissions array from the rbac table.",
        "responses": {
          "200": {
            "description": "OK"
          }
        },
        "summary": "Returns the current authenticated user information from JWT along with their account permissions. ",
        "tags": [
          "(rpc) get_portal_user"
        ]
      },
=======
>>>>>>> f4333bc4
      "post": {
        "description": "Uses api.current_portal_user_id() to extract the portal_user_id from the Auth0 JWT token.\nReturns a single row with account_permissions as a JSONB object keyed by account_id.\nEach account permission includes role_name, user_joined_account, account_name, and permissions array from the rbac table.",
        "parameters": [
          {
            "$ref": "#/components/parameters/preferParams"
          }
        ],
        "requestBody": {
          "content": {
            "application/json": {
              "schema": {
<<<<<<< HEAD
                "description": "Returns the current authenticated user information from JWT along with their account permissions. \nUses api.current_portal_user_id() to extract the portal_user_id from the Auth0 JWT token.\nReturns a single row with account_permissions as a JSONB object keyed by account_id.\nEach account permission includes role_name, user_joined_account, account_name, and permissions array from the rbac table.",
=======
>>>>>>> f4333bc4
                "type": "object"
              }
            },
            "application/vnd.pgrst.object+json;nulls=stripped": {
              "schema": {
<<<<<<< HEAD
                "description": "Returns the current authenticated user information from JWT along with their account permissions. \nUses api.current_portal_user_id() to extract the portal_user_id from the Auth0 JWT token.\nReturns a single row with account_permissions as a JSONB object keyed by account_id.\nEach account permission includes role_name, user_joined_account, account_name, and permissions array from the rbac table.",
=======
>>>>>>> f4333bc4
                "type": "object"
              }
            },
            "application/vnd.pgrst.object+json": {
              "schema": {
<<<<<<< HEAD
                "description": "Returns the current authenticated user information from JWT along with their account permissions. \nUses api.current_portal_user_id() to extract the portal_user_id from the Auth0 JWT token.\nReturns a single row with account_permissions as a JSONB object keyed by account_id.\nEach account permission includes role_name, user_joined_account, account_name, and permissions array from the rbac table.",
=======
>>>>>>> f4333bc4
                "type": "object"
              }
            },
            "text/csv": {
              "schema": {
<<<<<<< HEAD
                "description": "Returns the current authenticated user information from JWT along with their account permissions. \nUses api.current_portal_user_id() to extract the portal_user_id from the Auth0 JWT token.\nReturns a single row with account_permissions as a JSONB object keyed by account_id.\nEach account permission includes role_name, user_joined_account, account_name, and permissions array from the rbac table.",
=======
>>>>>>> f4333bc4
                "type": "object"
              }
            }
          },
          "required": true
        },
        "responses": {
          "200": {
            "description": "OK"
          }
        },
        "summary": "Returns the current authenticated user information from JWT along with their account permissions. ",
        "tags": [
<<<<<<< HEAD
          "(rpc) get_portal_user"
=======
          "(rpc) gen_random_uuid"
>>>>>>> f4333bc4
        ]
      }
    },
    "/rpc/pgp_key_id": {
      "get": {
        "parameters": [
          {
            "in": "query",
            "name": "",
            "required": true,
            "schema": {
              "type": "string",
              "format": "bytea"
            }
          }
        ],
        "responses": {
          "200": {
            "description": "OK"
          }
        },
        "tags": [
          "(rpc) pgp_key_id"
        ]
      },
      "post": {
        "parameters": [
          {
            "$ref": "#/components/parameters/preferParams"
          }
        ],
        "requestBody": {
          "$ref": "#/components/requestBodies/Args"
        },
        "responses": {
          "200": {
            "description": "OK"
          }
        },
        "tags": [
          "(rpc) pgp_key_id"
        ]
      }
    },
<<<<<<< HEAD
    "/rpc/admin_create_portal_user": {
=======
    "/rpc/dearmor": {
      "get": {
        "parameters": [
          {
            "in": "query",
            "name": "",
            "required": true,
            "schema": {
              "type": "string",
              "format": "text"
            }
          }
        ],
        "responses": {
          "200": {
            "description": "OK"
          }
        },
        "tags": [
          "(rpc) dearmor"
        ]
      },
>>>>>>> f4333bc4
      "post": {
        "description": "Handles 4 user types: new (creates account), existing (no new account), \ninvited (creates account), and GCP marketplace (assigns to existing account).\nReturns portal_user_id, portal_user_email, and portal_account_id.",
        "parameters": [
          {
            "$ref": "#/components/parameters/preferParams"
          }
        ],
        "requestBody": {
<<<<<<< HEAD
          "content": {
            "application/json": {
              "schema": {
                "description": "Admin function to create a new portal user with auth provider and account setup.\nHandles 4 user types: new (creates account), existing (no new account), \ninvited (creates account), and GCP marketplace (assigns to existing account).\nReturns portal_user_id, portal_user_email, and portal_account_id.",
                "properties": {
                  "p_auth_provider_user_id": {
                    "format": "character varying",
                    "type": "string"
                  },
                  "p_email": {
                    "format": "character varying",
                    "type": "string"
                  },
                  "p_gcp_account_id": {
                    "format": "character varying",
                    "type": "string"
                  }
                },
                "required": [
                  "p_email",
                  "p_auth_provider_user_id"
                ],
                "type": "object"
              }
            },
            "application/vnd.pgrst.object+json;nulls=stripped": {
              "schema": {
                "description": "Admin function to create a new portal user with auth provider and account setup.\nHandles 4 user types: new (creates account), existing (no new account), \ninvited (creates account), and GCP marketplace (assigns to existing account).\nReturns portal_user_id, portal_user_email, and portal_account_id.",
                "properties": {
                  "p_auth_provider_user_id": {
                    "format": "character varying",
                    "type": "string"
                  },
                  "p_email": {
                    "format": "character varying",
                    "type": "string"
                  },
                  "p_gcp_account_id": {
                    "format": "character varying",
                    "type": "string"
                  }
                },
                "required": [
                  "p_email",
                  "p_auth_provider_user_id"
                ],
                "type": "object"
              }
            },
            "application/vnd.pgrst.object+json": {
              "schema": {
                "description": "Admin function to create a new portal user with auth provider and account setup.\nHandles 4 user types: new (creates account), existing (no new account), \ninvited (creates account), and GCP marketplace (assigns to existing account).\nReturns portal_user_id, portal_user_email, and portal_account_id.",
                "properties": {
                  "p_auth_provider_user_id": {
                    "format": "character varying",
                    "type": "string"
                  },
                  "p_email": {
                    "format": "character varying",
                    "type": "string"
                  },
                  "p_gcp_account_id": {
                    "format": "character varying",
                    "type": "string"
                  }
                },
                "required": [
                  "p_email",
                  "p_auth_provider_user_id"
                ],
                "type": "object"
              }
            },
            "text/csv": {
              "schema": {
                "description": "Admin function to create a new portal user with auth provider and account setup.\nHandles 4 user types: new (creates account), existing (no new account), \ninvited (creates account), and GCP marketplace (assigns to existing account).\nReturns portal_user_id, portal_user_email, and portal_account_id.",
                "properties": {
                  "p_auth_provider_user_id": {
                    "format": "character varying",
                    "type": "string"
                  },
                  "p_email": {
                    "format": "character varying",
                    "type": "string"
                  },
                  "p_gcp_account_id": {
                    "format": "character varying",
                    "type": "string"
                  }
                },
                "required": [
                  "p_email",
                  "p_auth_provider_user_id"
                ],
                "type": "object"
              }
            }
          },
          "required": true
=======
          "$ref": "#/components/requestBodies/Args2"
>>>>>>> f4333bc4
        },
        "responses": {
          "200": {
            "description": "OK"
          }
        },
        "summary": "Admin function to create a new portal user with auth provider and account setup.",
        "tags": [
<<<<<<< HEAD
          "(rpc) admin_create_portal_user"
        ]
      }
    },
    "/rpc/dearmor": {
      "get": {
        "parameters": [
          {
            "in": "query",
            "name": "",
            "required": true,
            "schema": {
              "type": "string",
              "format": "text"
            }
          }
        ],
        "responses": {
          "200": {
            "description": "OK"
          }
        },
        "tags": [
          "(rpc) dearmor"
        ]
      },
=======
          "(rpc) dearmor"
        ]
      }
    },
    "/rpc/gen_salt": {
>>>>>>> f4333bc4
      "post": {
        "parameters": [
          {
            "$ref": "#/components/parameters/preferParams"
          }
        ],
        "requestBody": {
          "$ref": "#/components/requestBodies/Args2"
        },
        "responses": {
          "200": {
            "description": "OK"
          }
        },
        "tags": [
<<<<<<< HEAD
          "(rpc) dearmor"
        ]
      }
    },
    "/rpc/gen_salt": {
      "post": {
        "parameters": [
          {
            "$ref": "#/components/parameters/preferParams"
          }
        ],
        "requestBody": {
          "$ref": "#/components/requestBodies/Args2"
        },
        "responses": {
          "200": {
            "description": "OK"
          }
        },
        "tags": [
          "(rpc) gen_salt"
        ]
      }
    },
=======
          "(rpc) gen_salt"
        ]
      }
    },
>>>>>>> f4333bc4
    "/rpc/pgp_armor_headers": {
      "get": {
        "parameters": [
          {
            "in": "query",
            "name": "",
            "required": true,
            "schema": {
              "type": "string",
              "format": "text"
            }
          }
        ],
        "responses": {
          "200": {
            "description": "OK"
          }
        },
        "tags": [
          "(rpc) pgp_armor_headers"
        ]
      },
      "post": {
        "parameters": [
          {
            "$ref": "#/components/parameters/preferParams"
          }
        ],
        "requestBody": {
          "$ref": "#/components/requestBodies/Args2"
        },
        "responses": {
          "200": {
            "description": "OK"
          }
        },
        "tags": [
          "(rpc) pgp_armor_headers"
        ]
      }
    },
    "/rpc/armor": {
      "get": {
        "parameters": [
          {
            "in": "query",
            "name": "",
            "required": true,
            "schema": {
              "type": "string",
              "format": "bytea"
            }
          }
        ],
        "responses": {
          "200": {
            "description": "OK"
          }
        },
        "tags": [
          "(rpc) armor"
        ]
      },
      "post": {
        "parameters": [
          {
            "$ref": "#/components/parameters/preferParams"
          }
        ],
        "requestBody": {
          "$ref": "#/components/requestBodies/Args"
        },
        "responses": {
          "200": {
            "description": "OK"
          }
        },
        "tags": [
          "(rpc) armor"
        ]
      }
    }
  },
  "externalDocs": {
    "description": "PostgREST Documentation",
    "url": "https://postgrest.org/en/v13/references/api.html"
  },
  "servers": [
    {
      "url": "http://localhost:3000"
    }
  ],
  "components": {
    "parameters": {
      "preferParams": {
        "name": "Prefer",
        "description": "Preference",
        "required": false,
        "in": "header",
        "schema": {
          "type": "string"
        }
      },
      "preferReturn": {
        "name": "Prefer",
        "description": "Preference",
        "required": false,
        "in": "header",
        "schema": {
          "type": "string",
          "enum": [
            "return=representation",
            "return=minimal",
            "return=none"
          ]
        }
      },
      "preferCount": {
        "name": "Prefer",
        "description": "Preference",
        "required": false,
        "in": "header",
        "schema": {
          "type": "string",
          "enum": [
            "count=none"
          ]
        }
      },
      "preferPost": {
        "name": "Prefer",
        "description": "Preference",
        "required": false,
        "in": "header",
        "schema": {
          "type": "string",
          "enum": [
            "return=representation",
            "return=minimal",
            "return=none",
            "resolution=ignore-duplicates",
            "resolution=merge-duplicates"
          ]
        }
      },
      "select": {
        "name": "select",
        "description": "Filtering Columns",
        "required": false,
        "in": "query",
        "schema": {
          "type": "string"
        }
      },
      "on_conflict": {
        "name": "on_conflict",
        "description": "On Conflict",
        "required": false,
        "in": "query",
        "schema": {
          "type": "string"
        }
      },
      "order": {
        "name": "order",
        "description": "Ordering",
        "required": false,
        "in": "query",
        "schema": {
          "type": "string"
        }
      },
      "range": {
        "name": "Range",
        "description": "Limiting and Pagination",
        "required": false,
        "in": "header",
        "schema": {
          "type": "string"
        }
      },
      "rangeUnit": {
        "name": "Range-Unit",
        "description": "Limiting and Pagination",
        "required": false,
        "in": "header",
        "schema": {
          "type": "string",
          "default": "items"
        }
      },
      "offset": {
        "name": "offset",
        "description": "Limiting and Pagination",
        "required": false,
        "in": "query",
        "schema": {
          "type": "string"
        }
      },
      "limit": {
        "name": "limit",
        "description": "Limiting and Pagination",
        "required": false,
        "in": "query",
        "schema": {
          "type": "string"
        }
      },
      "rowFilter.service_endpoints.endpoint_id": {
        "name": "endpoint_id",
        "required": false,
        "in": "query",
        "schema": {
          "type": "string"
        }
      },
      "rowFilter.service_endpoints.service_id": {
        "name": "service_id",
        "required": false,
        "in": "query",
        "schema": {
          "type": "string"
        }
      },
      "rowFilter.service_endpoints.endpoint_type": {
        "name": "endpoint_type",
        "required": false,
        "in": "query",
        "schema": {
          "type": "string"
        }
      },
      "rowFilter.service_endpoints.created_at": {
        "name": "created_at",
        "required": false,
        "in": "query",
        "schema": {
          "type": "string"
        }
      },
      "rowFilter.service_endpoints.updated_at": {
        "name": "updated_at",
        "required": false,
        "in": "query",
        "schema": {
          "type": "string"
        }
      },
      "rowFilter.portal_accounts.portal_account_id": {
        "name": "portal_account_id",
        "description": "Unique identifier for the portal account",
        "required": false,
        "in": "query",
        "schema": {
          "type": "string"
        }
      },
      "rowFilter.portal_accounts.organization_id": {
        "name": "organization_id",
        "required": false,
        "in": "query",
        "schema": {
          "type": "string"
        }
      },
      "rowFilter.portal_accounts.portal_plan_type": {
        "name": "portal_plan_type",
        "required": false,
        "in": "query",
        "schema": {
          "type": "string"
        }
      },
      "rowFilter.portal_accounts.user_account_name": {
        "name": "user_account_name",
        "required": false,
        "in": "query",
        "schema": {
          "type": "string"
        }
      },
      "rowFilter.portal_accounts.internal_account_name": {
        "name": "internal_account_name",
        "required": false,
        "in": "query",
        "schema": {
          "type": "string"
        }
      },
      "rowFilter.portal_accounts.portal_account_user_limit": {
        "name": "portal_account_user_limit",
        "required": false,
        "in": "query",
        "schema": {
          "type": "string"
        }
      },
      "rowFilter.portal_accounts.portal_account_user_limit_interval": {
        "name": "portal_account_user_limit_interval",
        "required": false,
        "in": "query",
        "schema": {
          "type": "string"
        }
      },
      "rowFilter.portal_accounts.portal_account_user_limit_rps": {
        "name": "portal_account_user_limit_rps",
        "required": false,
        "in": "query",
        "schema": {
          "type": "string"
        }
      },
<<<<<<< HEAD
      "rowFilter.portal_accounts.billing_type": {
        "name": "billing_type",
=======
      "rowFilter.portal_accounts.portal_account_user_limit_notification_thresholds": {
        "name": "portal_account_user_limit_notification_thresholds",
>>>>>>> f4333bc4
        "required": false,
        "in": "query",
        "schema": {
          "type": "string"
        }
      },
<<<<<<< HEAD
      "rowFilter.portal_accounts.stripe_subscription_id": {
        "name": "stripe_subscription_id",
        "description": "Stripe subscription identifier for billing",
=======
      "rowFilter.portal_accounts.billing_type": {
        "name": "billing_type",
>>>>>>> f4333bc4
        "required": false,
        "in": "query",
        "schema": {
          "type": "string"
        }
      },
<<<<<<< HEAD
      "rowFilter.portal_accounts.gcp_account_id": {
        "name": "gcp_account_id",
=======
      "rowFilter.portal_accounts.stripe_subscription_id": {
        "name": "stripe_subscription_id",
        "description": "Stripe subscription identifier for billing",
>>>>>>> f4333bc4
        "required": false,
        "in": "query",
        "schema": {
          "type": "string"
        }
      },
<<<<<<< HEAD
      "rowFilter.portal_accounts.gcp_entitlement_id": {
        "name": "gcp_entitlement_id",
=======
      "rowFilter.portal_accounts.gcp_account_id": {
        "name": "gcp_account_id",
>>>>>>> f4333bc4
        "required": false,
        "in": "query",
        "schema": {
          "type": "string"
        }
      },
<<<<<<< HEAD
      "rowFilter.portal_accounts.deleted_at": {
        "name": "deleted_at",
=======
      "rowFilter.portal_accounts.gcp_entitlement_id": {
        "name": "gcp_entitlement_id",
>>>>>>> f4333bc4
        "required": false,
        "in": "query",
        "schema": {
          "type": "string"
        }
      },
<<<<<<< HEAD
      "rowFilter.portal_accounts.created_at": {
        "name": "created_at",
=======
      "rowFilter.portal_accounts.deleted_at": {
        "name": "deleted_at",
>>>>>>> f4333bc4
        "required": false,
        "in": "query",
        "schema": {
          "type": "string"
        }
      },
<<<<<<< HEAD
      "rowFilter.portal_accounts.updated_at": {
        "name": "updated_at",
=======
      "rowFilter.portal_accounts.created_at": {
        "name": "created_at",
>>>>>>> f4333bc4
        "required": false,
        "in": "query",
        "schema": {
          "type": "string"
        }
      },
<<<<<<< HEAD
      "rowFilter.portal_application_rbac.id": {
        "name": "id",
=======
      "rowFilter.portal_accounts.updated_at": {
        "name": "updated_at",
>>>>>>> f4333bc4
        "required": false,
        "in": "query",
        "schema": {
          "type": "string"
        }
      },
<<<<<<< HEAD
      "rowFilter.portal_application_rbac.portal_application_id": {
        "name": "portal_application_id",
=======
      "rowFilter.portal_application_rbac.id": {
        "name": "id",
>>>>>>> f4333bc4
        "required": false,
        "in": "query",
        "schema": {
          "type": "string"
        }
      },
<<<<<<< HEAD
      "rowFilter.portal_application_rbac.portal_user_id": {
        "name": "portal_user_id",
=======
      "rowFilter.portal_application_rbac.portal_application_id": {
        "name": "portal_application_id",
>>>>>>> f4333bc4
        "required": false,
        "in": "query",
        "schema": {
          "type": "string"
        }
      },
<<<<<<< HEAD
      "rowFilter.portal_application_rbac.created_at": {
        "name": "created_at",
=======
      "rowFilter.portal_application_rbac.portal_user_id": {
        "name": "portal_user_id",
>>>>>>> f4333bc4
        "required": false,
        "in": "query",
        "schema": {
          "type": "string"
        }
      },
<<<<<<< HEAD
      "rowFilter.portal_application_rbac.updated_at": {
        "name": "updated_at",
=======
      "rowFilter.portal_application_rbac.created_at": {
        "name": "created_at",
>>>>>>> f4333bc4
        "required": false,
        "in": "query",
        "schema": {
          "type": "string"
        }
      },
<<<<<<< HEAD
      "rowFilter.portal_plans.portal_plan_type": {
        "name": "portal_plan_type",
=======
      "rowFilter.portal_application_rbac.updated_at": {
        "name": "updated_at",
>>>>>>> f4333bc4
        "required": false,
        "in": "query",
        "schema": {
          "type": "string"
        }
      },
<<<<<<< HEAD
      "rowFilter.portal_plans.portal_plan_type_description": {
        "name": "portal_plan_type_description",
=======
      "rowFilter.portal_plans.portal_plan_type": {
        "name": "portal_plan_type",
>>>>>>> f4333bc4
        "required": false,
        "in": "query",
        "schema": {
          "type": "string"
        }
      },
<<<<<<< HEAD
      "rowFilter.portal_plans.plan_usage_limit": {
        "name": "plan_usage_limit",
        "description": "Maximum usage allowed within the interval",
=======
      "rowFilter.portal_plans.portal_plan_type_description": {
        "name": "portal_plan_type_description",
>>>>>>> f4333bc4
        "required": false,
        "in": "query",
        "schema": {
          "type": "string"
        }
      },
<<<<<<< HEAD
      "rowFilter.portal_plans.plan_usage_limit_interval": {
        "name": "plan_usage_limit_interval",
=======
      "rowFilter.portal_plans.plan_usage_limit": {
        "name": "plan_usage_limit",
        "description": "Maximum usage allowed within the interval",
>>>>>>> f4333bc4
        "required": false,
        "in": "query",
        "schema": {
          "type": "string"
        }
      },
<<<<<<< HEAD
      "rowFilter.portal_plans.plan_rate_limit_rps": {
        "name": "plan_rate_limit_rps",
        "description": "Rate limit in requests per second",
=======
      "rowFilter.portal_plans.plan_usage_limit_interval": {
        "name": "plan_usage_limit_interval",
>>>>>>> f4333bc4
        "required": false,
        "in": "query",
        "schema": {
          "type": "string"
        }
      },
<<<<<<< HEAD
      "rowFilter.portal_plans.plan_application_limit": {
        "name": "plan_application_limit",
=======
      "rowFilter.portal_plans.plan_rate_limit_rps": {
        "name": "plan_rate_limit_rps",
        "description": "Rate limit in requests per second",
>>>>>>> f4333bc4
        "required": false,
        "in": "query",
        "schema": {
          "type": "string"
        }
      },
<<<<<<< HEAD
      "rowFilter.portal_users.portal_user_id": {
        "name": "portal_user_id",
=======
      "rowFilter.portal_plans.plan_application_limit": {
        "name": "plan_application_limit",
>>>>>>> f4333bc4
        "required": false,
        "in": "query",
        "schema": {
          "type": "string"
        }
      },
<<<<<<< HEAD
      "rowFilter.portal_users.portal_user_email": {
        "name": "portal_user_email",
        "description": "Unique email address for the user",
=======
      "rowFilter.portal_users.portal_user_id": {
        "name": "portal_user_id",
>>>>>>> f4333bc4
        "required": false,
        "in": "query",
        "schema": {
          "type": "string"
        }
      },
<<<<<<< HEAD
      "rowFilter.portal_users.signed_up": {
        "name": "signed_up",
=======
      "rowFilter.portal_users.portal_user_email": {
        "name": "portal_user_email",
        "description": "Unique email address for the user",
>>>>>>> f4333bc4
        "required": false,
        "in": "query",
        "schema": {
          "type": "string"
        }
      },
<<<<<<< HEAD
=======
      "rowFilter.portal_users.signed_up": {
        "name": "signed_up",
        "required": false,
        "in": "query",
        "schema": {
          "type": "string"
        }
      },
>>>>>>> f4333bc4
      "rowFilter.portal_users.portal_admin": {
        "name": "portal_admin",
        "description": "Whether user has admin privileges across the portal",
        "required": false,
        "in": "query",
        "schema": {
          "type": "string"
        }
      },
      "rowFilter.portal_users.deleted_at": {
        "name": "deleted_at",
        "required": false,
        "in": "query",
        "schema": {
          "type": "string"
        }
      },
      "rowFilter.portal_users.created_at": {
        "name": "created_at",
        "required": false,
        "in": "query",
        "schema": {
          "type": "string"
        }
      },
      "rowFilter.portal_users.updated_at": {
        "name": "updated_at",
        "required": false,
        "in": "query",
        "schema": {
          "type": "string"
        }
      },
      "rowFilter.services.service_id": {
        "name": "service_id",
        "required": false,
        "in": "query",
        "schema": {
          "type": "string"
        }
      },
      "rowFilter.services.service_name": {
        "name": "service_name",
        "required": false,
        "in": "query",
        "schema": {
          "type": "string"
        }
      },
      "rowFilter.services.compute_units_per_relay": {
        "name": "compute_units_per_relay",
        "description": "Cost in compute units for each relay",
        "required": false,
        "in": "query",
        "schema": {
          "type": "string"
        }
      },
      "rowFilter.services.service_domains": {
        "name": "service_domains",
        "description": "Valid domains for this service",
        "required": false,
        "in": "query",
        "schema": {
          "type": "string"
        }
      },
      "rowFilter.services.service_owner_address": {
        "name": "service_owner_address",
        "required": false,
        "in": "query",
        "schema": {
          "type": "string"
        }
      },
      "rowFilter.services.network_id": {
        "name": "network_id",
        "required": false,
        "in": "query",
        "schema": {
          "type": "string"
        }
      },
      "rowFilter.services.active": {
        "name": "active",
        "required": false,
        "in": "query",
        "schema": {
          "type": "string"
        }
      },
      "rowFilter.services.beta": {
        "name": "beta",
        "required": false,
        "in": "query",
        "schema": {
          "type": "string"
        }
      },
      "rowFilter.services.coming_soon": {
        "name": "coming_soon",
        "required": false,
        "in": "query",
        "schema": {
          "type": "string"
        }
      },
      "rowFilter.services.quality_fallback_enabled": {
        "name": "quality_fallback_enabled",
        "required": false,
        "in": "query",
        "schema": {
          "type": "string"
        }
      },
      "rowFilter.services.hard_fallback_enabled": {
        "name": "hard_fallback_enabled",
        "required": false,
        "in": "query",
        "schema": {
          "type": "string"
        }
      },
      "rowFilter.services.svg_icon": {
        "name": "svg_icon",
        "required": false,
        "in": "query",
        "schema": {
          "type": "string"
        }
      },
      "rowFilter.services.public_endpoint_url": {
        "name": "public_endpoint_url",
        "required": false,
        "in": "query",
        "schema": {
          "type": "string"
        }
      },
      "rowFilter.services.status_endpoint_url": {
        "name": "status_endpoint_url",
        "required": false,
        "in": "query",
        "schema": {
          "type": "string"
        }
      },
      "rowFilter.services.status_query": {
        "name": "status_query",
        "required": false,
        "in": "query",
        "schema": {
          "type": "string"
        }
      },
      "rowFilter.services.deleted_at": {
        "name": "deleted_at",
        "required": false,
        "in": "query",
        "schema": {
          "type": "string"
        }
      },
      "rowFilter.services.created_at": {
        "name": "created_at",
        "required": false,
        "in": "query",
        "schema": {
          "type": "string"
        }
      },
      "rowFilter.services.updated_at": {
        "name": "updated_at",
        "required": false,
        "in": "query",
        "schema": {
          "type": "string"
        }
      },
      "rowFilter.portal_workers_account_data.portal_account_id": {
        "name": "portal_account_id",
        "required": false,
        "in": "query",
        "schema": {
          "type": "string"
        }
      },
      "rowFilter.portal_workers_account_data.user_account_name": {
        "name": "user_account_name",
        "required": false,
        "in": "query",
        "schema": {
          "type": "string"
        }
      },
      "rowFilter.portal_workers_account_data.portal_plan_type": {
        "name": "portal_plan_type",
        "required": false,
        "in": "query",
        "schema": {
          "type": "string"
<<<<<<< HEAD
        }
      },
      "rowFilter.portal_workers_account_data.billing_type": {
        "name": "billing_type",
        "required": false,
        "in": "query",
        "schema": {
          "type": "string"
        }
      },
      "rowFilter.portal_workers_account_data.portal_account_user_limit": {
        "name": "portal_account_user_limit",
=======
        }
      },
      "rowFilter.portal_workers_account_data.billing_type": {
        "name": "billing_type",
>>>>>>> f4333bc4
        "required": false,
        "in": "query",
        "schema": {
          "type": "string"
        }
      },
<<<<<<< HEAD
=======
      "rowFilter.portal_workers_account_data.portal_account_user_limit": {
        "name": "portal_account_user_limit",
        "required": false,
        "in": "query",
        "schema": {
          "type": "string"
        }
      },
>>>>>>> f4333bc4
      "rowFilter.portal_workers_account_data.gcp_entitlement_id": {
        "name": "gcp_entitlement_id",
        "required": false,
        "in": "query",
        "schema": {
          "type": "string"
        }
      },
      "rowFilter.portal_workers_account_data.owner_email": {
        "name": "owner_email",
        "required": false,
        "in": "query",
        "schema": {
          "type": "string"
        }
      },
      "rowFilter.portal_workers_account_data.owner_user_id": {
        "name": "owner_user_id",
        "required": false,
        "in": "query",
        "schema": {
          "type": "string"
        }
      },
      "rowFilter.networks.network_id": {
        "name": "network_id",
        "required": false,
        "in": "query",
        "schema": {
          "type": "string"
        }
      },
      "rowFilter.organizations.organization_id": {
        "name": "organization_id",
        "required": false,
        "in": "query",
        "schema": {
          "type": "string"
        }
      },
      "rowFilter.organizations.organization_name": {
        "name": "organization_name",
        "description": "Name of the organization",
        "required": false,
        "in": "query",
        "schema": {
          "type": "string"
        }
      },
      "rowFilter.organizations.deleted_at": {
        "name": "deleted_at",
        "description": "Soft delete timestamp",
        "required": false,
        "in": "query",
        "schema": {
          "type": "string"
        }
      },
      "rowFilter.organizations.created_at": {
        "name": "created_at",
        "required": false,
        "in": "query",
        "schema": {
          "type": "string"
        }
      },
      "rowFilter.organizations.updated_at": {
        "name": "updated_at",
        "required": false,
        "in": "query",
        "schema": {
          "type": "string"
        }
      },
      "rowFilter.portal_account_rbac.id": {
        "name": "id",
        "required": false,
        "in": "query",
        "schema": {
          "type": "string"
        }
      },
      "rowFilter.portal_account_rbac.portal_account_id": {
        "name": "portal_account_id",
        "required": false,
        "in": "query",
        "schema": {
          "type": "string"
        }
      },
      "rowFilter.portal_account_rbac.portal_user_id": {
        "name": "portal_user_id",
        "required": false,
        "in": "query",
        "schema": {
          "type": "string"
        }
      },
      "rowFilter.portal_account_rbac.role_name": {
        "name": "role_name",
        "required": false,
        "in": "query",
        "schema": {
          "type": "string"
        }
      },
      "rowFilter.portal_account_rbac.user_joined_account": {
        "name": "user_joined_account",
        "required": false,
        "in": "query",
        "schema": {
          "type": "string"
        }
      },
      "rowFilter.portal_applications.portal_application_id": {
        "name": "portal_application_id",
        "required": false,
        "in": "query",
        "schema": {
          "type": "string"
        }
      },
      "rowFilter.portal_applications.portal_account_id": {
        "name": "portal_account_id",
        "required": false,
        "in": "query",
        "schema": {
          "type": "string"
        }
      },
      "rowFilter.portal_applications.portal_application_name": {
        "name": "portal_application_name",
        "required": false,
        "in": "query",
        "schema": {
          "type": "string"
        }
      },
      "rowFilter.portal_applications.emoji": {
        "name": "emoji",
        "required": false,
        "in": "query",
        "schema": {
          "type": "string"
        }
      },
      "rowFilter.portal_applications.portal_application_user_limit": {
        "name": "portal_application_user_limit",
        "required": false,
        "in": "query",
        "schema": {
          "type": "string"
        }
      },
      "rowFilter.portal_applications.portal_application_user_limit_interval": {
        "name": "portal_application_user_limit_interval",
        "required": false,
        "in": "query",
        "schema": {
          "type": "string"
        }
      },
      "rowFilter.portal_applications.portal_application_user_limit_rps": {
        "name": "portal_application_user_limit_rps",
        "required": false,
        "in": "query",
        "schema": {
          "type": "string"
        }
      },
<<<<<<< HEAD
      "rowFilter.portal_applications.portal_application_description": {
        "name": "portal_application_description",
=======
      "rowFilter.portal_applications.portal_application_user_limit_notification_thresholds": {
        "name": "portal_application_user_limit_notification_thresholds",
>>>>>>> f4333bc4
        "required": false,
        "in": "query",
        "schema": {
          "type": "string"
        }
      },
<<<<<<< HEAD
      "rowFilter.portal_applications.favorite_service_ids": {
        "name": "favorite_service_ids",
=======
      "rowFilter.portal_applications.portal_application_description": {
        "name": "portal_application_description",
>>>>>>> f4333bc4
        "required": false,
        "in": "query",
        "schema": {
          "type": "string"
        }
      },
<<<<<<< HEAD
      "rowFilter.portal_applications.secret_key_hash": {
        "name": "secret_key_hash",
        "description": "Hashed secret key for application authentication",
=======
      "rowFilter.portal_applications.favorite_service_ids": {
        "name": "favorite_service_ids",
>>>>>>> f4333bc4
        "required": false,
        "in": "query",
        "schema": {
          "type": "string"
        }
      },
<<<<<<< HEAD
      "rowFilter.portal_applications.secret_key_required": {
        "name": "secret_key_required",
=======
      "rowFilter.portal_applications.secret_key_hash": {
        "name": "secret_key_hash",
        "description": "Hashed secret key for application authentication",
>>>>>>> f4333bc4
        "required": false,
        "in": "query",
        "schema": {
          "type": "string"
        }
      },
<<<<<<< HEAD
      "rowFilter.portal_applications.deleted_at": {
        "name": "deleted_at",
=======
      "rowFilter.portal_applications.secret_key_required": {
        "name": "secret_key_required",
>>>>>>> f4333bc4
        "required": false,
        "in": "query",
        "schema": {
          "type": "string"
        }
      },
<<<<<<< HEAD
      "rowFilter.portal_applications.created_at": {
        "name": "created_at",
=======
      "rowFilter.portal_applications.deleted_at": {
        "name": "deleted_at",
>>>>>>> f4333bc4
        "required": false,
        "in": "query",
        "schema": {
          "type": "string"
        }
      },
<<<<<<< HEAD
      "rowFilter.portal_applications.updated_at": {
        "name": "updated_at",
=======
      "rowFilter.portal_applications.created_at": {
        "name": "created_at",
>>>>>>> f4333bc4
        "required": false,
        "in": "query",
        "schema": {
          "type": "string"
        }
      },
<<<<<<< HEAD
      "rowFilter.service_fallbacks.service_fallback_id": {
        "name": "service_fallback_id",
=======
      "rowFilter.portal_applications.updated_at": {
        "name": "updated_at",
>>>>>>> f4333bc4
        "required": false,
        "in": "query",
        "schema": {
          "type": "string"
        }
      },
<<<<<<< HEAD
=======
      "rowFilter.service_fallbacks.service_fallback_id": {
        "name": "service_fallback_id",
        "required": false,
        "in": "query",
        "schema": {
          "type": "string"
        }
      },
>>>>>>> f4333bc4
      "rowFilter.service_fallbacks.service_id": {
        "name": "service_id",
        "required": false,
        "in": "query",
        "schema": {
          "type": "string"
        }
      },
      "rowFilter.service_fallbacks.fallback_url": {
        "name": "fallback_url",
        "required": false,
        "in": "query",
        "schema": {
          "type": "string"
        }
      },
      "rowFilter.service_fallbacks.created_at": {
        "name": "created_at",
        "required": false,
        "in": "query",
        "schema": {
          "type": "string"
        }
      },
      "rowFilter.service_fallbacks.updated_at": {
        "name": "updated_at",
        "required": false,
        "in": "query",
        "schema": {
          "type": "string"
        }
      }
    },
    "requestBodies": {
      "portal_accounts": {
        "content": {
          "application/json": {
            "schema": {
              "$ref": "#/components/schemas/portal_accounts"
            }
          },
          "application/vnd.pgrst.object+json;nulls=stripped": {
            "schema": {
              "$ref": "#/components/schemas/portal_accounts"
            }
          },
          "application/vnd.pgrst.object+json": {
            "schema": {
              "$ref": "#/components/schemas/portal_accounts"
            }
          },
          "text/csv": {
            "schema": {
              "$ref": "#/components/schemas/portal_accounts"
            }
          }
        },
        "description": "portal_accounts"
      },
      "networks": {
        "content": {
          "application/json": {
            "schema": {
              "$ref": "#/components/schemas/networks"
            }
          },
          "application/vnd.pgrst.object+json;nulls=stripped": {
            "schema": {
              "$ref": "#/components/schemas/networks"
            }
          },
          "application/vnd.pgrst.object+json": {
            "schema": {
              "$ref": "#/components/schemas/networks"
            }
          },
          "text/csv": {
            "schema": {
              "$ref": "#/components/schemas/networks"
            }
          }
        },
        "description": "networks"
      },
      "portal_users": {
        "content": {
          "application/json": {
            "schema": {
              "$ref": "#/components/schemas/portal_users"
            }
          },
          "application/vnd.pgrst.object+json;nulls=stripped": {
            "schema": {
              "$ref": "#/components/schemas/portal_users"
            }
          },
          "application/vnd.pgrst.object+json": {
            "schema": {
              "$ref": "#/components/schemas/portal_users"
            }
          },
          "text/csv": {
            "schema": {
              "$ref": "#/components/schemas/portal_users"
            }
          }
        },
        "description": "portal_users"
      },
      "service_endpoints": {
        "content": {
          "application/json": {
            "schema": {
              "$ref": "#/components/schemas/service_endpoints"
            }
          },
          "application/vnd.pgrst.object+json;nulls=stripped": {
            "schema": {
              "$ref": "#/components/schemas/service_endpoints"
            }
          },
          "application/vnd.pgrst.object+json": {
            "schema": {
              "$ref": "#/components/schemas/service_endpoints"
            }
          },
          "text/csv": {
            "schema": {
              "$ref": "#/components/schemas/service_endpoints"
            }
          }
        },
        "description": "service_endpoints"
      },
      "Args": {
        "content": {
          "application/json": {
            "schema": {
              "properties": {
                "": {
                  "format": "bytea",
                  "type": "string"
                }
              },
              "required": [
                ""
              ],
              "type": "object"
            }
          },
          "application/vnd.pgrst.object+json;nulls=stripped": {
            "schema": {
              "properties": {
                "": {
                  "format": "bytea",
                  "type": "string"
                }
              },
              "required": [
                ""
              ],
              "type": "object"
            }
          },
          "application/vnd.pgrst.object+json": {
            "schema": {
              "properties": {
                "": {
                  "format": "bytea",
                  "type": "string"
                }
              },
              "required": [
                ""
              ],
              "type": "object"
            }
          },
          "text/csv": {
            "schema": {
              "properties": {
                "": {
                  "format": "bytea",
                  "type": "string"
                }
              },
              "required": [
                ""
              ],
              "type": "object"
            }
          }
        },
        "required": true
      },
      "portal_applications": {
        "content": {
          "application/json": {
            "schema": {
              "$ref": "#/components/schemas/portal_applications"
            }
          },
          "application/vnd.pgrst.object+json;nulls=stripped": {
            "schema": {
              "$ref": "#/components/schemas/portal_applications"
            }
          },
          "application/vnd.pgrst.object+json": {
            "schema": {
              "$ref": "#/components/schemas/portal_applications"
            }
          },
          "text/csv": {
            "schema": {
              "$ref": "#/components/schemas/portal_applications"
            }
          }
        },
        "description": "portal_applications"
      },
      "portal_account_rbac": {
        "content": {
          "application/json": {
            "schema": {
              "$ref": "#/components/schemas/portal_account_rbac"
            }
          },
          "application/vnd.pgrst.object+json;nulls=stripped": {
            "schema": {
              "$ref": "#/components/schemas/portal_account_rbac"
            }
          },
          "application/vnd.pgrst.object+json": {
            "schema": {
              "$ref": "#/components/schemas/portal_account_rbac"
            }
          },
          "text/csv": {
            "schema": {
              "$ref": "#/components/schemas/portal_account_rbac"
            }
          }
        },
        "description": "portal_account_rbac"
      },
      "portal_application_rbac": {
        "content": {
          "application/json": {
            "schema": {
              "$ref": "#/components/schemas/portal_application_rbac"
            }
          },
          "application/vnd.pgrst.object+json;nulls=stripped": {
            "schema": {
              "$ref": "#/components/schemas/portal_application_rbac"
            }
          },
          "application/vnd.pgrst.object+json": {
            "schema": {
              "$ref": "#/components/schemas/portal_application_rbac"
            }
          },
          "text/csv": {
            "schema": {
              "$ref": "#/components/schemas/portal_application_rbac"
            }
          }
        },
        "description": "portal_application_rbac"
      },
      "portal_plans": {
        "content": {
          "application/json": {
            "schema": {
              "$ref": "#/components/schemas/portal_plans"
            }
          },
          "application/vnd.pgrst.object+json;nulls=stripped": {
            "schema": {
              "$ref": "#/components/schemas/portal_plans"
            }
          },
          "application/vnd.pgrst.object+json": {
            "schema": {
              "$ref": "#/components/schemas/portal_plans"
            }
          },
          "text/csv": {
            "schema": {
              "$ref": "#/components/schemas/portal_plans"
            }
          }
        },
        "description": "portal_plans"
      },
      "services": {
        "content": {
          "application/json": {
            "schema": {
              "$ref": "#/components/schemas/services"
            }
          },
          "application/vnd.pgrst.object+json;nulls=stripped": {
            "schema": {
              "$ref": "#/components/schemas/services"
            }
          },
          "application/vnd.pgrst.object+json": {
            "schema": {
              "$ref": "#/components/schemas/services"
            }
          },
          "text/csv": {
            "schema": {
              "$ref": "#/components/schemas/services"
            }
          }
        },
        "description": "services"
      },
      "organizations": {
        "content": {
          "application/json": {
            "schema": {
              "$ref": "#/components/schemas/organizations"
            }
          },
          "application/vnd.pgrst.object+json;nulls=stripped": {
            "schema": {
              "$ref": "#/components/schemas/organizations"
            }
          },
          "application/vnd.pgrst.object+json": {
            "schema": {
              "$ref": "#/components/schemas/organizations"
            }
          },
          "text/csv": {
            "schema": {
              "$ref": "#/components/schemas/organizations"
            }
          }
        },
        "description": "organizations"
      },
      "service_fallbacks": {
        "content": {
          "application/json": {
            "schema": {
              "$ref": "#/components/schemas/service_fallbacks"
            }
          },
          "application/vnd.pgrst.object+json;nulls=stripped": {
            "schema": {
              "$ref": "#/components/schemas/service_fallbacks"
            }
          },
          "application/vnd.pgrst.object+json": {
            "schema": {
              "$ref": "#/components/schemas/service_fallbacks"
            }
          },
          "text/csv": {
            "schema": {
              "$ref": "#/components/schemas/service_fallbacks"
            }
          }
        },
        "description": "service_fallbacks"
      },
      "Args2": {
        "content": {
          "application/json": {
            "schema": {
              "properties": {
                "": {
                  "format": "text",
                  "type": "string"
                }
              },
              "required": [
                ""
              ],
              "type": "object"
            }
          },
          "application/vnd.pgrst.object+json;nulls=stripped": {
            "schema": {
              "properties": {
                "": {
                  "format": "text",
                  "type": "string"
                }
              },
              "required": [
                ""
              ],
              "type": "object"
            }
          },
          "application/vnd.pgrst.object+json": {
            "schema": {
              "properties": {
                "": {
                  "format": "text",
                  "type": "string"
                }
              },
              "required": [
                ""
              ],
              "type": "object"
            }
          },
          "text/csv": {
            "schema": {
              "properties": {
                "": {
                  "format": "text",
                  "type": "string"
                }
              },
              "required": [
                ""
              ],
              "type": "object"
            }
          }
        },
        "required": true
      }
    },
    "schemas": {
      "service_endpoints": {
        "description": "Available endpoint types for each service",
        "required": [
          "endpoint_id",
          "service_id"
        ],
        "properties": {
          "endpoint_id": {
            "description": "Note:\nThis is a Primary Key.<pk/>",
            "format": "integer",
            "type": "integer"
          },
          "service_id": {
            "description": "Note:\nThis is a Foreign Key to `services.service_id`.<fk table='services' column='service_id'/>",
            "format": "character varying",
            "maxLength": 42,
            "type": "string"
          },
          "endpoint_type": {
            "enum": [
              "cometBFT",
              "cosmos",
              "REST",
              "JSON-RPC",
              "WSS",
              "gRPC"
            ],
            "format": "public.endpoint_type",
<<<<<<< HEAD
            "type": "string"
          },
          "created_at": {
            "default": "CURRENT_TIMESTAMP",
            "format": "timestamp with time zone",
            "type": "string"
          },
          "updated_at": {
            "default": "CURRENT_TIMESTAMP",
            "format": "timestamp with time zone",
            "type": "string"
          }
        },
        "type": "object"
      },
      "portal_accounts": {
        "description": "Multi-tenant accounts with plans and billing integration",
        "required": [
          "portal_account_id",
          "portal_plan_type"
        ],
        "properties": {
          "portal_account_id": {
            "default": "gen_random_uuid()",
            "description": "Unique identifier for the portal account\n\nNote:\nThis is a Primary Key.<pk/>",
            "format": "character varying",
            "maxLength": 36,
            "type": "string"
          },
          "organization_id": {
            "description": "Note:\nThis is a Foreign Key to `organizations.organization_id`.<fk table='organizations' column='organization_id'/>",
            "format": "integer",
            "type": "integer"
          },
          "portal_plan_type": {
            "description": "Note:\nThis is a Foreign Key to `portal_plans.portal_plan_type`.<fk table='portal_plans' column='portal_plan_type'/>",
            "format": "character varying",
            "maxLength": 42,
            "type": "string"
          },
          "user_account_name": {
            "format": "character varying",
            "maxLength": 42,
            "type": "string"
          },
          "internal_account_name": {
            "format": "character varying",
            "maxLength": 42,
            "type": "string"
          },
          "portal_account_user_limit": {
            "format": "integer",
            "type": "integer"
          },
          "portal_account_user_limit_interval": {
            "enum": [
              "day",
              "month",
              "year"
            ],
            "format": "public.plan_interval",
            "type": "string"
          },
          "portal_account_user_limit_rps": {
            "format": "integer",
            "type": "integer"
          },
          "billing_type": {
            "format": "character varying",
            "maxLength": 20,
            "type": "string"
          },
          "stripe_subscription_id": {
            "description": "Stripe subscription identifier for billing",
            "format": "character varying",
            "maxLength": 255,
            "type": "string"
          },
          "gcp_account_id": {
            "format": "character varying",
            "maxLength": 255,
            "type": "string"
          },
          "gcp_entitlement_id": {
            "format": "character varying",
            "maxLength": 255,
=======
>>>>>>> f4333bc4
            "type": "string"
          },
          "deleted_at": {
            "format": "timestamp with time zone",
            "type": "string"
          },
          "created_at": {
            "default": "CURRENT_TIMESTAMP",
            "format": "timestamp with time zone",
            "type": "string"
          },
          "updated_at": {
            "default": "CURRENT_TIMESTAMP",
            "format": "timestamp with time zone",
            "type": "string"
          }
        },
        "type": "object"
      },
      "portal_accounts": {
        "description": "Multi-tenant accounts with plans and billing integration",
        "required": [
          "portal_account_id",
          "portal_plan_type"
        ],
        "properties": {
          "portal_account_id": {
            "default": "gen_random_uuid()",
            "description": "Unique identifier for the portal account\n\nNote:\nThis is a Primary Key.<pk/>",
            "format": "character varying",
            "maxLength": 36,
            "type": "string"
          },
          "organization_id": {
            "description": "Note:\nThis is a Foreign Key to `organizations.organization_id`.<fk table='organizations' column='organization_id'/>",
            "format": "integer",
            "type": "integer"
          },
          "portal_plan_type": {
            "description": "Note:\nThis is a Foreign Key to `portal_plans.portal_plan_type`.<fk table='portal_plans' column='portal_plan_type'/>",
            "format": "character varying",
            "maxLength": 42,
            "type": "string"
          },
          "user_account_name": {
            "format": "character varying",
            "maxLength": 42,
            "type": "string"
          },
          "internal_account_name": {
            "format": "character varying",
            "maxLength": 42,
            "type": "string"
          },
          "portal_account_user_limit": {
            "format": "integer",
            "type": "integer"
          },
          "portal_account_user_limit_interval": {
            "enum": [
              "day",
              "month",
              "year"
            ],
            "format": "public.plan_interval",
            "type": "string"
          },
          "portal_account_user_limit_rps": {
            "format": "integer",
            "type": "integer"
          },
          "portal_account_user_limit_notification_thresholds": {
            "format": "integer[]",
            "items": {
              "type": "integer"
            },
            "type": "array"
          },
          "billing_type": {
            "format": "character varying",
            "maxLength": 20,
            "type": "string"
          },
          "stripe_subscription_id": {
            "description": "Stripe subscription identifier for billing",
            "format": "character varying",
            "maxLength": 255,
            "type": "string"
          },
          "gcp_account_id": {
            "format": "character varying",
            "maxLength": 255,
            "type": "string"
          },
          "gcp_entitlement_id": {
            "format": "character varying",
            "maxLength": 255,
            "type": "string"
          },
          "deleted_at": {
            "format": "timestamp with time zone",
            "type": "string"
          },
          "created_at": {
            "default": "CURRENT_TIMESTAMP",
            "format": "timestamp with time zone",
            "type": "string"
          },
          "updated_at": {
            "default": "CURRENT_TIMESTAMP",
            "format": "timestamp with time zone",
            "type": "string"
          }
        },
        "type": "object"
      },
<<<<<<< HEAD
=======
      "portal_application_rbac": {
        "description": "User access controls for specific applications",
        "required": [
          "id",
          "portal_application_id",
          "portal_user_id"
        ],
        "properties": {
          "id": {
            "description": "Note:\nThis is a Primary Key.<pk/>",
            "format": "integer",
            "type": "integer"
          },
          "portal_application_id": {
            "description": "Note:\nThis is a Foreign Key to `portal_applications.portal_application_id`.<fk table='portal_applications' column='portal_application_id'/>",
            "format": "character varying",
            "maxLength": 36,
            "type": "string"
          },
          "portal_user_id": {
            "description": "Note:\nThis is a Foreign Key to `portal_users.portal_user_id`.<fk table='portal_users' column='portal_user_id'/>",
            "format": "character varying",
            "maxLength": 36,
            "type": "string"
          },
          "created_at": {
            "default": "CURRENT_TIMESTAMP",
            "format": "timestamp with time zone",
            "type": "string"
          },
          "updated_at": {
            "default": "CURRENT_TIMESTAMP",
            "format": "timestamp with time zone",
            "type": "string"
          }
        },
        "type": "object"
      },
      "portal_plans": {
        "description": "Available subscription plans for Portal Accounts",
        "required": [
          "portal_plan_type"
        ],
        "properties": {
          "portal_plan_type": {
            "description": "Note:\nThis is a Primary Key.<pk/>",
            "format": "character varying",
            "maxLength": 42,
            "type": "string"
          },
          "portal_plan_type_description": {
            "format": "character varying",
            "maxLength": 420,
            "type": "string"
          },
          "plan_usage_limit": {
            "description": "Maximum usage allowed within the interval",
            "format": "integer",
            "type": "integer"
          },
          "plan_usage_limit_interval": {
            "enum": [
              "day",
              "month",
              "year"
            ],
            "format": "public.plan_interval",
            "type": "string"
          },
          "plan_rate_limit_rps": {
            "description": "Rate limit in requests per second",
            "format": "integer",
            "type": "integer"
          },
          "plan_application_limit": {
            "format": "integer",
            "type": "integer"
          }
        },
        "type": "object"
      },
      "portal_users": {
        "description": "Users who can access the portal and belong to multiple accounts",
        "required": [
          "portal_user_id",
          "portal_user_email"
        ],
        "properties": {
          "portal_user_id": {
            "description": "Note:\nThis is a Primary Key.<pk/>",
            "format": "character varying",
            "maxLength": 36,
            "type": "string"
          },
          "portal_user_email": {
            "description": "Unique email address for the user",
            "format": "character varying",
            "maxLength": 255,
            "type": "string"
          },
          "signed_up": {
            "default": false,
            "type": "boolean"
          },
          "portal_admin": {
            "default": false,
            "description": "Whether user has admin privileges across the portal",
            "type": "boolean"
          },
          "deleted_at": {
            "format": "timestamp with time zone",
            "type": "string"
          },
          "created_at": {
            "default": "CURRENT_TIMESTAMP",
            "format": "timestamp with time zone",
            "type": "string"
          },
          "updated_at": {
            "default": "CURRENT_TIMESTAMP",
            "format": "timestamp with time zone",
            "type": "string"
          }
        },
        "type": "object"
      },
>>>>>>> f4333bc4
      "services": {
        "description": "Supported blockchain services from the Pocket Network",
        "required": [
          "service_id",
          "service_name",
          "service_domains"
        ],
        "properties": {
          "service_id": {
            "description": "Note:\nThis is a Primary Key.<pk/>",
            "format": "character varying",
            "maxLength": 42,
            "type": "string"
          },
          "service_name": {
            "format": "character varying",
            "maxLength": 169,
            "type": "string"
          },
          "compute_units_per_relay": {
            "description": "Cost in compute units for each relay",
            "format": "integer",
            "type": "integer"
          },
          "service_domains": {
            "description": "Valid domains for this service",
            "format": "character varying[]",
            "items": {
              "type": "string"
            },
            "type": "array"
          },
          "service_owner_address": {
            "format": "character varying",
            "maxLength": 50,
            "type": "string"
          },
          "network_id": {
            "description": "Note:\nThis is a Foreign Key to `networks.network_id`.<fk table='networks' column='network_id'/>",
            "format": "character varying",
            "maxLength": 42,
            "type": "string"
          },
          "active": {
            "default": false,
            "type": "boolean"
          },
          "beta": {
            "default": false,
            "type": "boolean"
          },
          "coming_soon": {
            "default": false,
            "type": "boolean"
          },
          "quality_fallback_enabled": {
            "default": false,
            "type": "boolean"
          },
          "hard_fallback_enabled": {
            "default": false,
            "type": "boolean"
          },
          "svg_icon": {
            "format": "text",
            "type": "string"
          },
          "public_endpoint_url": {
            "format": "character varying",
            "maxLength": 169,
            "type": "string"
          },
          "status_endpoint_url": {
            "format": "character varying",
            "maxLength": 169,
            "type": "string"
          },
          "status_query": {
            "format": "text",
            "type": "string"
          },
          "deleted_at": {
            "format": "timestamp with time zone",
            "type": "string"
          },
          "created_at": {
            "default": "CURRENT_TIMESTAMP",
            "format": "timestamp with time zone",
            "type": "string"
          },
          "updated_at": {
            "default": "CURRENT_TIMESTAMP",
            "format": "timestamp with time zone",
            "type": "string"
          }
        },
        "type": "object"
      },
      "portal_workers_account_data": {
<<<<<<< HEAD
        "description": "Account data for portal-workers billing operations with owner email.",
=======
        "description": "Account data for portal-workers billing operations with owner email. Filter using WHERE portal_plan_type = 'PLAN_UNLIMITED' AND billing_type = 'stripe'",
>>>>>>> f4333bc4
        "properties": {
          "portal_account_id": {
            "description": "Note:\nThis is a Primary Key.<pk/>",
            "format": "character varying",
            "maxLength": 36,
            "type": "string"
          },
          "user_account_name": {
            "format": "character varying",
            "maxLength": 42,
            "type": "string"
          },
          "portal_plan_type": {
            "description": "Note:\nThis is a Foreign Key to `portal_plans.portal_plan_type`.<fk table='portal_plans' column='portal_plan_type'/>",
            "format": "character varying",
            "maxLength": 42,
            "type": "string"
          },
          "billing_type": {
            "format": "character varying",
            "maxLength": 20,
            "type": "string"
          },
          "portal_account_user_limit": {
            "format": "integer",
            "type": "integer"
          },
          "gcp_entitlement_id": {
            "format": "character varying",
            "maxLength": 255,
            "type": "string"
          },
          "owner_email": {
            "format": "character varying",
            "maxLength": 255,
            "type": "string"
          },
          "owner_user_id": {
            "description": "Note:\nThis is a Primary Key.<pk/>",
            "format": "character varying",
            "maxLength": 36,
            "type": "string"
          }
        },
        "type": "object"
      },
      "networks": {
        "description": "Supported blockchain networks (Pocket mainnet, testnet, etc.)",
        "required": [
          "network_id"
        ],
        "properties": {
          "network_id": {
            "description": "Note:\nThis is a Primary Key.<pk/>",
            "format": "character varying",
            "maxLength": 42,
            "type": "string"
          }
        },
        "type": "object"
      },
      "organizations": {
        "description": "Companies or customer groups that can be attached to Portal Accounts",
        "required": [
          "organization_id",
          "organization_name"
        ],
        "properties": {
          "organization_id": {
            "description": "Note:\nThis is a Primary Key.<pk/>",
            "format": "integer",
            "type": "integer"
          },
          "organization_name": {
            "description": "Name of the organization",
            "format": "character varying",
            "maxLength": 69,
            "type": "string"
          },
          "deleted_at": {
            "description": "Soft delete timestamp",
            "format": "timestamp with time zone",
            "type": "string"
          },
          "created_at": {
            "default": "CURRENT_TIMESTAMP",
            "format": "timestamp with time zone",
            "type": "string"
          },
          "updated_at": {
            "default": "CURRENT_TIMESTAMP",
            "format": "timestamp with time zone",
            "type": "string"
          }
        },
        "type": "object"
      },
      "portal_account_rbac": {
        "description": "User roles and permissions for specific portal accounts",
        "required": [
          "id",
          "portal_account_id",
          "portal_user_id",
          "role_name"
        ],
        "properties": {
          "id": {
            "description": "Note:\nThis is a Primary Key.<pk/>",
            "format": "integer",
            "type": "integer"
          },
          "portal_account_id": {
            "description": "Note:\nThis is a Foreign Key to `portal_accounts.portal_account_id`.<fk table='portal_accounts' column='portal_account_id'/>",
            "format": "character varying",
            "maxLength": 36,
            "type": "string"
          },
          "portal_user_id": {
            "description": "Note:\nThis is a Foreign Key to `portal_users.portal_user_id`.<fk table='portal_users' column='portal_user_id'/>",
            "format": "character varying",
            "maxLength": 36,
            "type": "string"
          },
          "role_name": {
            "format": "character varying",
            "maxLength": 20,
            "type": "string"
          },
          "user_joined_account": {
            "default": false,
            "type": "boolean"
          }
        },
        "type": "object"
      },
      "portal_applications": {
        "description": "Applications created within portal accounts with their own rate limits and settings",
        "required": [
          "portal_application_id",
          "portal_account_id"
        ],
        "properties": {
          "portal_application_id": {
            "default": "gen_random_uuid()",
            "description": "Note:\nThis is a Primary Key.<pk/>",
            "format": "character varying",
            "maxLength": 36,
            "type": "string"
          },
          "portal_account_id": {
            "description": "Note:\nThis is a Foreign Key to `portal_accounts.portal_account_id`.<fk table='portal_accounts' column='portal_account_id'/>",
            "format": "character varying",
            "maxLength": 36,
            "type": "string"
          },
          "portal_application_name": {
            "format": "character varying",
            "maxLength": 42,
            "type": "string"
          },
          "emoji": {
            "format": "character varying",
            "maxLength": 16,
            "type": "string"
          },
          "portal_application_user_limit": {
            "format": "integer",
            "type": "integer"
          },
          "portal_application_user_limit_interval": {
            "enum": [
              "day",
              "month",
              "year"
            ],
            "format": "public.plan_interval",
            "type": "string"
          },
          "portal_application_user_limit_rps": {
            "format": "integer",
            "type": "integer"
          },
<<<<<<< HEAD
          "portal_application_description": {
            "format": "character varying",
            "maxLength": 255,
            "type": "string"
          },
          "favorite_service_ids": {
            "format": "character varying[]",
            "items": {
              "type": "string"
            },
            "type": "array"
          },
=======
          "portal_application_user_limit_notification_thresholds": {
            "format": "integer[]",
            "items": {
              "type": "integer"
            },
            "type": "array"
          },
          "portal_application_description": {
            "format": "character varying",
            "maxLength": 255,
            "type": "string"
          },
          "favorite_service_ids": {
            "format": "character varying[]",
            "items": {
              "type": "string"
            },
            "type": "array"
          },
>>>>>>> f4333bc4
          "secret_key_hash": {
            "description": "Hashed secret key for application authentication",
            "format": "character varying",
            "maxLength": 255,
            "type": "string"
          },
          "secret_key_required": {
            "default": false,
            "type": "boolean"
          },
          "deleted_at": {
            "format": "timestamp with time zone",
            "type": "string"
          },
          "created_at": {
            "default": "CURRENT_TIMESTAMP",
            "format": "timestamp with time zone",
            "type": "string"
          },
          "updated_at": {
            "default": "CURRENT_TIMESTAMP",
            "format": "timestamp with time zone",
            "type": "string"
          }
        },
        "type": "object"
      },
      "service_fallbacks": {
        "description": "Fallback URLs for services when primary endpoints fail",
        "required": [
          "service_fallback_id",
          "service_id",
          "fallback_url"
        ],
        "properties": {
          "service_fallback_id": {
            "description": "Note:\nThis is a Primary Key.<pk/>",
            "format": "integer",
            "type": "integer"
          },
          "service_id": {
            "description": "Note:\nThis is a Foreign Key to `services.service_id`.<fk table='services' column='service_id'/>",
            "format": "character varying",
            "maxLength": 42,
            "type": "string"
          },
          "fallback_url": {
            "format": "character varying",
            "maxLength": 255,
            "type": "string"
          },
          "created_at": {
            "default": "CURRENT_TIMESTAMP",
            "format": "timestamp with time zone",
            "type": "string"
          },
          "updated_at": {
            "default": "CURRENT_TIMESTAMP",
            "format": "timestamp with time zone",
            "type": "string"
          }
        },
        "type": "object"
      }
    }
  }
}<|MERGE_RESOLUTION|>--- conflicted
+++ resolved
@@ -222,12 +222,9 @@
             "$ref": "#/components/parameters/rowFilter.portal_accounts.portal_account_user_limit_rps"
           },
           {
-<<<<<<< HEAD
-=======
             "$ref": "#/components/parameters/rowFilter.portal_accounts.portal_account_user_limit_notification_thresholds"
           },
           {
->>>>>>> f4333bc4
             "$ref": "#/components/parameters/rowFilter.portal_accounts.billing_type"
           },
           {
@@ -366,12 +363,9 @@
             "$ref": "#/components/parameters/rowFilter.portal_accounts.portal_account_user_limit_rps"
           },
           {
-<<<<<<< HEAD
-=======
             "$ref": "#/components/parameters/rowFilter.portal_accounts.portal_account_user_limit_notification_thresholds"
           },
           {
->>>>>>> f4333bc4
             "$ref": "#/components/parameters/rowFilter.portal_accounts.billing_type"
           },
           {
@@ -433,12 +427,9 @@
             "$ref": "#/components/parameters/rowFilter.portal_accounts.portal_account_user_limit_rps"
           },
           {
-<<<<<<< HEAD
-=======
             "$ref": "#/components/parameters/rowFilter.portal_accounts.portal_account_user_limit_notification_thresholds"
           },
           {
->>>>>>> f4333bc4
             "$ref": "#/components/parameters/rowFilter.portal_accounts.billing_type"
           },
           {
@@ -590,7 +581,6 @@
         "parameters": [
           {
             "$ref": "#/components/parameters/rowFilter.portal_application_rbac.id"
-<<<<<<< HEAD
           },
           {
             "$ref": "#/components/parameters/rowFilter.portal_application_rbac.portal_application_id"
@@ -599,16 +589,6 @@
             "$ref": "#/components/parameters/rowFilter.portal_application_rbac.portal_user_id"
           },
           {
-=======
-          },
-          {
-            "$ref": "#/components/parameters/rowFilter.portal_application_rbac.portal_application_id"
-          },
-          {
-            "$ref": "#/components/parameters/rowFilter.portal_application_rbac.portal_user_id"
-          },
-          {
->>>>>>> f4333bc4
             "$ref": "#/components/parameters/rowFilter.portal_application_rbac.created_at"
           },
           {
@@ -1423,11 +1403,7 @@
             "description": "Partial Content"
           }
         },
-<<<<<<< HEAD
         "summary": "Account data for portal-workers billing operations with owner email.",
-=======
-        "summary": "Account data for portal-workers billing operations with owner email. Filter using WHERE portal_plan_type = 'PLAN_UNLIMITED' AND billing_type = 'stripe'",
->>>>>>> f4333bc4
         "tags": [
           "portal_workers_account_data"
         ]
@@ -1930,7 +1906,6 @@
           },
           {
             "$ref": "#/components/parameters/rowFilter.portal_applications.portal_account_id"
-<<<<<<< HEAD
           },
           {
             "$ref": "#/components/parameters/rowFilter.portal_applications.portal_application_name"
@@ -1946,26 +1921,9 @@
           },
           {
             "$ref": "#/components/parameters/rowFilter.portal_applications.portal_application_user_limit_rps"
-=======
-          },
-          {
-            "$ref": "#/components/parameters/rowFilter.portal_applications.portal_application_name"
-          },
-          {
-            "$ref": "#/components/parameters/rowFilter.portal_applications.emoji"
-          },
-          {
-            "$ref": "#/components/parameters/rowFilter.portal_applications.portal_application_user_limit"
-          },
-          {
-            "$ref": "#/components/parameters/rowFilter.portal_applications.portal_application_user_limit_interval"
-          },
-          {
-            "$ref": "#/components/parameters/rowFilter.portal_applications.portal_application_user_limit_rps"
           },
           {
             "$ref": "#/components/parameters/rowFilter.portal_applications.portal_application_user_limit_notification_thresholds"
->>>>>>> f4333bc4
           },
           {
             "$ref": "#/components/parameters/rowFilter.portal_applications.portal_application_description"
@@ -2103,12 +2061,9 @@
             "$ref": "#/components/parameters/rowFilter.portal_applications.portal_application_user_limit_rps"
           },
           {
-<<<<<<< HEAD
-=======
             "$ref": "#/components/parameters/rowFilter.portal_applications.portal_application_user_limit_notification_thresholds"
           },
           {
->>>>>>> f4333bc4
             "$ref": "#/components/parameters/rowFilter.portal_applications.portal_application_description"
           },
           {
@@ -2167,12 +2122,9 @@
             "$ref": "#/components/parameters/rowFilter.portal_applications.portal_application_user_limit_rps"
           },
           {
-<<<<<<< HEAD
-=======
             "$ref": "#/components/parameters/rowFilter.portal_applications.portal_application_user_limit_notification_thresholds"
           },
           {
->>>>>>> f4333bc4
             "$ref": "#/components/parameters/rowFilter.portal_applications.portal_application_description"
           },
           {
@@ -2387,7 +2339,6 @@
       }
     },
     "/rpc/gen_random_uuid": {
-<<<<<<< HEAD
       "post": {
         "parameters": [
           {
@@ -2442,8 +2393,6 @@
           "(rpc) get_portal_user"
         ]
       },
-=======
->>>>>>> f4333bc4
       "post": {
         "description": "Uses api.current_portal_user_id() to extract the portal_user_id from the Auth0 JWT token.\nReturns a single row with account_permissions as a JSONB object keyed by account_id.\nEach account permission includes role_name, user_joined_account, account_name, and permissions array from the rbac table.",
         "parameters": [
@@ -2455,37 +2404,25 @@
           "content": {
             "application/json": {
               "schema": {
-<<<<<<< HEAD
                 "description": "Returns the current authenticated user information from JWT along with their account permissions. \nUses api.current_portal_user_id() to extract the portal_user_id from the Auth0 JWT token.\nReturns a single row with account_permissions as a JSONB object keyed by account_id.\nEach account permission includes role_name, user_joined_account, account_name, and permissions array from the rbac table.",
-=======
->>>>>>> f4333bc4
                 "type": "object"
               }
             },
             "application/vnd.pgrst.object+json;nulls=stripped": {
               "schema": {
-<<<<<<< HEAD
                 "description": "Returns the current authenticated user information from JWT along with their account permissions. \nUses api.current_portal_user_id() to extract the portal_user_id from the Auth0 JWT token.\nReturns a single row with account_permissions as a JSONB object keyed by account_id.\nEach account permission includes role_name, user_joined_account, account_name, and permissions array from the rbac table.",
-=======
->>>>>>> f4333bc4
                 "type": "object"
               }
             },
             "application/vnd.pgrst.object+json": {
               "schema": {
-<<<<<<< HEAD
                 "description": "Returns the current authenticated user information from JWT along with their account permissions. \nUses api.current_portal_user_id() to extract the portal_user_id from the Auth0 JWT token.\nReturns a single row with account_permissions as a JSONB object keyed by account_id.\nEach account permission includes role_name, user_joined_account, account_name, and permissions array from the rbac table.",
-=======
->>>>>>> f4333bc4
                 "type": "object"
               }
             },
             "text/csv": {
               "schema": {
-<<<<<<< HEAD
                 "description": "Returns the current authenticated user information from JWT along with their account permissions. \nUses api.current_portal_user_id() to extract the portal_user_id from the Auth0 JWT token.\nReturns a single row with account_permissions as a JSONB object keyed by account_id.\nEach account permission includes role_name, user_joined_account, account_name, and permissions array from the rbac table.",
-=======
->>>>>>> f4333bc4
                 "type": "object"
               }
             }
@@ -2499,11 +2436,7 @@
         },
         "summary": "Returns the current authenticated user information from JWT along with their account permissions. ",
         "tags": [
-<<<<<<< HEAD
           "(rpc) get_portal_user"
-=======
-          "(rpc) gen_random_uuid"
->>>>>>> f4333bc4
         ]
       }
     },
@@ -2548,32 +2481,7 @@
         ]
       }
     },
-<<<<<<< HEAD
     "/rpc/admin_create_portal_user": {
-=======
-    "/rpc/dearmor": {
-      "get": {
-        "parameters": [
-          {
-            "in": "query",
-            "name": "",
-            "required": true,
-            "schema": {
-              "type": "string",
-              "format": "text"
-            }
-          }
-        ],
-        "responses": {
-          "200": {
-            "description": "OK"
-          }
-        },
-        "tags": [
-          "(rpc) dearmor"
-        ]
-      },
->>>>>>> f4333bc4
       "post": {
         "description": "Handles 4 user types: new (creates account), existing (no new account), \ninvited (creates account), and GCP marketplace (assigns to existing account).\nReturns portal_user_id, portal_user_email, and portal_account_id.",
         "parameters": [
@@ -2582,7 +2490,6 @@
           }
         ],
         "requestBody": {
-<<<<<<< HEAD
           "content": {
             "application/json": {
               "schema": {
@@ -2682,9 +2589,6 @@
             }
           },
           "required": true
-=======
-          "$ref": "#/components/requestBodies/Args2"
->>>>>>> f4333bc4
         },
         "responses": {
           "200": {
@@ -2693,7 +2597,6 @@
         },
         "summary": "Admin function to create a new portal user with auth provider and account setup.",
         "tags": [
-<<<<<<< HEAD
           "(rpc) admin_create_portal_user"
         ]
       }
@@ -2720,13 +2623,6 @@
           "(rpc) dearmor"
         ]
       },
-=======
-          "(rpc) dearmor"
-        ]
-      }
-    },
-    "/rpc/gen_salt": {
->>>>>>> f4333bc4
       "post": {
         "parameters": [
           {
@@ -2742,7 +2638,6 @@
           }
         },
         "tags": [
-<<<<<<< HEAD
           "(rpc) dearmor"
         ]
       }
@@ -2767,12 +2662,6 @@
         ]
       }
     },
-=======
-          "(rpc) gen_salt"
-        ]
-      }
-    },
->>>>>>> f4333bc4
     "/rpc/pgp_armor_headers": {
       "get": {
         "parameters": [
@@ -3087,298 +2976,186 @@
           "type": "string"
         }
       },
-<<<<<<< HEAD
+      "rowFilter.portal_accounts.portal_account_user_limit_notification_thresholds": {
+        "name": "portal_account_user_limit_notification_thresholds",
+        "required": false,
+        "in": "query",
+        "schema": {
+          "type": "string"
+        }
+      },
       "rowFilter.portal_accounts.billing_type": {
         "name": "billing_type",
-=======
-      "rowFilter.portal_accounts.portal_account_user_limit_notification_thresholds": {
-        "name": "portal_account_user_limit_notification_thresholds",
->>>>>>> f4333bc4
-        "required": false,
-        "in": "query",
-        "schema": {
-          "type": "string"
-        }
-      },
-<<<<<<< HEAD
+        "required": false,
+        "in": "query",
+        "schema": {
+          "type": "string"
+        }
+      },
       "rowFilter.portal_accounts.stripe_subscription_id": {
         "name": "stripe_subscription_id",
         "description": "Stripe subscription identifier for billing",
-=======
-      "rowFilter.portal_accounts.billing_type": {
-        "name": "billing_type",
->>>>>>> f4333bc4
-        "required": false,
-        "in": "query",
-        "schema": {
-          "type": "string"
-        }
-      },
-<<<<<<< HEAD
+        "required": false,
+        "in": "query",
+        "schema": {
+          "type": "string"
+        }
+      },
       "rowFilter.portal_accounts.gcp_account_id": {
         "name": "gcp_account_id",
-=======
-      "rowFilter.portal_accounts.stripe_subscription_id": {
-        "name": "stripe_subscription_id",
-        "description": "Stripe subscription identifier for billing",
->>>>>>> f4333bc4
-        "required": false,
-        "in": "query",
-        "schema": {
-          "type": "string"
-        }
-      },
-<<<<<<< HEAD
+        "required": false,
+        "in": "query",
+        "schema": {
+          "type": "string"
+        }
+      },
       "rowFilter.portal_accounts.gcp_entitlement_id": {
         "name": "gcp_entitlement_id",
-=======
-      "rowFilter.portal_accounts.gcp_account_id": {
-        "name": "gcp_account_id",
->>>>>>> f4333bc4
-        "required": false,
-        "in": "query",
-        "schema": {
-          "type": "string"
-        }
-      },
-<<<<<<< HEAD
+        "required": false,
+        "in": "query",
+        "schema": {
+          "type": "string"
+        }
+      },
       "rowFilter.portal_accounts.deleted_at": {
         "name": "deleted_at",
-=======
-      "rowFilter.portal_accounts.gcp_entitlement_id": {
-        "name": "gcp_entitlement_id",
->>>>>>> f4333bc4
-        "required": false,
-        "in": "query",
-        "schema": {
-          "type": "string"
-        }
-      },
-<<<<<<< HEAD
+        "required": false,
+        "in": "query",
+        "schema": {
+          "type": "string"
+        }
+      },
       "rowFilter.portal_accounts.created_at": {
         "name": "created_at",
-=======
-      "rowFilter.portal_accounts.deleted_at": {
-        "name": "deleted_at",
->>>>>>> f4333bc4
-        "required": false,
-        "in": "query",
-        "schema": {
-          "type": "string"
-        }
-      },
-<<<<<<< HEAD
+        "required": false,
+        "in": "query",
+        "schema": {
+          "type": "string"
+        }
+      },
       "rowFilter.portal_accounts.updated_at": {
         "name": "updated_at",
-=======
-      "rowFilter.portal_accounts.created_at": {
-        "name": "created_at",
->>>>>>> f4333bc4
-        "required": false,
-        "in": "query",
-        "schema": {
-          "type": "string"
-        }
-      },
-<<<<<<< HEAD
+        "required": false,
+        "in": "query",
+        "schema": {
+          "type": "string"
+        }
+      },
       "rowFilter.portal_application_rbac.id": {
         "name": "id",
-=======
-      "rowFilter.portal_accounts.updated_at": {
-        "name": "updated_at",
->>>>>>> f4333bc4
-        "required": false,
-        "in": "query",
-        "schema": {
-          "type": "string"
-        }
-      },
-<<<<<<< HEAD
+        "required": false,
+        "in": "query",
+        "schema": {
+          "type": "string"
+        }
+      },
       "rowFilter.portal_application_rbac.portal_application_id": {
         "name": "portal_application_id",
-=======
-      "rowFilter.portal_application_rbac.id": {
-        "name": "id",
->>>>>>> f4333bc4
-        "required": false,
-        "in": "query",
-        "schema": {
-          "type": "string"
-        }
-      },
-<<<<<<< HEAD
+        "required": false,
+        "in": "query",
+        "schema": {
+          "type": "string"
+        }
+      },
       "rowFilter.portal_application_rbac.portal_user_id": {
         "name": "portal_user_id",
-=======
-      "rowFilter.portal_application_rbac.portal_application_id": {
-        "name": "portal_application_id",
->>>>>>> f4333bc4
-        "required": false,
-        "in": "query",
-        "schema": {
-          "type": "string"
-        }
-      },
-<<<<<<< HEAD
+        "required": false,
+        "in": "query",
+        "schema": {
+          "type": "string"
+        }
+      },
       "rowFilter.portal_application_rbac.created_at": {
         "name": "created_at",
-=======
-      "rowFilter.portal_application_rbac.portal_user_id": {
-        "name": "portal_user_id",
->>>>>>> f4333bc4
-        "required": false,
-        "in": "query",
-        "schema": {
-          "type": "string"
-        }
-      },
-<<<<<<< HEAD
+        "required": false,
+        "in": "query",
+        "schema": {
+          "type": "string"
+        }
+      },
       "rowFilter.portal_application_rbac.updated_at": {
         "name": "updated_at",
-=======
-      "rowFilter.portal_application_rbac.created_at": {
-        "name": "created_at",
->>>>>>> f4333bc4
-        "required": false,
-        "in": "query",
-        "schema": {
-          "type": "string"
-        }
-      },
-<<<<<<< HEAD
+        "required": false,
+        "in": "query",
+        "schema": {
+          "type": "string"
+        }
+      },
       "rowFilter.portal_plans.portal_plan_type": {
         "name": "portal_plan_type",
-=======
-      "rowFilter.portal_application_rbac.updated_at": {
-        "name": "updated_at",
->>>>>>> f4333bc4
-        "required": false,
-        "in": "query",
-        "schema": {
-          "type": "string"
-        }
-      },
-<<<<<<< HEAD
+        "required": false,
+        "in": "query",
+        "schema": {
+          "type": "string"
+        }
+      },
       "rowFilter.portal_plans.portal_plan_type_description": {
         "name": "portal_plan_type_description",
-=======
-      "rowFilter.portal_plans.portal_plan_type": {
-        "name": "portal_plan_type",
->>>>>>> f4333bc4
-        "required": false,
-        "in": "query",
-        "schema": {
-          "type": "string"
-        }
-      },
-<<<<<<< HEAD
+        "required": false,
+        "in": "query",
+        "schema": {
+          "type": "string"
+        }
+      },
       "rowFilter.portal_plans.plan_usage_limit": {
         "name": "plan_usage_limit",
         "description": "Maximum usage allowed within the interval",
-=======
-      "rowFilter.portal_plans.portal_plan_type_description": {
-        "name": "portal_plan_type_description",
->>>>>>> f4333bc4
-        "required": false,
-        "in": "query",
-        "schema": {
-          "type": "string"
-        }
-      },
-<<<<<<< HEAD
+        "required": false,
+        "in": "query",
+        "schema": {
+          "type": "string"
+        }
+      },
       "rowFilter.portal_plans.plan_usage_limit_interval": {
         "name": "plan_usage_limit_interval",
-=======
-      "rowFilter.portal_plans.plan_usage_limit": {
-        "name": "plan_usage_limit",
-        "description": "Maximum usage allowed within the interval",
->>>>>>> f4333bc4
-        "required": false,
-        "in": "query",
-        "schema": {
-          "type": "string"
-        }
-      },
-<<<<<<< HEAD
+        "required": false,
+        "in": "query",
+        "schema": {
+          "type": "string"
+        }
+      },
       "rowFilter.portal_plans.plan_rate_limit_rps": {
         "name": "plan_rate_limit_rps",
         "description": "Rate limit in requests per second",
-=======
-      "rowFilter.portal_plans.plan_usage_limit_interval": {
-        "name": "plan_usage_limit_interval",
->>>>>>> f4333bc4
-        "required": false,
-        "in": "query",
-        "schema": {
-          "type": "string"
-        }
-      },
-<<<<<<< HEAD
+        "required": false,
+        "in": "query",
+        "schema": {
+          "type": "string"
+        }
+      },
       "rowFilter.portal_plans.plan_application_limit": {
         "name": "plan_application_limit",
-=======
-      "rowFilter.portal_plans.plan_rate_limit_rps": {
-        "name": "plan_rate_limit_rps",
-        "description": "Rate limit in requests per second",
->>>>>>> f4333bc4
-        "required": false,
-        "in": "query",
-        "schema": {
-          "type": "string"
-        }
-      },
-<<<<<<< HEAD
+        "required": false,
+        "in": "query",
+        "schema": {
+          "type": "string"
+        }
+      },
       "rowFilter.portal_users.portal_user_id": {
         "name": "portal_user_id",
-=======
-      "rowFilter.portal_plans.plan_application_limit": {
-        "name": "plan_application_limit",
->>>>>>> f4333bc4
-        "required": false,
-        "in": "query",
-        "schema": {
-          "type": "string"
-        }
-      },
-<<<<<<< HEAD
+        "required": false,
+        "in": "query",
+        "schema": {
+          "type": "string"
+        }
+      },
       "rowFilter.portal_users.portal_user_email": {
         "name": "portal_user_email",
         "description": "Unique email address for the user",
-=======
-      "rowFilter.portal_users.portal_user_id": {
-        "name": "portal_user_id",
->>>>>>> f4333bc4
-        "required": false,
-        "in": "query",
-        "schema": {
-          "type": "string"
-        }
-      },
-<<<<<<< HEAD
+        "required": false,
+        "in": "query",
+        "schema": {
+          "type": "string"
+        }
+      },
       "rowFilter.portal_users.signed_up": {
         "name": "signed_up",
-=======
-      "rowFilter.portal_users.portal_user_email": {
-        "name": "portal_user_email",
-        "description": "Unique email address for the user",
->>>>>>> f4333bc4
-        "required": false,
-        "in": "query",
-        "schema": {
-          "type": "string"
-        }
-      },
-<<<<<<< HEAD
-=======
-      "rowFilter.portal_users.signed_up": {
-        "name": "signed_up",
-        "required": false,
-        "in": "query",
-        "schema": {
-          "type": "string"
-        }
-      },
->>>>>>> f4333bc4
+        "required": false,
+        "in": "query",
+        "schema": {
+          "type": "string"
+        }
+      },
       "rowFilter.portal_users.portal_admin": {
         "name": "portal_admin",
         "description": "Whether user has admin privileges across the portal",
@@ -3580,7 +3357,6 @@
         "in": "query",
         "schema": {
           "type": "string"
-<<<<<<< HEAD
         }
       },
       "rowFilter.portal_workers_account_data.billing_type": {
@@ -3593,29 +3369,12 @@
       },
       "rowFilter.portal_workers_account_data.portal_account_user_limit": {
         "name": "portal_account_user_limit",
-=======
-        }
-      },
-      "rowFilter.portal_workers_account_data.billing_type": {
-        "name": "billing_type",
->>>>>>> f4333bc4
-        "required": false,
-        "in": "query",
-        "schema": {
-          "type": "string"
-        }
-      },
-<<<<<<< HEAD
-=======
-      "rowFilter.portal_workers_account_data.portal_account_user_limit": {
-        "name": "portal_account_user_limit",
-        "required": false,
-        "in": "query",
-        "schema": {
-          "type": "string"
-        }
-      },
->>>>>>> f4333bc4
+        "required": false,
+        "in": "query",
+        "schema": {
+          "type": "string"
+        }
+      },
       "rowFilter.portal_workers_account_data.gcp_entitlement_id": {
         "name": "gcp_entitlement_id",
         "required": false,
@@ -3786,123 +3545,79 @@
           "type": "string"
         }
       },
-<<<<<<< HEAD
+      "rowFilter.portal_applications.portal_application_user_limit_notification_thresholds": {
+        "name": "portal_application_user_limit_notification_thresholds",
+        "required": false,
+        "in": "query",
+        "schema": {
+          "type": "string"
+        }
+      },
       "rowFilter.portal_applications.portal_application_description": {
         "name": "portal_application_description",
-=======
-      "rowFilter.portal_applications.portal_application_user_limit_notification_thresholds": {
-        "name": "portal_application_user_limit_notification_thresholds",
->>>>>>> f4333bc4
-        "required": false,
-        "in": "query",
-        "schema": {
-          "type": "string"
-        }
-      },
-<<<<<<< HEAD
+        "required": false,
+        "in": "query",
+        "schema": {
+          "type": "string"
+        }
+      },
       "rowFilter.portal_applications.favorite_service_ids": {
         "name": "favorite_service_ids",
-=======
-      "rowFilter.portal_applications.portal_application_description": {
-        "name": "portal_application_description",
->>>>>>> f4333bc4
-        "required": false,
-        "in": "query",
-        "schema": {
-          "type": "string"
-        }
-      },
-<<<<<<< HEAD
+        "required": false,
+        "in": "query",
+        "schema": {
+          "type": "string"
+        }
+      },
       "rowFilter.portal_applications.secret_key_hash": {
         "name": "secret_key_hash",
         "description": "Hashed secret key for application authentication",
-=======
-      "rowFilter.portal_applications.favorite_service_ids": {
-        "name": "favorite_service_ids",
->>>>>>> f4333bc4
-        "required": false,
-        "in": "query",
-        "schema": {
-          "type": "string"
-        }
-      },
-<<<<<<< HEAD
+        "required": false,
+        "in": "query",
+        "schema": {
+          "type": "string"
+        }
+      },
       "rowFilter.portal_applications.secret_key_required": {
         "name": "secret_key_required",
-=======
-      "rowFilter.portal_applications.secret_key_hash": {
-        "name": "secret_key_hash",
-        "description": "Hashed secret key for application authentication",
->>>>>>> f4333bc4
-        "required": false,
-        "in": "query",
-        "schema": {
-          "type": "string"
-        }
-      },
-<<<<<<< HEAD
+        "required": false,
+        "in": "query",
+        "schema": {
+          "type": "string"
+        }
+      },
       "rowFilter.portal_applications.deleted_at": {
         "name": "deleted_at",
-=======
-      "rowFilter.portal_applications.secret_key_required": {
-        "name": "secret_key_required",
->>>>>>> f4333bc4
-        "required": false,
-        "in": "query",
-        "schema": {
-          "type": "string"
-        }
-      },
-<<<<<<< HEAD
+        "required": false,
+        "in": "query",
+        "schema": {
+          "type": "string"
+        }
+      },
       "rowFilter.portal_applications.created_at": {
         "name": "created_at",
-=======
-      "rowFilter.portal_applications.deleted_at": {
-        "name": "deleted_at",
->>>>>>> f4333bc4
-        "required": false,
-        "in": "query",
-        "schema": {
-          "type": "string"
-        }
-      },
-<<<<<<< HEAD
+        "required": false,
+        "in": "query",
+        "schema": {
+          "type": "string"
+        }
+      },
       "rowFilter.portal_applications.updated_at": {
         "name": "updated_at",
-=======
-      "rowFilter.portal_applications.created_at": {
-        "name": "created_at",
->>>>>>> f4333bc4
-        "required": false,
-        "in": "query",
-        "schema": {
-          "type": "string"
-        }
-      },
-<<<<<<< HEAD
+        "required": false,
+        "in": "query",
+        "schema": {
+          "type": "string"
+        }
+      },
       "rowFilter.service_fallbacks.service_fallback_id": {
         "name": "service_fallback_id",
-=======
-      "rowFilter.portal_applications.updated_at": {
-        "name": "updated_at",
->>>>>>> f4333bc4
-        "required": false,
-        "in": "query",
-        "schema": {
-          "type": "string"
-        }
-      },
-<<<<<<< HEAD
-=======
-      "rowFilter.service_fallbacks.service_fallback_id": {
-        "name": "service_fallback_id",
-        "required": false,
-        "in": "query",
-        "schema": {
-          "type": "string"
-        }
-      },
->>>>>>> f4333bc4
+        "required": false,
+        "in": "query",
+        "schema": {
+          "type": "string"
+        }
+      },
       "rowFilter.service_fallbacks.service_id": {
         "name": "service_id",
         "required": false,
@@ -4364,7 +4079,6 @@
               "gRPC"
             ],
             "format": "public.endpoint_type",
-<<<<<<< HEAD
             "type": "string"
           },
           "created_at": {
@@ -4432,98 +4146,6 @@
             "format": "integer",
             "type": "integer"
           },
-          "billing_type": {
-            "format": "character varying",
-            "maxLength": 20,
-            "type": "string"
-          },
-          "stripe_subscription_id": {
-            "description": "Stripe subscription identifier for billing",
-            "format": "character varying",
-            "maxLength": 255,
-            "type": "string"
-          },
-          "gcp_account_id": {
-            "format": "character varying",
-            "maxLength": 255,
-            "type": "string"
-          },
-          "gcp_entitlement_id": {
-            "format": "character varying",
-            "maxLength": 255,
-=======
->>>>>>> f4333bc4
-            "type": "string"
-          },
-          "deleted_at": {
-            "format": "timestamp with time zone",
-            "type": "string"
-          },
-          "created_at": {
-            "default": "CURRENT_TIMESTAMP",
-            "format": "timestamp with time zone",
-            "type": "string"
-          },
-          "updated_at": {
-            "default": "CURRENT_TIMESTAMP",
-            "format": "timestamp with time zone",
-            "type": "string"
-          }
-        },
-        "type": "object"
-      },
-      "portal_accounts": {
-        "description": "Multi-tenant accounts with plans and billing integration",
-        "required": [
-          "portal_account_id",
-          "portal_plan_type"
-        ],
-        "properties": {
-          "portal_account_id": {
-            "default": "gen_random_uuid()",
-            "description": "Unique identifier for the portal account\n\nNote:\nThis is a Primary Key.<pk/>",
-            "format": "character varying",
-            "maxLength": 36,
-            "type": "string"
-          },
-          "organization_id": {
-            "description": "Note:\nThis is a Foreign Key to `organizations.organization_id`.<fk table='organizations' column='organization_id'/>",
-            "format": "integer",
-            "type": "integer"
-          },
-          "portal_plan_type": {
-            "description": "Note:\nThis is a Foreign Key to `portal_plans.portal_plan_type`.<fk table='portal_plans' column='portal_plan_type'/>",
-            "format": "character varying",
-            "maxLength": 42,
-            "type": "string"
-          },
-          "user_account_name": {
-            "format": "character varying",
-            "maxLength": 42,
-            "type": "string"
-          },
-          "internal_account_name": {
-            "format": "character varying",
-            "maxLength": 42,
-            "type": "string"
-          },
-          "portal_account_user_limit": {
-            "format": "integer",
-            "type": "integer"
-          },
-          "portal_account_user_limit_interval": {
-            "enum": [
-              "day",
-              "month",
-              "year"
-            ],
-            "format": "public.plan_interval",
-            "type": "string"
-          },
-          "portal_account_user_limit_rps": {
-            "format": "integer",
-            "type": "integer"
-          },
           "portal_account_user_limit_notification_thresholds": {
             "format": "integer[]",
             "items": {
@@ -4569,8 +4191,6 @@
         },
         "type": "object"
       },
-<<<<<<< HEAD
-=======
       "portal_application_rbac": {
         "description": "User access controls for specific applications",
         "required": [
@@ -4697,7 +4317,6 @@
         },
         "type": "object"
       },
->>>>>>> f4333bc4
       "services": {
         "description": "Supported blockchain services from the Pocket Network",
         "required": [
@@ -4797,11 +4416,7 @@
         "type": "object"
       },
       "portal_workers_account_data": {
-<<<<<<< HEAD
         "description": "Account data for portal-workers billing operations with owner email.",
-=======
-        "description": "Account data for portal-workers billing operations with owner email. Filter using WHERE portal_plan_type = 'PLAN_UNLIMITED' AND billing_type = 'stripe'",
->>>>>>> f4333bc4
         "properties": {
           "portal_account_id": {
             "description": "Note:\nThis is a Primary Key.<pk/>",
@@ -4984,7 +4599,13 @@
             "format": "integer",
             "type": "integer"
           },
-<<<<<<< HEAD
+          "portal_application_user_limit_notification_thresholds": {
+            "format": "integer[]",
+            "items": {
+              "type": "integer"
+            },
+            "type": "array"
+          },
           "portal_application_description": {
             "format": "character varying",
             "maxLength": 255,
@@ -4997,27 +4618,6 @@
             },
             "type": "array"
           },
-=======
-          "portal_application_user_limit_notification_thresholds": {
-            "format": "integer[]",
-            "items": {
-              "type": "integer"
-            },
-            "type": "array"
-          },
-          "portal_application_description": {
-            "format": "character varying",
-            "maxLength": 255,
-            "type": "string"
-          },
-          "favorite_service_ids": {
-            "format": "character varying[]",
-            "items": {
-              "type": "string"
-            },
-            "type": "array"
-          },
->>>>>>> f4333bc4
           "secret_key_hash": {
             "description": "Hashed secret key for application authentication",
             "format": "character varying",
