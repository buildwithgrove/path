--- conflicted
+++ resolved
@@ -9,15 +9,9 @@
 # - PostgREST: Automatic REST API generation from database schema
 #
 # Usage:
-<<<<<<< HEAD
-#   make postgrest-up    # Start both services
-#   make postgrest-down  # Stop and remove containers
-#   make postgrest-logs  # View service logs
-=======
 #   make portal-db-up    # Start both services
 #   make portal-db-down  # Stop and remove containers
 #   make portal-db-logs  # View service logs
->>>>>>> c18493a0
 #
 # Access:
 #   Database:  localhost:5435 (user: postgres, password: portal_password)
@@ -49,19 +43,10 @@
       - ./tmp/portal_db_data:/var/lib/postgresql/data
       # Initialization scripts (run in alphabetical order on first startup)
       # Documentation: https://hub.docker.com/_/postgres#initialization-scripts
-<<<<<<< HEAD
-      # 001_schema.sql: Initial PostgreSQL schema
-      - ./schema/001_schema.sql:/docker-entrypoint-initdb.d/001_schema.sql:ro
-      # 002_postgrest_init.sql: PostgREST API setup
-      - ./schema/002_postgrest_init.sql:/docker-entrypoint-initdb.d/002_postgrest_init.sql:ro
-      # 003_postgrest_transactions.sql: Custom transaction functions
-      - ./schema/003_postgrest_transactions.sql:/docker-entrypoint-initdb.d/003_postgrest_transactions.sql:ro
-=======
       # 001_portal_init.sql: Initial PostgreSQL schema
       - ./schema/001_portal_init.sql:/docker-entrypoint-initdb.d/001_portal_init.sql:ro
       # 002_postgrest_init.sql: PostgREST API setup (roles, permissions, JWT)
       - ./schema/002_postgrest_init.sql:/docker-entrypoint-initdb.d/002_postgrest_init.sql:ro
->>>>>>> c18493a0
     healthcheck:
       # Health check to ensure database is ready before starting PostgREST
       test: ["CMD", "pg_isready", "-U", "postgres", "-d", "portal_db"]
@@ -93,9 +78,6 @@
     restart: unless-stopped
     healthcheck:
       # Health check for PostgREST API availability
-<<<<<<< HEAD
-      test: ["CMD", "wget", "--quiet", "--tries=1", "--spider", "http://localhost:3000/"]
-=======
       test:
         [
           "CMD",
@@ -105,7 +87,6 @@
           "--spider",
           "http://localhost:3000/",
         ]
->>>>>>> c18493a0
       interval: 30s
       timeout: 10s
       retries: 3