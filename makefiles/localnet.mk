--- conflicted
+++ resolved
@@ -42,27 +42,12 @@
 		exit 1; \
 	fi
 
-<<<<<<< HEAD
-# Brings up local Tilt environment with remote helm charts
-# TODO_TECHDEBT(@olshansk, @okdas):
-# 1. Revert the changes that deploy Tilt in a docker container
-# 2. Enable development with a fully dockerized environment and a native k8s environments
-# 3. Re-enable true hot reloading of .config and .values files
-.PHONY: path_up
-path_up: check_docker ## Brings up local Tilt development environment in Docker
-	@./local/scripts/localnet.sh up
-
-# Brings up local Tilt environment with local helm charts
-.PHONY: path_up_local_helm
-path_up_local_helm: check_docker ## Brings up local Tilt environment with local helm charts
-=======
 .PHONY: path_up
 path_up: check_docker ## Brings up local Tilt development environment in Docker with remote helm charts
 	@./local/scripts/localnet.sh up
 
 .PHONY: path_up_local_helm
 path_up_local_helm: check_docker ## Brings up local Tilt development environment in Docker with local helm charts
->>>>>>> 609e8328
 	@./local/scripts/localnet.sh up --use-local-helm
 
 .PHONY: path_down
