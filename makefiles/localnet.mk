--- conflicted
+++ resolved
@@ -46,17 +46,8 @@
 .PHONY: localnet_exec
 localnet_exec: ## Opens a terminal inside the path-localnet container
 	@docker exec -it path-localnet /bin/bash
+.PHONY: k8s_prepare_local_env
 
-<<<<<<< HEAD
-.PHONY: path_help
-path_help: ## Prints help commands if you cannot start path
-	@echo "################################################################";
-	@echo "💡 If you're hitting issues running PATH, try running following commands:";
-	@echo "	make path_down";
-	@echo "	make path_up";
-	@echo "################################################################";
-=======
-.PHONY: k8s_prepare_local_env
 # Internal helper for path localnet: creates a kind cluster and namespaces if they don't already exist
 k8s_prepare_local_env: check_kind
 	@if ! kind get clusters | grep -q "^path-localnet$$"; then \
@@ -83,7 +74,14 @@
 		fi; \
 	fi; \
 	kubectl config use-context kind-path-localnet;
->>>>>>> e3b02a1b
+
+.PHONY: path_help
+path_help: ## Prints help commands if you cannot start path
+	@echo "################################################################";
+	@echo "💡 If you're hitting issues running PATH, try running following commands:";
+	@echo "	make path_down";
+	@echo "	make path_up";
+	@echo "################################################################";
 
 .PHONY: build_and_push_localnet_image
 build_and_push_localnet_image: ## Builds and pushes the localnet Docker image for multi-architecture builds
