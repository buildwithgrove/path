--- conflicted
+++ resolved
@@ -11,21 +11,6 @@
 
 .PHONY: test_e2e_evm_morse
 test_e2e_evm_morse: morse_e2e_config_warning ## Run an E2E Morse relay test
-<<<<<<< HEAD
-	@(cd ./e2e && TEST_PROTOCOL=morse go test -tags=e2e -count=1 -run Test_PATH_E2E_EVM)
-
-.PHONY: test_e2e_evm_morse_with_logs
-test_e2e_evm_morse_with_logs: morse_e2e_config_warning ## Run an E2E Morse relay test with logs saved to ./e2e/logs
-	@(cd ./e2e && TEST_PROTOCOL=morse DOCKER_LOG=true go test -tags=e2e -count=1 -run Test_PATH_E2E_EVM)
-
-.PHONY: test_e2e_evm_shannon
-test_e2e_evm_shannon: shannon_e2e_config_warning ## Run an E2E Shannon relay test
-	@(cd ./e2e && TEST_PROTOCOL=shannon go test -tags=e2e -count=1 -run Test_PATH_E2E_EVM)
-
-.PHONY: test_e2e_evm_shannon_with_logs
-test_e2e_evm_shannon_with_logs: shannon_e2e_config_warning ## Run an E2E Shannon relay test with logs saved to ./e2e/logs
-	@(cd ./e2e && TEST_PROTOCOL=shannon DOCKER_LOG=true go test -tags=e2e -count=1 -run Test_PATH_E2E_EVM)
-=======
 	DOCKER_LOG=$(DOCKER_LOG) TEST_PROTOCOL=morse go test -v -tags=e2e -count=1 -run Test_PATH_E2E_EVM ./e2e
 
 .PHONY: test_e2e_evm_morse_with_logs
@@ -38,5 +23,4 @@
 
 .PHONY: test_e2e_evm_shannon_with_logs
 test_e2e_evm_shannon_with_logs: ## Run an E2E Shannon relay test with logs saved to ./e2e/logs
-	DOCKER_LOG=true make test_e2e_evm_shannon
->>>>>>> a06d3a14
+	DOCKER_LOG=true make test_e2e_evm_shannon