# DEV_NOTE: DO NOT CHANGE the (cd e2e && go test ...) to the (go test ... e2e)
# in the helpers below. This is needed to ensure the logs are beautified as expected.

#########################
### Test Make Targets ###
#########################

# TODO_TECHDEBT(@commoddity): Remove Morse test targets after Shannon migration.

.PHONY: test_all ## Run all unit tests and E2E test a subset of key services.
test_all: test_unit
	@$(MAKE) e2e_test eth,poly,xrpl_evm_test,oasys
	@$(MAKE) morse_e2e_test F00C,F021,F036,F01C

.PHONY: test_unit
test_unit: ## Run all unit tests
	go test ./... -short -count=1

<<<<<<< HEAD
.PHONY: test_e2e_evm_morse
test_e2e_evm_morse: morse_e2e_config_warning ## Run an E2E Morse relay test
	(cd ./e2e && DOCKER_LOG=$(DOCKER_LOG) TEST_PROTOCOL=morse go test -v -tags=e2e -count=1 -run Test_PATH_E2E_EVM)

.PHONY: test_e2e_evm_shannon
test_e2e_evm_shannon: shannon_e2e_config_warning ## Run an E2E Shannon relay test
	(cd ./e2e && DOCKER_LOG=$(DOCKER_LOG) TEST_PROTOCOL=shannon go test -v -tags=e2e -count=1 -run Test_PATH_E2E_EVM)
=======
#################
### E2E Tests ###
#################

.PHONY: e2e_test_all
e2e_test_all: shannon_e2e_config_warning ## Run an E2E Shannon relay test for all service IDs
	(cd e2e && TEST_MODE=e2e TEST_PROTOCOL=shannon go test -v -tags=e2e -count=1 -run Test_PATH_E2E)

.PHONY: e2e_test
e2e_test: shannon_e2e_config_warning ## Run an E2E Shannon relay test with specified service IDs (e.g. make shannon_test_e2e eth,anvil)
	@if [ "$(filter-out $@,$(MAKECMDGOALS))" = "" ]; then \
		echo "❌ Error: Service IDs are required (comma-separated list)"; \
		echo "  👀 Example: make test_e2e_evm_shannon eth,anvil"; \
		echo "  💡 To run with default service IDs, use: make test_e2e_evm_shannon_defaults"; \
		exit 1; \
	fi
	(cd e2e && TEST_MODE=e2e TEST_PROTOCOL=shannon TEST_SERVICE_IDS=$(filter-out $@,$(MAKECMDGOALS)) go test -v -tags=e2e -count=1 -run Test_PATH_E2E)

.PHONY: morse_e2e_test_all
morse_e2e_test_all: morse_e2e_config_warning ## Run an E2E Morse relay test for all service IDs
	(cd e2e && TEST_MODE=e2e TEST_PROTOCOL=morse go test -v -tags=e2e -count=1 -run Test_PATH_E2E)

.PHONY: morse_e2e_test
morse_e2e_test: morse_e2e_config_warning ## Run an E2E Morse relay test with specified service IDs (e.g. make morse_test_e2e F00C,F021)
	@if [ "$(filter-out $@,$(MAKECMDGOALS))" = "" ]; then \
		echo "❌ Error: Service IDs are required (comma-separated list)"; \
		echo "  👀 Example: make test_e2e_evm_morse F00C,F021"; \
		echo "  💡 To run with default service IDs, use: make test_e2e_evm_morse_defaults"; \
		exit 1; \
	fi
	(cd e2e && TEST_MODE=e2e TEST_PROTOCOL=morse TEST_SERVICE_IDS=$(filter-out $@,$(MAKECMDGOALS)) go test -v -tags=e2e -count=1 -run Test_PATH_E2E)

##################
### Load Tests ###
##################

# Shannon load tests use the simpler `load_test` targets as Shannon is the main focus of the load testing tool.

.PHONY: load_test_all
load_test_all: ## Run a Shannon load test for all service IDs
	(cd e2e && TEST_MODE=load TEST_PROTOCOL=shannon go test -v -tags=e2e -count=1 -run Test_PATH_E2E)

.PHONY: load_test
load_test: ## Run a Shannon load test with specified service IDs (e.g. make load_test eth,anvil)
	@if [ "$(filter-out $@,$(MAKECMDGOALS))" = "" ]; then \
		echo "❌ Error: Service IDs are required (comma-separated list)"; \
		echo "  👀 Example: make load_test eth,anvil"; \
		echo "  💡 To run with default service IDs, use: make load_test_defaults"; \
		exit 1; \
	fi
	(cd e2e && TEST_MODE=load TEST_PROTOCOL=shannon TEST_SERVICE_IDS=$(filter-out $@,$(MAKECMDGOALS)) go test -v -tags=e2e -count=1 -run Test_PATH_E2E)

# Targets are also provided to run a morse load test, which use the `morse_load_test` targets

.PHONY: morse_load_test_all
morse_load_test_all: morse_e2e_config_warning ## Run a Morse load test for all service IDs
	(cd e2e && TEST_MODE=load TEST_PROTOCOL=morse go test -v -tags=e2e -count=1 -run Test_PATH_E2E)

.PHONY: morse_load_test
morse_load_test: morse_e2e_config_warning ## Run a Morse load test with specified service IDs (e.g. make morse_load_test F00C,F021)
	@if [ "$(filter-out $@,$(MAKECMDGOALS))" = "" ]; then \
		echo "❌ Error: Service IDs are required (comma-separated list)"; \
		echo "  👀 Example: make morse_load_test F00C,F021"; \
		echo "  💡 To run with default service IDs, use: make morse_load_test_defaults"; \
		exit 1; \
	fi
	(cd e2e && TEST_MODE=load TEST_PROTOCOL=morse TEST_SERVICE_IDS=$(filter-out $@,$(MAKECMDGOALS)) go test -v -tags=e2e -count=1 -run Test_PATH_E2E)

.PHONY: copy_e2e_load_test_config
copy_e2e_load_test_config: ## Copy the e2e_load_test.config.tmpl.yaml to e2e_load_test.config.yaml and configure Portal credentials
	@./e2e/scripts/copy_load_test_config.sh

# In order to allow passing the service IDs to the load test targets, this target is needed to avoid printing an error.
%:
	@:
>>>>>>> 17758cec
<|MERGE_RESOLUTION|>--- conflicted
+++ resolved
@@ -16,15 +16,6 @@
 test_unit: ## Run all unit tests
 	go test ./... -short -count=1
 
-<<<<<<< HEAD
-.PHONY: test_e2e_evm_morse
-test_e2e_evm_morse: morse_e2e_config_warning ## Run an E2E Morse relay test
-	(cd ./e2e && DOCKER_LOG=$(DOCKER_LOG) TEST_PROTOCOL=morse go test -v -tags=e2e -count=1 -run Test_PATH_E2E_EVM)
-
-.PHONY: test_e2e_evm_shannon
-test_e2e_evm_shannon: shannon_e2e_config_warning ## Run an E2E Shannon relay test
-	(cd ./e2e && DOCKER_LOG=$(DOCKER_LOG) TEST_PROTOCOL=shannon go test -v -tags=e2e -count=1 -run Test_PATH_E2E_EVM)
-=======
 #################
 ### E2E Tests ###
 #################
@@ -99,5 +90,4 @@
 
 # In order to allow passing the service IDs to the load test targets, this target is needed to avoid printing an error.
 %:
-	@:
->>>>>>> 17758cec
+	@: