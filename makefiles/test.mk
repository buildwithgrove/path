--- conflicted
+++ resolved
@@ -10,18 +10,16 @@
 	go test ./... -short -count=1
 
 .PHONY: test_e2e_evm_morse
-<<<<<<< HEAD
 test_e2e_evm_morse: morse_e2e_config_warning ## Run an E2E Morse relay test
 	DOCKER_LOG=true TEST_PROTOCOL=morse go test -v -tags=e2e -count=1 -run Test_PATH_E2E_EVM ./e2e
 
 .PHONY: test_e2e_evm_shannon
 test_e2e_evm_shannon: shannon_e2e_config_warning ## Run an E2E Shannon relay test
 	DOCKER_LOG=true TEST_PROTOCOL=shannon go test -v -tags=e2e -count=1 -run Test_PATH_E2E_EVM ./e2e
-=======
-test_e2e_evm_morse: morse_e2e_config_warning debug_view_results_links ## Run an E2E Morse relay test
-	(cd ./e2e && TEST_PROTOCOL=morse go test -tags=e2e -count=1 -run Test_PATH_E2E_EVM)
+	
+# test_e2e_evm_morse: morse_e2e_config_warning debug_view_results_links ## Run an E2E Morse relay test
+# 	(cd ./e2e && TEST_PROTOCOL=morse go test -tags=e2e -count=1 -run Test_PATH_E2E_EVM)
 
-.PHONY: test_e2e_evm_shannon
-test_e2e_evm_shannon: shannon_e2e_config_warning debug_view_results_links ## Run an E2E Shannon relay test
-	(cd ./e2e && TEST_PROTOCOL=shannon go test -tags=e2e -count=1 -run Test_PATH_E2E_EVM)
->>>>>>> 25d28885
+# .PHONY: test_e2e_evm_shannon
+# test_e2e_evm_shannon: shannon_e2e_config_warning debug_view_results_links ## Run an E2E Shannon relay test
+# 	(cd ./e2e && TEST_PROTOCOL=shannon go test -tags=e2e -count=1 -run Test_PATH_E2E_EVM)