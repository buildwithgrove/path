# This Makefile provides examples of the various ways to make requests to PATH.

#################
#### Helpers ####
#################

.PHONY: debug_relayminer_supplier_info_msg
# Internal helper: Displays debugging guidance for Anvil supplier issues
debug_relayminer_supplier_info_msg:
	@echo "#######################################################################################################################################"
	@echo "INFO: If a request did not succeed, look into debugging the Anvil supplier by reviewing:"
	@echo "${CYAN}https://www.notion.so/buildwithgrove/PATH-Shannon-Beta-Critical-Relay-Miner-Infrastructure-for-PATH-Supplier-Anvil-E2E-17da36edfff680da98f2ff01705be00b${RESET}"
	@echo "########################################################################################################################################"
	@echo ""

.PHONY: debug_view_results_links
# Internal helper: Displays links to view results in local dashboards
debug_view_results_links:
	@echo "##############################################"
	@echo "####   ${BLUE}VIEW RESULTS IN LOCAL DASHBOARDS${RESET}   ####"
	@echo "##############################################"
	@echo ""
	@echo "1. Path Service Requests: ${CYAN}http://localhost:3003/d/relays/path-service-requests?orgId=1&from=now-15m&to=now&timezone=browser${RESET}"
	@echo ""
	@echo "2. Path Gateway Metrics: ${CYAN}http://localhost:3003/d/gateway/path-path-gateway?orgId=1&from=now-1h&to=now&timezone=browser&var-path=path-metrics&refresh=5s${RESET}"
	@echo ""
	@echo "${BOLD}Login with: admin / admin (for now)${RESET}"
	@echo "##############################################"
	@echo ""

.PHONY: check_path_up_binary
# Internal helper: Checks if PATH is running at localhost:3069
check_path_up_binary:
	@if ! nc -z localhost 3069 2>/dev/null; then \
		echo "########################################################################"; \
		echo "ERROR: PATH is not running on port 3069"; \
		echo "Please start it with:"; \
		echo "  make path_run"; \
		echo "########################################################################"; \
		exit 1; \
	fi

.PHONY: check_path_up_envoy
# Internal helper: Checks if PATH + GUARD is running at localhost:3070
check_path_up_envoy:
	@if ! nc -z localhost 3070 2>/dev/null; then \
		echo "########################################################################"; \
		echo "ERROR: PATH is not running on port 3070"; \
		echo "Please start it with:"; \
		echo "  make path_up"; \
		echo "########################################################################"; \
		exit 1; \
	fi

###################################
#### PATH binary Test Requests ####
###################################

# For all of the below requests:
# - The PATH binary must be running
#   - Run the PATH binary with:
#     `make path_run``
# - The PATH binary will be available at `localhost:3069`

# For all of the below requests:
# - The 'eth' service must be configured in the '.config.yaml' file.
# - The application must be configured to serve requests for `eth` (Eth MainNet on Shannon)
# - It is assumed that the network has suppliers running that service `eth` requests

# The following are the various ways to make requests to PATH with the PATH binary running:
# - Service ID: passed as the subdomain or in the 'Target-Service-Id' header

.PHONY: test_healthz__binary
test_healthz__binary: check_path_up_binary ## Test healthz request to PATH binary
	curl http://localhost:3069/healthz

.PHONY: test_request__binary__eth
test_request__binary__eth: check_path_up_binary ## Test single eth_blockNumber request to PATH binary with service ID in header
	curl http://localhost:3069/v1 \
		-H "Target-Service-Id: eth" \
		-H "Content-Type: application/json" \
		-d '{"jsonrpc": "2.0", "id": 1, "method": "eth_blockNumber"}'

.PHONY: test_request__binary__eth__batch
test_request__binary__eth__batch: check_path_up_binary ## Test batch request (eth_blockNumber, eth_chainId, eth_gasPrice) to PATH binary
	curl http://localhost:3069/v1 \
		-H "Target-Service-Id: eth" \
		-H "Content-Type: application/json" \
		-d '[{"jsonrpc": "2.0", "id": 1, "method": "eth_blockNumber"}, {"jsonrpc": "2.0", "id": 2, "method": "eth_chainId"}, {"jsonrpc": "2.0", "id": 3, "method": "eth_gasPrice"}]'

.PHONY: test_request__binary__relay_util__eth
<<<<<<< HEAD
test_request__binary__relay_util__eth: check_path_up_binary check_relay_util  ## Test eth PATH binary with 100 eth_blockNumber requests using relay-util; override service by running: SERVICE_ID=eth make ...
=======
test_request__binary__relay_util__eth: check_relay_util check_path_up_binary ## Test eth PATH binary with 100 eth_blockNumber requests using relay-util. Override service by running: SERVICE_ID=eth make test_request__binary__relay_util__eth
>>>>>>> e3919188
	relay-util \
		-u http://localhost:3069/v1 \
		-H "Target-Service-Id: $${SERVICE_ID:-eth}" \
		-H "Content-Type: application/json" \
		-d '{"jsonrpc":"2.0","method":"eth_blockNumber","id":1}' \
		-x 100 \
		-b

.PHONY: test_disqualified_endpoints__binary
test_disqualified_endpoints__binary: check_path_up_binary ## Get list of currently disqualified eth endpoints with reasons
	curl http://localhost:3069/disqualified_endpoints \
		-H "Target-Service-Id: eth"

####################################
#### PATH + GUARD Test Requests ####
####################################

# For all of the below requests:
# - The full PATH stack (including GUARD) must be running
#   - Run the full PATH stack with:
#     `make path_up`
# - The full PATH stack will be available at `localhost:3070`

# For all of the below requests:
# - The 'eth' service must be configured in the '.config.yaml' file.
# - The application must be configured to serve requests for `eth` (Eth MainNet on Shannon)
# - It is assumed that the network has suppliers running that service `eth` requests

# The following are the various ways to make requests to PATH with Envoy running:
# - Auth: static API key, passed in the 'Authorization' header
# - Service ID: passed as the subdomain or in the 'Target-Service-Id' header

.PHONY: test_healthz__envoy
test_healthz__envoy: check_path_up_envoy ## Test healthz request to PATH + GUARD
	curl http://localhost:3070/healthz

.PHONY: test_request__envoy_subdomain__eth
test_request__envoy_subdomain__eth: check_path_up_envoy debug_relayminer_supplier_info_msg ## Test request with API key auth and the service ID passed as the subdomain
	curl http://eth.localhost:3070/v1 \
		-H "Authorization: test_api_key" \
		-d '{"jsonrpc": "2.0", "id": 1, "method": "eth_blockNumber" }'

.PHONY: test_request__envoy_header__eth
test_request__envoy_header__eth: check_path_up_envoy debug_relayminer_supplier_info_msg ## Test request with API key auth and the service ID passed in the Target-Service-Id header
	curl http://localhost:3070/v1 \
		-H "Target-Service-Id: eth" \
		-H "Authorization: test_api_key" \
		-d '{"jsonrpc": "2.0", "id": 1, "method": "eth_blockNumber"}'

.PHONY: test_request__envoy_subdomain__eth_batch
test_request__envoy_subdomain__eth_batch: check_path_up_envoy debug_relayminer_supplier_info_msg ## Test batch request with API key auth and service ID as subdomain
	curl http://eth.localhost:3070/v1 \
		-H "Authorization: test_api_key" \
		-H "Content-Type: application/json" \
		-d '[{"jsonrpc": "2.0", "id": 1, "method": "eth_blockNumber"}, {"jsonrpc": "2.0", "id": 2, "method": "eth_chainId"}, {"jsonrpc": "2.0", "id": 3, "method": "eth_gasPrice"}]'

.PHONY: test_request__envoy_header__eth_batch
test_request__envoy_header__eth_batch: check_path_up_envoy debug_relayminer_supplier_info_msg ## Test batch request with API key auth and service ID in header
	curl http://localhost:3070/v1 \
		-H "Target-Service-Id: eth" \
		-H "Authorization: test_api_key" \
		-H "Content-Type: application/json" \
		-d '[{"jsonrpc": "2.0", "id": 1, "method": "eth_blockNumber"}, {"jsonrpc": "2.0", "id": 2, "method": "eth_chainId"}, {"jsonrpc": "2.0", "id": 3, "method": "eth_gasPrice"}]'

.PHONY: test_request__envoy_relay_util__eth
test_request__envoy_relay_util__eth: check_path_up_envoy check_relay_util debug_view_results_links  ## Test eth PATH behind GUARD with 100 eth_blockNumber requests using relay-util; override service with: SERVICE_ID=eth make ...
	relay-util \
		-u http://localhost:3070/v1 \
		-H "Target-Service-Id: $${SERVICE_ID:-eth}" \
		-H "Authorization: test_api_key" \
		-H "Content-Type: application/json" \
		-d '{"jsonrpc":"2.0","method":"eth_blockNumber","id":1}' \
		-x 100 \
		-b

.PHONT: test_disqualified_endpoints__envoy
test_disqualified_endpoints__envoy: check_path_up_envoy ## Get list of currently disqualified eth endpoints with reasons
	curl http://localhost:3070/disqualified_endpoints \
		-H "Target-Service-Id: eth"
		-d '{"jsonrpc": "2.0", "id": 1, "method": "eth_blockNumber" }'

###############################
###    Makefile imports     ###
###############################
include ./deps.mk<|MERGE_RESOLUTION|>--- conflicted
+++ resolved
@@ -89,11 +89,7 @@
 		-d '[{"jsonrpc": "2.0", "id": 1, "method": "eth_blockNumber"}, {"jsonrpc": "2.0", "id": 2, "method": "eth_chainId"}, {"jsonrpc": "2.0", "id": 3, "method": "eth_gasPrice"}]'
 
 .PHONY: test_request__binary__relay_util__eth
-<<<<<<< HEAD
 test_request__binary__relay_util__eth: check_path_up_binary check_relay_util  ## Test eth PATH binary with 100 eth_blockNumber requests using relay-util; override service by running: SERVICE_ID=eth make ...
-=======
-test_request__binary__relay_util__eth: check_relay_util check_path_up_binary ## Test eth PATH binary with 100 eth_blockNumber requests using relay-util. Override service by running: SERVICE_ID=eth make test_request__binary__relay_util__eth
->>>>>>> e3919188
 	relay-util \
 		-u http://localhost:3069/v1 \
 		-H "Target-Service-Id: $${SERVICE_ID:-eth}" \
