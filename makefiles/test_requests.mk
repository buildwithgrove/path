--- conflicted
+++ resolved
@@ -56,90 +56,12 @@
 # - Auth: static API key, passed in the 'Authorization' header
 # - Service ID: passed as the subdomain or in the 'Target-Service-Id' header
 
-<<<<<<< HEAD
-.PHONY: test_request__service_id_subdomain
-test_request__service_id_subdomain: check_path_up_with_envoy debug_relayminer_supplier_info_msg ## Test request with API key auth and the service ID passed as the subdomain
-=======
 .PHONY: test_request__shannon_service_id_subdomain
 test_request__shannon_service_id_subdomain: check_path_up debug_relayminer_supplier_info_msg ## Test request with API key auth and the service ID passed as the subdomain
->>>>>>> 47d1b5c3
 	curl http://anvil.localhost:3070/v1 \
 		-H "Authorization: test_api_key" \
 		-d '{"jsonrpc": "2.0", "id": 1, "method": "eth_blockNumber" }'
 
-<<<<<<< HEAD
-.PHONY: test_request__service_id_header_shannon
-test_request__service_id_header_shannon: check_path_up_with_envoy debug_relayminer_supplier_info_msg ## Test request with API key auth and the service ID passed in the Target-Service-Id header
-	curl http://localhost:3070/v1 \
-		-H "Target-Service-Id: anvil" \
-		-H "Authorization: test_api_key" \
-		-d '{"jsonrpc": "2.0", "id": 1, "method": "eth_blockNumber" }'
-
-.PHONY: test_request__service_id_header_morse
-test_request__service_id_header_morse: check_path_up_with_envoy debug_relayminer_supplier_info_msg ## Test request with API key auth and the service ID passed in the Target-Service-Id header
-	curl http://localhost:3070/v1 \
-		-H "Target-Service-Id: polygon" \
-		-H "Authorization: test_api_key" \
-		-d '{"jsonrpc": "2.0", "id": 1, "method": "eth_blockNumber" }'
-
-############################
-#### PATH Test Requests ####
-############################
-
-.PHONY: test_request__evm_endpoint
-test_request__evm_endpoint: check_path_up_without_envoy debug_relayminer_supplier_info_msg ## Test EVM endpoint request against the PATH Gateway running on port 3069 without GUARD
-	curl http://localhost:3069/v1/ \
-		-H "Target-Service-Id: anvil" \
-		-d '{"jsonrpc": "2.0", "id": 1, "method": "eth_blockNumber" }'
-
-.PHONY: test_request__cometbft_endpoint
-test_request__cometbft_endpoint: check_path_up_without_envoy ## Test CometBFT endpoint request against the PATH Gateway running on port 3069 without GUARD
-	curl 'http://localhost:3069/v1/status' \
-		-H 'Target-Service-Id: cometbft'
-
-###################################
-#### Relay Utils Test Requests ####
-###################################
-
-.PHONY: check_relay_util
-# Internal helper: Checks if relay-util is installed locally
-check_relay_util:
-	@if ! command -v relay-util &> /dev/null; then \
-		echo "####################################################################################################"; \
-		echo "Relay Util is not installed." \
-		echo "To use any Relay Util make targets to send load testing requests please install Relay Util with:"; \
-		echo "go install github.com/commoddity/relay-util/v2@latest"; \
-		echo "####################################################################################################"; \
-	fi
-
-.PHONY: test_request__relay_util_10
-test_request__relay_util_10: check_path_up_without_envoy check_relay_util ## Test anvil via PATH with 10 eth_blockNumber requests using relay-util
-	relay-util \
-		-u http://localhost:3069/v1 \
-		-H "target-service-id: anvil" \
-		-d '{"jsonrpc":"2.0","method":"eth_blockNumber","id":1}' \
-		-x 10 \
-		-b
-
-.PHONY: test_request__relay_util_1000
-test_request__relay_util_1000: check_path_up_without_envoy check_relay_util  ## Test anvil via PATH with 10,000 eth_blockNumber requests using relay-util
-	relay-util \
-		-u http://localhost:3069/v1 \
-		-H "target-service-id: anvil" \
-		-d '{"jsonrpc":"2.0","method":"eth_blockNumber","id":1}' \
-		-x 1000 \
-		-b
-
-.PHONY: test_request__relay_util_10_via_guard
-test_request__relay_util_10_via_guard: check_path_up_with_envoy check_relay_util  ## Test anvil PATH behind GUARD with 10 eth_blockNumber requests using relay-util
-	relay-util \
-		-u http://localhost:3070/v1 \
-		-H "target-service-id: anvil" \
-		-H "authorization: test_api_key" \
-		-d '{"jsonrpc":"2.0","method":"eth_blockNumber","id":1}' \
-		-x 10 \
-		-b
-=======
 .PHONY: test_request__shannon_service_id_header
 test_request__shannon_service_id_header: check_path_up debug_relayminer_supplier_info_msg ## Test request with API key auth and the service ID passed in the Target-Service-Id header
 	curl http://localhost:3070/v1 \
@@ -157,7 +79,6 @@
 ##################################
 #### Relay Util Test Requests ####
 ##################################
->>>>>>> 47d1b5c3
 
 .PHONY: test_request__shannon_relay_util_100
 test_request__shannon_relay_util_100: check_path_up check_relay_util  ## Test anvil PATH behind GUARD with 10 eth_blockNumber requests using relay-util
