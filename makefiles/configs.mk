--- conflicted
+++ resolved
@@ -76,13 +76,8 @@
 	@echo "Completed: All configs processed (backups created where applicable)"
 	@echo "################################################################"
 
-<<<<<<< HEAD
-.PHONY: copy_values_yaml
-copy_values_yaml: ## Copies the values template file to the local directory.
-=======
 .PHONY: configs_copy_values_yaml
 configs_copy_values_yaml: ## Copies the values template file to the local directory.
->>>>>>> 47d1b5c3
 	@if [ ! -f ./local/path/.values.yaml ]; then \
 		cp ./local/path/values.tmpl.yaml ./local/path/.values.yaml; \
 		echo "################################################################"; \
@@ -93,10 +88,6 @@
 		echo "Warning: ./local/path/.values.yaml already exists"; \
 		echo "To recreate the file, delete it first and run this command again"; \
 		echo "	rm ./local/path/.values.yaml"; \
-<<<<<<< HEAD
-		echo "	make copy_values_yaml"; \
-=======
 		echo "	make configs_copy_values_yaml"; \
->>>>>>> 47d1b5c3
 		echo "################################################################"; \
 	fi