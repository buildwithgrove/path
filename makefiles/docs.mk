########################
#### Documentation  ####
########################

.PHONY: go_docs
go_docs: ## Start Go documentation server
	@echo "Visit http://localhost:6060/pkg/github.com/buildwithgrove/path"
	godoc -http=:6060

.PHONY: docusaurus_start
docusaurus_start: ## Start docusaurus server
<<<<<<< HEAD
	(cd docusaurus && yarn install && yarn start --port 4000)
=======
	cd docusaurus && npm i && npm run start -- --port 4000

.PHONY: gen_service_qos_docs
gen_service_qos_docs: ## Generate service qos docs
	./docusaurus/scripts/service_qos.sh ./config/service_qos.go ./docusaurus/docs/develop/path/qos.md
>>>>>>> 39fc3232
<|MERGE_RESOLUTION|>--- conflicted
+++ resolved
@@ -9,12 +9,8 @@
 
 .PHONY: docusaurus_start
 docusaurus_start: ## Start docusaurus server
-<<<<<<< HEAD
 	(cd docusaurus && yarn install && yarn start --port 4000)
-=======
-	cd docusaurus && npm i && npm run start -- --port 4000
 
 .PHONY: gen_service_qos_docs
 gen_service_qos_docs: ## Generate service qos docs
-	./docusaurus/scripts/service_qos.sh ./config/service_qos.go ./docusaurus/docs/develop/path/qos.md
->>>>>>> 39fc3232
+	./docusaurus/scripts/service_qos.sh ./config/service_qos_config.go ./docusaurus/docs/learn/qos/supported_services.md