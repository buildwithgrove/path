########################
#### Documentation  ####
########################

.PHONY: go_docs
go_docs: ## Start Go documentation server
	@echo "Visit http://localhost:6060/pkg/github.com/buildwithgrove/path"
	godoc -http=:6060

.PHONY: docusaurus_start
docusaurus_start: ## Start docusaurus server
<<<<<<< HEAD
	cd docusaurus && npm i && npm run start -- --port 4000
=======
	(cd docusaurus && yarn install && yarn start --port 4000)
>>>>>>> 8673c856
<|MERGE_RESOLUTION|>--- conflicted
+++ resolved
@@ -9,8 +9,4 @@
 
 .PHONY: docusaurus_start
 docusaurus_start: ## Start docusaurus server
-<<<<<<< HEAD
-	cd docusaurus && npm i && npm run start -- --port 4000
-=======
-	(cd docusaurus && yarn install && yarn start --port 4000)
->>>>>>> 8673c856
+	(cd docusaurus && yarn install && yarn start --port 4000)