# Examples of running load tests against PATH & Portal

.PHONY: check_websocket_load_test
# Internal helper: Checks if websocket-load-test is installed locally
check_websocket_load_test:
	@if ! command -v websocket-load-test &> /dev/null; then \
		echo "####################################################################################################"; \
		echo "WebSocket Load Test is not installed."; \
		echo "To use any WebSocket Load Test make targets to send load testing requests please install WebSocket Load Test with:"; \
		echo "go install github.com/commoddity/websocket-load-test@latest"; \
		echo "####################################################################################################"; \
	fi

.PHONY: test_load__relay_util__local
<<<<<<< HEAD
test_load__relay_util__local: check_path_up check_relay_util debug_view_results_links  ## Load test an anvil endpoint with PATH behind GUARD with 10 eth_blockNumber requests; override service by running: SERVICE_ID=eth make ...
=======
test_load__relay_util__local: check_relay_util check_path_up debug_view_results_links  ## Load test an anvil endpoint with PATH behind GUARD with 10 eth_blockNumber requests. Override service by running: SERVICE_ID=eth make test_load__relay_util__local
>>>>>>> e3919188
	relay-util \
		-u http://localhost:3070/v1 \
		-H "target-service-id: $${SERVICE_ID:-eth}" \
		$${GROVE_PORTAL_APP_ID:+-H "Portal-Application-ID: $${GROVE_PORTAL_APP_ID}"} \
		-H "authorization: $${GROVE_PORTAL_API_KEY:-test_api_key}" \
		-d '{"jsonrpc":"2.0","method":"eth_blockNumber","id":1}' \
		-x 100 \
		-b

.PHONY: test_load__websocket_load_test__local
test_load__websocket_load_test__local: check_path_up check_websocket_load_test debug_view_results_links  ## Load test a websocket connection with subscriptions to newHeads and newPendingTransactions.
	websocket-load-test \
	   --service "$${SERVICE_ID:-xrplevm}" \
	   --app-id $$GROVE_PORTAL_APP_ID \
	   --api-key $$GROVE_PORTAL_API_KEY \
	   --subs "newHeads,newPendingTransactions" \
	   --count 10 \
	   --log

###############################
###    Makefile imports     ###
###############################
include ./deps.mk<|MERGE_RESOLUTION|>--- conflicted
+++ resolved
@@ -12,11 +12,7 @@
 	fi
 
 .PHONY: test_load__relay_util__local
-<<<<<<< HEAD
 test_load__relay_util__local: check_path_up check_relay_util debug_view_results_links  ## Load test an anvil endpoint with PATH behind GUARD with 10 eth_blockNumber requests; override service by running: SERVICE_ID=eth make ...
-=======
-test_load__relay_util__local: check_relay_util check_path_up debug_view_results_links  ## Load test an anvil endpoint with PATH behind GUARD with 10 eth_blockNumber requests. Override service by running: SERVICE_ID=eth make test_load__relay_util__local
->>>>>>> e3919188
 	relay-util \
 		-u http://localhost:3070/v1 \
 		-H "target-service-id: $${SERVICE_ID:-eth}" \
