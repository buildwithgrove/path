package morse

import (
	"context"
	"errors"
	"fmt"
	"net/http"
	"sync"
	"time"

	"github.com/pokt-foundation/pocket-go/provider"
	sdkrelayer "github.com/pokt-foundation/pocket-go/relayer"
	"github.com/pokt-network/poktroll/pkg/polylog"

	"github.com/buildwithgrove/path/gateway"
	"github.com/buildwithgrove/path/health"
	protocolobservations "github.com/buildwithgrove/path/observation/protocol"
	"github.com/buildwithgrove/path/protocol"
)

// gateway package's Protocol interface is fulfilled by the Protocol struct
// below using Morse-specific methods.
var _ gateway.Protocol = &Protocol{}

// Morse protocol implements the health.Check and health.ServiceIDReporter interfaces.
// This allows the protocol to report its health status and the list of service IDs it is configured for.
var (
	_ health.Check             = &Protocol{}
	_ health.ServiceIDReporter = &Protocol{}
)

// TODO_TECHDEBT(@adshmh): make the apps and sessions cache refresh interval configurable.
var appsAndSessionsCacheRefreshInterval = time.Minute

// OffChainBackend allows enhancing an onchain application with extra fields that are required to sign/send relays.
// This is used to supply AAT data to a Morse application, which is needed for sending relays on behalf of the application.
type OffChainBackend interface {
	// GetSignedAAT returns the AAT created by AppID offchain
	GetSignedAAT(appAddr string) (provider.PocketAAT, bool)
}

// FullNode defines the interface for what a "full node" needs to expose
type FullNode interface {
	GetAllApps(context.Context) ([]provider.App, error)
	GetSession(ctx context.Context, chainID, appPublicKey string) (provider.Session, error)
	SendRelay(context.Context, *sdkrelayer.Input) (*sdkrelayer.Output, error)
}

// NewProtocol creates a new Protocol.
func NewProtocol(logger polylog.Logger, fullNode FullNode, offChainBackend OffChainBackend) *Protocol {
	morseLogger := logger.With("protocol", "morse")

	protocol := &Protocol{
		appCache:                 make(map[protocol.ServiceID][]app),
		sessionCache:             make(map[string]provider.Session),
		logger:                   morseLogger,
		fullNode:                 fullNode,
		offChainBackend:          offChainBackend,
		sanctionedEndpointsStore: newSanctionedEndpointsStore(logger),
	}

	go func() {
		// Start the initial refresh
		protocol.refreshAll()
		// TODO_TECHDEBT(@adshmh): make the refresh interval configurable.
		ticker := time.NewTicker(appsAndSessionsCacheRefreshInterval)
		defer ticker.Stop()

		for {
			<-ticker.C
			protocol.refreshAll()
		}
	}()

	return protocol
}

// Protocol is Gateway protocol adapter for Morse protocol. It adapts Gateway interface to Morse interface.
type Protocol struct {
	logger          polylog.Logger
	fullNode        FullNode
	offChainBackend OffChainBackend

	// sanctionedEndpointsStore tracks sanctioned endpoints
	sanctionedEndpointsStore *sanctionedEndpointsStore

	// appCache caches applications associated with the services supported.
	appCache   map[protocol.ServiceID][]app
	appCacheMu sync.RWMutex

	// sessionCache caches sessions for use by the Relay function.
	// map keys are of the format "serviceID:appAddr"
	sessionCache   map[string]provider.Session
	sessionCacheMu sync.RWMutex
}

// TODO_TECHDEBT(@adshmh): Enforce the deadline from the supplied context.
// This is needed to avoid triggering a timeout on the HTTP server handling the service request.
//
// AvailableEndpoints returns the list of available endpoints for a given service ID.
//
// Implements the gateway.Protocol interface.
func (p *Protocol) AvailableEndpoints(_ context.Context, serviceID protocol.ServiceID, _ *http.Request) (protocol.EndpointAddrList, error) {
	endpoints, err := p.getEndpoints(serviceID)
	if err != nil {
		return nil, fmt.Errorf("AvailableEndpoints: error getting endpoints for service %s: %w", serviceID, err)
	}

	// Convert the list of endpoints to a list of endpoint addresses
	endpointAddrs := make(protocol.EndpointAddrList, 0, len(endpoints))
	for endpointAddr := range endpoints {
		endpointAddrs = append(endpointAddrs, endpointAddr)
	}

	return endpointAddrs, nil
}

// TODO_TECHDEBT(@adshmh): Enforce the deadline from the supplied context.
//
// BuildRequestContextForEndpoint builds a new request context for a given service ID and endpoint address.
// Implements the gateway.Protocol interface.
func (p *Protocol) BuildRequestContextForEndpoint(
	_ context.Context,
	serviceID protocol.ServiceID,
	selectedEndpointAddr protocol.EndpointAddr,
	_ *http.Request,
) (gateway.ProtocolRequestContext, error) {
	// Create a logger specifically for this request context
	ctxLogger := p.logger.With(
		"service_id", string(serviceID),
		"component", "request_context_for_endpoint",
	)

	// Retrieve the list of endpoints (i.e. backend service URLs by external operators)
	// that can service RPC requests for the given service ID.
	endpoints, err := p.getEndpoints(serviceID)
	if err != nil {
		return nil, fmt.Errorf("BuildRequestContextForEndpoint: error getting endpoints for service %s: %w", serviceID, err)
	}

	// Select the endpoint that matches the pre-selected address.
	// This ensures QoS checks are performed on the selected endpoint.
	selectedEndpoint, ok := endpoints[selectedEndpointAddr]
	if !ok {
		return nil, fmt.Errorf("BuildRequestContextForEndpoint: could not find endpoint for service %s and endpoint address %s", serviceID, selectedEndpointAddr)
	}

	// Return new request context for the pre-selected endpoint
	return &requestContext{
		logger:           ctxLogger,
		fullNode:         p.fullNode,
		selectedEndpoint: &selectedEndpoint,
		serviceID:        serviceID,
	}, nil
}

// ApplyObservations updates the Morse protocol instance's internal state using the supplied observations.
// It processes endpoint error observations to apply appropriate sanctions.
// Implements the gateway.Protocol interface.
func (p *Protocol) ApplyObservations(observations *protocolobservations.Observations) error {
	// Sanity check the input
	if observations == nil || observations.GetMorse() == nil {
		p.logger.Warn().Msg("ApplyObservations called with nil input or nil Morse observation list.")
		return nil
	}
	morseObservations := observations.GetMorse().GetObservations()
	if len(morseObservations) == 0 {
		p.logger.Warn().Msg("ApplyObservations called with nil set of Morse request observations.")
		return nil
	}

	// hand over the observations to the sanctioned endpoints store for adding any applicable sanctions.
	p.sanctionedEndpointsStore.ApplyObservations(morseObservations)

	return nil
}

<<<<<<< HEAD
// ConfiguredServiceIDs returns the list of all all service IDs for all configured AATs.
=======
// ConfiguredServiceIDs returns the list of all service IDs with configured AATs.
>>>>>>> b2e39f96
// This is used by the hydrator to determine which service IDs to run QoS checks on.
func (p *Protocol) ConfiguredServiceIDs() map[protocol.ServiceID]struct{} {
	p.appCacheMu.RLock()
	defer p.appCacheMu.RUnlock()

	configuredServiceIDs := make(map[protocol.ServiceID]struct{}, len(p.appCache))
	for serviceID := range p.appCache {
		configuredServiceIDs[serviceID] = struct{}{}
	}

	return configuredServiceIDs
}

// Name satisfies the HealthCheck#Name interface function
func (p *Protocol) Name() string {
	return "pokt-morse"
}

// IsAlive satisfies the HealthCheck#IsAlive interface function
func (p *Protocol) IsAlive() bool {
	p.appCacheMu.RLock()
	defer p.appCacheMu.RUnlock()
	p.sessionCacheMu.RLock()
	defer p.sessionCacheMu.RUnlock()

	return len(p.appCache) > 0 && len(p.sessionCache) > 0
}

// refreshAll refreshes all caches
func (p *Protocol) refreshAll() {
	p.logger.Debug().Msg("refreshAll: starting cache refresh")
	err := p.refreshAppsCache()
	if err != nil {
		p.logger.Error().Err(err).Msg("refreshAll: error refreshing apps cache")
	}
	err = p.refreshSessionCache()
	if err != nil {
		p.logger.Error().Err(err).Msg("refreshAll: error refreshing session cache")
	}
	p.logger.Debug().Msg("refreshAll: finished cache refresh")
}

// refreshAppsCache refreshes the app cache
func (p *Protocol) refreshAppsCache() error {
	appData := p.fetchAppData()
	if len(appData) == 0 {
		return errors.New("refreshAppCache: received an empty app list; skipping update")
	}

	p.appCacheMu.Lock()
	defer p.appCacheMu.Unlock()
	p.appCache = appData

	p.logger.Debug().Int("apps_count", len(appData)).Msg("refreshAppsCache: refreshed app cache")
	return nil
}

func (p *Protocol) fetchAppData() map[protocol.ServiceID][]app {
	logger := p.logger.With(
		"protocol", "Morse",
		"method", "fetchAppData",
	)

	onchainApps, err := p.fullNode.GetAllApps(context.Background())
	if err != nil {
		logger.Warn().Err(err).Msg("error getting list of onchain applications")
		return nil
	}

	appData := make(map[protocol.ServiceID][]app)
	for _, onchainApp := range onchainApps {
		logger := logger.With(
			"publicKey", onchainApp.PublicKey,
			"address", onchainApp.Address,
		)

		if len(onchainApp.Chains) == 0 {
			logger.Warn().Msg("app has no chains specified onchain. Skipping the app.")
			continue
		}

		// TODO_IMPROVE: validate the AAT received from the offChainBackend
		signedAAT, ok := p.offChainBackend.GetSignedAAT(onchainApp.Address)
		if !ok {
			logger.Debug().Msg("no AAT configured for app. Skipping the app.")
			continue
		}

		app := app{
			address:   onchainApp.Address,
			publicKey: onchainApp.PublicKey,
			aat:       signedAAT,
		}

		for _, chainID := range onchainApp.Chains {
			serviceID := protocol.ServiceID(chainID)
			appData[serviceID] = append(appData[serviceID], app)
			logger.With("service_iD", serviceID).Info().Msg("Found matching AAT, adding the app/service combination to the cache.")
		}

	}

	return appData
}

// refreshSessionCache refreshes the session cache
func (p *Protocol) refreshSessionCache() error {
	p.appCacheMu.RLock()
	defer p.appCacheMu.RUnlock()

	sessions := make(map[string]provider.Session)
	for serviceID, apps := range p.appCache {
		for _, app := range apps {
			session, err := p.fullNode.GetSession(context.Background(), string(serviceID), app.publicKey)
			if err != nil {
				// Log the error but continue processing other sessions
				p.logger.Warn().
					Err(err).
					Str("service", string(serviceID)).
					Str("appPublicKey", string(app.publicKey)).
					Msg("refreshSessionCache: error getting a session")

				continue
			}

			key := sessionCacheKey(serviceID, app.address)
			sessions[key] = session
		}
	}

	p.sessionCacheMu.Lock()
	p.sessionCache = sessions
	p.sessionCacheMu.Unlock()

	p.logger.Debug().Int("count", len(sessions)).Msg("refreshSessionCache: refreshed session cache")
	return nil
}

// getAppsUniqueEndpoints returns a map of all endpoints matching the provided service ID.
// It also filters out sanctioned endpoints from the endpoint store.
func (p *Protocol) getAppsUniqueEndpoints(serviceID protocol.ServiceID, apps []app) (map[protocol.EndpointAddr]endpoint, error) {
	endpoints := make(map[protocol.EndpointAddr]endpoint)

	// Get a logger specifically for this operation
	logger := p.logger.With("method", "getAppsUniqueEndpoints")

	for _, app := range apps {
		session, found := p.getSession(serviceID, app.Addr())
		if !found {
			return nil, fmt.Errorf("getAppsUniqueEndpoints: no session found for service %s app %s", serviceID, app.Addr())
		}

		logger := loggerWithSession(logger, app.Addr(), session)

		// Log session information for debugging
		logger.Debug().Msg("Processing app-session combination")

		// Get all endpoints for this app-session combination
		allAppEndpoints := getEndpointsFromAppSession(app, session)
		logger.Debug().
			Int("endpoint_count", len(allAppEndpoints)).
			Msg("Found endpoints for app")

		// Filter out any sanctioned endpoints
		filteredEndpoints := p.sanctionedEndpointsStore.FilterSanctionedEndpoints(allAppEndpoints, app.Addr(), session.Key)
		logger.Debug().
			Int("original_count", len(allAppEndpoints)).
			Int("filtered_count", len(filteredEndpoints)).
			Msg("Filtered sanctioned endpoints")

		// Add remaining endpoints to the map
		for _, endpoint := range filteredEndpoints {
			endpoints[endpoint.Addr()] = endpoint
		}
	}

	return endpoints, nil
}

// getSession gets a session from the session cache for the given service ID and application address
func (p *Protocol) getSession(serviceID protocol.ServiceID, appAddr string) (provider.Session, bool) {
	p.sessionCacheMu.RLock()
	defer p.sessionCacheMu.RUnlock()

	key := sessionCacheKey(serviceID, appAddr)
	session, found := p.sessionCache[key]
	return session, found
}

// getEndpoints returns all endpoints for a given service ID
func (p *Protocol) getEndpoints(serviceID protocol.ServiceID) (map[protocol.EndpointAddr]endpoint, error) {
	apps, found := p.getApps(serviceID)
	if !found || len(apps) == 0 {
		return nil, fmt.Errorf("getEndpoints: no apps found for service %s", serviceID)
	}

	return p.getAppsUniqueEndpoints(serviceID, apps)
}

// getApps gets apps from the app cache for a given service Id
func (p *Protocol) getApps(serviceID protocol.ServiceID) ([]app, bool) {
	p.appCacheMu.RLock()
	defer p.appCacheMu.RUnlock()

	apps, found := p.appCache[serviceID]
	return apps, found
}

// sessionCacheKey generates a cache key for a (serviceID, appAddr) pair
func sessionCacheKey(serviceID protocol.ServiceID, appAddr string) string {
	return fmt.Sprintf("%s:%s", serviceID, appAddr)
}<|MERGE_RESOLUTION|>--- conflicted
+++ resolved
@@ -175,11 +175,7 @@
 	return nil
 }
 
-<<<<<<< HEAD
-// ConfiguredServiceIDs returns the list of all all service IDs for all configured AATs.
-=======
 // ConfiguredServiceIDs returns the list of all service IDs with configured AATs.
->>>>>>> b2e39f96
 // This is used by the hydrator to determine which service IDs to run QoS checks on.
 func (p *Protocol) ConfiguredServiceIDs() map[protocol.ServiceID]struct{} {
 	p.appCacheMu.RLock()
