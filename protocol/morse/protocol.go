package morse

import (
	"context"
	"errors"
	"fmt"
	"net/http"
	"sync"
	"time"

	"github.com/pokt-foundation/pocket-go/provider"
	sdkrelayer "github.com/pokt-foundation/pocket-go/relayer"
	"github.com/pokt-network/poktroll/pkg/polylog"

	"github.com/buildwithgrove/path/gateway"
	protocolobservations "github.com/buildwithgrove/path/observation/protocol"
	"github.com/buildwithgrove/path/protocol"
)

// gateway package's Protocol interface is fulfilled by the Protocol struct
// below using Morse-specific methods.
var _ gateway.Protocol = &Protocol{}

// TODO_TECHDEBT(@adshmh): make the apps and sessions cache refresh interval configurable.
var appsAndSessionsCacheRefreshInterval = time.Minute

// OffChainBackend allows enhancing an onchain application with extra fields that are required to sign/send relays.
// This is used to supply AAT data to a Morse application, which is needed for sending relays on behalf of the application.
type OffChainBackend interface {
	// GetSignedAAT returns the AAT created by AppID offchain
	GetSignedAAT(appAddr string) (provider.PocketAAT, bool)
}

// FullNode defines the interface for what a "full node" needs to expose
type FullNode interface {
	GetAllApps(context.Context) ([]provider.App, error)
	GetSession(ctx context.Context, chainID, appPublicKey string) (provider.Session, error)
	SendRelay(context.Context, *sdkrelayer.Input) (*sdkrelayer.Output, error)
}

// NewProtocol creates a new Protocol.
func NewProtocol(logger polylog.Logger, fullNode FullNode, offChainBackend OffChainBackend) *Protocol {
	morseLogger := logger.With("protocol", "morse")

	protocol := &Protocol{
		appCache:                 make(map[protocol.ServiceID][]app),
		sessionCache:             make(map[string]provider.Session),
		logger:                   morseLogger,
		fullNode:                 fullNode,
		offChainBackend:          offChainBackend,
		sanctionedEndpointsStore: newSanctionedEndpointsStore(logger),
	}

	go func() {
		// Start the initial refresh
		protocol.refreshAll()
		// TODO_TECHDEBT(@adshmh): make the refresh interval configurable.
		ticker := time.NewTicker(appsAndSessionsCacheRefreshInterval)
		defer ticker.Stop()

		for {
			<-ticker.C
			protocol.refreshAll()
		}
	}()

	return protocol
}

// Protocol is Gateway protocol adapter for Morse protocol. It adapts Gateway interface to Morse interface.
type Protocol struct {
	logger          polylog.Logger
	fullNode        FullNode
	offChainBackend OffChainBackend

	// sanctionedEndpointsStore tracks sanctioned endpoints
	sanctionedEndpointsStore *sanctionedEndpointsStore

	appCache   map[protocol.ServiceID][]app
	appCacheMu sync.RWMutex
	// TODO_IMPROVE: Add a sessionCacheKey type with the necessary helpers to concat a key
	// sessionCache caches sessions for use by the Relay function.
	// map keys are of the format "serviceID:appAddr"
	sessionCache   map[string]provider.Session
	sessionCacheMu sync.RWMutex
}

// AvailableEndpoints returns the list of available endpoints for a given service ID.
//
// Implements the gateway.Protocol interface.
func (p *Protocol) AvailableEndpoints(serviceID protocol.ServiceID, _ *http.Request) ([]protocol.EndpointAddr, error) {
	endpoints, err := p.getEndpoints(serviceID)
	if err != nil {
		return nil, fmt.Errorf("AvailableEndpoints: error getting endpoints for service %s: %w", serviceID, err)
	}

	// Convert the list of endpoints to a list of endpoint addresses
	endpointAddrs := make([]protocol.EndpointAddr, 0, len(endpoints))
	for endpointAddr := range endpoints {
		endpointAddrs = append(endpointAddrs, endpointAddr)
	}

	return endpointAddrs, nil
}

// BuildRequestContextForEndpoint builds a new request context for a given service ID and endpoint address.
// Implements the gateway.Protocol interface.
func (p *Protocol) BuildRequestContextForEndpoint(
	serviceID protocol.ServiceID,
	selectedEndpointAddr protocol.EndpointAddr,
	_ *http.Request,
) (gateway.ProtocolRequestContext, error) {
	// Create a logger specifically for this request context
	ctxLogger := p.logger.With(
		"service_id", string(serviceID),
		"component", "request_context_for_endpoint",
	)

	// Retrieve the list of endpoints (i.e. backend service URLs by external operators)
	// that can service RPC requests for the given service ID.
	endpoints, err := p.getEndpoints(serviceID)
	if err != nil {
		return nil, fmt.Errorf("BuildRequestContextForEndpoint: error getting endpoints for service %s: %w", serviceID, err)
	}

	// Select the endpoint that matches the pre-selected address.
	// This ensures QoS checks are performed on the selected endpoint.
	selectedEndpoint, ok := endpoints[selectedEndpointAddr]
	if !ok {
<<<<<<< HEAD
		return nil, fmt.Errorf("BuildRequestContextForEndpoint: endpoint not found for service %s and endpoint address %s", serviceID, selectedEndpointAddr)
=======
		return nil, fmt.Errorf("BuildRequestContextForEndpoint: could not find endpoint for service %s and endpoint address %s", serviceID, selectedEndpointAddr)
>>>>>>> bf0ee43c
	}

	// Return new request context for the pre-selected endpoint
	return &requestContext{
		logger:                   ctxLogger,
		fullNode:                 p.fullNode,
		sanctionedEndpointsStore: p.sanctionedEndpointsStore,
		selectedEndpoint:         &selectedEndpoint,
		serviceID:                serviceID,
	}, nil
}

// ApplyObservations updates the Morse protocol instance's internal state using the supplied observations.
// It processes endpoint error observations to apply appropriate sanctions.
// Implements the gateway.Protocol interface.
func (p *Protocol) ApplyObservations(observations *protocolobservations.Observations) error {
	// Sanity check the input
	if observations == nil || observations.GetMorse() == nil {
		p.logger.Warn().Msg("ApplyObservations called with nil input or nil Morse observation list.")
		return nil
	}
	morseObservations := observations.GetMorse().GetObservations()
	if len(morseObservations) == 0 {
		p.logger.Warn().Msg("ApplyObservations called with nil set of Morse request observations.")
		return nil
	}

	// hand over the observations to the sanctioned endpoints store for adding any applicable sanctions.
	p.sanctionedEndpointsStore.ApplyObservations(morseObservations)

	return nil
}

// Name satisfies the HealthCheck#Name interface function
func (p *Protocol) Name() string {
	return "pokt-morse"
}

// IsAlive satisfies the HealthCheck#IsAlive interface function
func (p *Protocol) IsAlive() bool {
	p.appCacheMu.RLock()
	defer p.appCacheMu.RUnlock()
	p.sessionCacheMu.RLock()
	defer p.sessionCacheMu.RUnlock()

	return len(p.appCache) > 0 && len(p.sessionCache) > 0
}

// refreshAll refreshes all caches
func (p *Protocol) refreshAll() {
	p.logger.Debug().Msg("refreshAll: starting cache refresh")
	err := p.refreshAppsCache()
	if err != nil {
		p.logger.Error().Err(err).Msg("refreshAll: error refreshing apps cache")
	}
	err = p.refreshSessionCache()
	if err != nil {
		p.logger.Error().Err(err).Msg("refreshAll: error refreshing session cache")
	}
	p.logger.Debug().Msg("refreshAll: finished cache refresh")
}

// refreshAppsCache refreshes the app cache
func (p *Protocol) refreshAppsCache() error {
	appData := p.fetchAppData()
	if len(appData) == 0 {
		return errors.New("refreshAppCache: received an empty app list; skipping update")
	}

	p.appCacheMu.Lock()
	defer p.appCacheMu.Unlock()
	p.appCache = appData

	p.logger.Debug().Int("apps_count", len(appData)).Msg("refreshAppsCache: refreshed app cache")
	return nil
}

func (p *Protocol) fetchAppData() map[protocol.ServiceID][]app {
	logger := p.logger.With(
		"protocol", "Morse",
		"method", "fetchAppData",
	)

	onchainApps, err := p.fullNode.GetAllApps(context.Background())
	if err != nil {
		logger.Warn().Err(err).Msg("error getting list of onchain applications")
		return nil
	}

	appData := make(map[protocol.ServiceID][]app)
	for _, onchainApp := range onchainApps {
		logger := logger.With(
			"publicKey", onchainApp.PublicKey,
			"address", onchainApp.Address,
		)

		if len(onchainApp.Chains) == 0 {
			logger.Warn().Msg("app has no chains specified onchain. Skipping the app.")
			continue
		}

		// TODO_IMPROVE: validate the AAT received from the offChainBackend
		signedAAT, ok := p.offChainBackend.GetSignedAAT(onchainApp.Address)
		if !ok {
			logger.Debug().Msg("no AAT configured for app. Skipping the app.")
			continue
		}

		app := app{
			address:   onchainApp.Address,
			publicKey: onchainApp.PublicKey,
			aat:       signedAAT,
		}

		for _, chainID := range onchainApp.Chains {
			serviceID := protocol.ServiceID(chainID)
			appData[serviceID] = append(appData[serviceID], app)
			logger.With("service_iD", serviceID).Info().Msg("Found matching AAT, adding the app/service combination to the cache.")
		}

	}

	return appData
}

// refreshSessionCache refreshes the session cache
func (p *Protocol) refreshSessionCache() error {
	p.appCacheMu.RLock()
	defer p.appCacheMu.RUnlock()

	sessions := make(map[string]provider.Session)
	for serviceID, apps := range p.appCache {
		for _, app := range apps {
			session, err := p.fullNode.GetSession(context.Background(), string(serviceID), app.publicKey)
			if err != nil {
				// Log the error but continue processing other sessions
				p.logger.Warn().
					Err(err).
					Str("service", string(serviceID)).
					Str("appPublicKey", string(app.publicKey)).
					Msg("refreshSessionCache: error getting a session")

				continue
			}

			key := sessionCacheKey(serviceID, app.address)
			sessions[key] = session
		}
	}

	p.sessionCacheMu.Lock()
	p.sessionCache = sessions
	p.sessionCacheMu.Unlock()

	p.logger.Debug().Int("count", len(sessions)).Msg("refreshSessionCache: refreshed session cache")
	return nil
}

// getAppsUniqueEndpoints returns a map of all endpoints matching the provided service ID.
// It also filters out sanctioned endpoints from the endpoint store.
func (p *Protocol) getAppsUniqueEndpoints(serviceID protocol.ServiceID, apps []app) (map[protocol.EndpointAddr]endpoint, error) {
	endpoints := make(map[protocol.EndpointAddr]endpoint)

	// Get a logger specifically for this operation
	logger := p.logger.With("method", "getAppsUniqueEndpoints")

	for _, app := range apps {
		session, found := p.getSession(serviceID, app.Addr())
		if !found {
			return nil, fmt.Errorf("getAppsUniqueEndpoints: no session found for service %s app %s", serviceID, app.Addr())
		}

		logger := loggerWithSession(logger, app.Addr(), session)

		// Log session information for debugging
		logger.Debug().Msg("Processing app-session combination")

		// Get all endpoints for this app-session combination
		allAppEndpoints := getEndpointsFromAppSession(app, session)
		logger.Debug().
			Int("endpoint_count", len(allAppEndpoints)).
			Msg("Found endpoints for app")

		// Filter out any sanctioned endpoints
		filteredEndpoints := p.sanctionedEndpointsStore.FilterSanctionedEndpoints(allAppEndpoints, app.Addr(), session.Key)
		logger.Debug().
			Int("original_count", len(allAppEndpoints)).
			Int("filtered_count", len(filteredEndpoints)).
			Msg("Filtered sanctioned endpoints")

		// Add remaining endpoints to the map
		for _, endpoint := range filteredEndpoints {
			endpoints[endpoint.Addr()] = endpoint
		}
	}

	return endpoints, nil
}

// getSession gets a session from the session cache for the given service ID and application address
func (p *Protocol) getSession(serviceID protocol.ServiceID, appAddr string) (provider.Session, bool) {
	p.sessionCacheMu.RLock()
	defer p.sessionCacheMu.RUnlock()

	key := sessionCacheKey(serviceID, appAddr)
	session, found := p.sessionCache[key]
	return session, found
}

// getEndpoints returns all endpoints for a given service ID
func (p *Protocol) getEndpoints(serviceID protocol.ServiceID) (map[protocol.EndpointAddr]endpoint, error) {
	apps, found := p.getApps(serviceID)
	if !found || len(apps) == 0 {
		return nil, fmt.Errorf("getEndpoints: no apps found for service %s", serviceID)
	}

	return p.getAppsUniqueEndpoints(serviceID, apps)
}

// getApps gets apps from the app cache for a given service Id
func (p *Protocol) getApps(serviceID protocol.ServiceID) ([]app, bool) {
	p.appCacheMu.RLock()
	defer p.appCacheMu.RUnlock()

	apps, found := p.appCache[serviceID]
	return apps, found
}

// sessionCacheKey generates a cache key for a (serviceID, appAddr) pair
func sessionCacheKey(serviceID protocol.ServiceID, appAddr string) string {
	return fmt.Sprintf("%s:%s", serviceID, appAddr)
}<|MERGE_RESOLUTION|>--- conflicted
+++ resolved
@@ -127,11 +127,7 @@
 	// This ensures QoS checks are performed on the selected endpoint.
 	selectedEndpoint, ok := endpoints[selectedEndpointAddr]
 	if !ok {
-<<<<<<< HEAD
-		return nil, fmt.Errorf("BuildRequestContextForEndpoint: endpoint not found for service %s and endpoint address %s", serviceID, selectedEndpointAddr)
-=======
 		return nil, fmt.Errorf("BuildRequestContextForEndpoint: could not find endpoint for service %s and endpoint address %s", serviceID, selectedEndpointAddr)
->>>>>>> bf0ee43c
 	}
 
 	// Return new request context for the pre-selected endpoint
