--- conflicted
+++ resolved
@@ -85,59 +85,30 @@
 	sessionCacheMu sync.RWMutex
 }
 
-// GetEndpoints returns all endpoints for a given service ID as a map of endpoint addresses to endpoints.
-// Implements the gateway.Protocol interface.
-func (p *Protocol) GetEndpoints(
-	serviceID protocol.ServiceID,
-	_ *http.Request,
-) (map[protocol.EndpointAddr]protocol.Endpoint, error) {
-	apps, found := p.getApps(serviceID)
-	if !found || len(apps) == 0 {
-		return nil, fmt.Errorf("GetEndpoints: no apps found for service %s", serviceID)
-	}
-
-	return p.getAppsUniqueEndpoints(serviceID, apps)
-}
-
 // BuildRequestContext builds a new request context for a given service ID.
 // The request context contains all the information needed to process a single service request.
 // Implements the gateway.Protocol interface.
 func (p *Protocol) BuildRequestContext(
 	serviceID protocol.ServiceID,
-	endpoints map[protocol.EndpointAddr]protocol.Endpoint,
+	_ *http.Request,
 ) (gateway.ProtocolRequestContext, error) {
-<<<<<<< HEAD
-=======
 	endpoints, err := p.getEndpoints(serviceID)
 	if err != nil {
 		return nil, fmt.Errorf("BuildRequestContext: error getting endpoints for service %s: %w", serviceID, err)
 	}
 
->>>>>>> d40a9109
 	// Create a logger specifically for this request context
 	ctxLogger := p.logger.With(
 		"service_id", string(serviceID),
 		"component", "request_context",
 	)
 
-	// Convert the map of interfaces to a map of concrete types
-	morseEndpoints := make(map[protocol.EndpointAddr]endpoint)
-	for addr, ep := range endpoints {
-		concreteEndpoint, ok := ep.(endpoint)
-		if !ok {
-			// This should never happen, since PATH will only ever use a single protocol instance
-			// and thus the endpoints from `GetEndpoints` will always be Morse endpoints.
-			return nil, fmt.Errorf("BuildRequestContext: endpoint %s is not a morse endpoint", addr)
-		}
-		morseEndpoints[addr] = concreteEndpoint
-	}
-
 	// Return new request context with fullNode, endpointStore, and logger
 	return &requestContext{
 		logger:                   ctxLogger,
 		fullNode:                 p.fullNode,
 		sanctionedEndpointsStore: p.sanctionedEndpointsStore,
-		endpoints:                morseEndpoints,
+		endpoints:                endpoints,
 		serviceID:                serviceID,
 	}, nil
 }
@@ -327,8 +298,8 @@
 
 // getAppsUniqueEndpoints returns a map of all endpoints matching the provided service ID.
 // It also filters out sanctioned endpoints from the endpoint store.
-func (p *Protocol) getAppsUniqueEndpoints(serviceID protocol.ServiceID, apps []app) (map[protocol.EndpointAddr]protocol.Endpoint, error) {
-	endpoints := make(map[protocol.EndpointAddr]protocol.Endpoint)
+func (p *Protocol) getAppsUniqueEndpoints(serviceID protocol.ServiceID, apps []app) (map[protocol.EndpointAddr]endpoint, error) {
+	endpoints := make(map[protocol.EndpointAddr]endpoint)
 
 	// Get a logger specifically for this operation
 	logger := p.logger.With("method", "getAppsUniqueEndpoints")
@@ -376,6 +347,16 @@
 	return session, found
 }
 
+// getEndpoints returns all endpoints for a given service ID
+func (p *Protocol) getEndpoints(serviceID protocol.ServiceID) (map[protocol.EndpointAddr]endpoint, error) {
+	apps, found := p.getApps(serviceID)
+	if !found || len(apps) == 0 {
+		return nil, fmt.Errorf("getEndpoints: no apps found for service %s", serviceID)
+	}
+
+	return p.getAppsUniqueEndpoints(serviceID, apps)
+}
+
 // getApps gets apps from the app cache for a given service Id
 func (p *Protocol) getApps(serviceID protocol.ServiceID) ([]app, bool) {
 	p.appCacheMu.RLock()
