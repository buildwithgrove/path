--- conflicted
+++ resolved
@@ -59,15 +59,10 @@
 		return rc.handleInternalError(fmt.Errorf("error matching endpoint against session's nodes: %v", err))
 	}
 
-<<<<<<< HEAD
-	latencyStart := time.Now()
-
-=======
 	// record the endpoint query time.
 	endpointQueryTime := time.Now()
 
 	// send the request to the endpoint.
->>>>>>> a71a6792
 	output, err := rc.sendRelay(
 		hydratedLogger,
 		morseEndpoint,
@@ -78,35 +73,19 @@
 		payload,
 	)
 
-<<<<<<< HEAD
-	latency := time.Since(latencyStart)
-
-	// TODO_FUTURE(@adshmh): evaluate tracking successful cases (err == nil).
-	// Example: measuring endpoint response times.
-	//
-	// Record any errors that occurred during relay
-=======
+	endpointQueryCompletedTime := time.Now()
+
 	// Handle endpoint error:
 	// - Record observation
 	// - Return an error
->>>>>>> a71a6792
 	if err != nil {
-		return rc.handleEndpointError(endpointQueryTime, err, []byte(output.Response), output.StatusCode)
-	}
-
-<<<<<<< HEAD
-	return protocol.Response{
-		EndpointAddr:   rc.selectedEndpoint.Addr(),
-		Bytes:          []byte(output.Response),
-		HTTPStatusCode: output.StatusCode,
-		Latency:        latency,
-	}, err
-=======
+		return rc.handleEndpointError(endpointQueryTime, endpointQueryCompletedTime, err, []byte(output.Response), output.StatusCode)
+	}
+
 	// Success:
 	// - Record observation
 	// - Return the response received from the endpoint.
-	return rc.handleEndpointSuccess(endpointQueryTime, []byte(output.Response), output.StatusCode)
->>>>>>> a71a6792
+	return rc.handleEndpointSuccess(endpointQueryTime, endpointQueryCompletedTime, []byte(output.Response), output.StatusCode)
 }
 
 // HandleWebsocketRequest handles incoming WebSocket network request.
@@ -193,7 +172,7 @@
 // - Tracks the endpoint success in observations
 // - Builds and returns the protocol response from the endpoint's returned data.
 func (rc *requestContext) handleEndpointSuccess(
-	endpointQueryTime time.Time,
+	endpointQueryTime, endpointQueryCompletedTime time.Time,
 	endpointResponsePayload []byte,
 	endpointResponseHTTPStatusCode int,
 ) (protocol.Response, error) {
@@ -202,7 +181,7 @@
 		buildEndpointSuccessObservation(
 			*rc.selectedEndpoint,
 			endpointQueryTime,
-			time.Now(), // Timestamp: endpoint query completed.
+			endpointQueryCompletedTime,
 		),
 	)
 
@@ -211,6 +190,7 @@
 		EndpointAddr:   rc.selectedEndpoint.Addr(),
 		Bytes:          endpointResponsePayload,
 		HTTPStatusCode: endpointResponseHTTPStatusCode,
+		Latency:        endpointQueryCompletedTime.Sub(endpointQueryTime),
 	}, nil
 }
 
@@ -218,7 +198,7 @@
 // - Tracks the endpoint error in observations
 // - Builds and returns the protocol response from the endpoint's returned data.
 func (rc *requestContext) handleEndpointError(
-	endpointQueryTime time.Time,
+	endpointQueryTime, endpointQueryCompletedTime time.Time,
 	endpointErr error,
 	endpointResponsePayload []byte,
 	endpointResponseHTTPStatusCode int,
@@ -240,7 +220,7 @@
 		buildEndpointErrorObservation(
 			*rc.selectedEndpoint,
 			endpointQueryTime,
-			time.Now(), // Timestamp: endpoint query completed.
+			endpointQueryCompletedTime,
 			endpointErrorType,
 			fmt.Sprintf("relay error: %v", endpointErr),
 			recommendedSanctionType,
@@ -252,6 +232,7 @@
 		EndpointAddr:   rc.selectedEndpoint.Addr(),
 		Bytes:          endpointResponsePayload,
 		HTTPStatusCode: endpointResponseHTTPStatusCode,
+		Latency:        endpointQueryCompletedTime.Sub(endpointQueryTime),
 	}, endpointErr
 }
 
