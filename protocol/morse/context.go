package morse

import (
	"context"
	"fmt"
	"time"

	"github.com/pokt-foundation/pocket-go/provider"
	sdkrelayer "github.com/pokt-foundation/pocket-go/relayer"

	"github.com/buildwithgrove/path/gateway"
	protocolobservations "github.com/buildwithgrove/path/observation/protocol"
	"github.com/buildwithgrove/path/protocol"
)

// requestContext provides all the functionality required by the gateway package
// for handling a single service request.
var _ gateway.ProtocolRequestContext = &requestContext{}

// requestContext captures all the data required for handling a single service request.
type requestContext struct {
	fullNode  FullNode
	serviceID protocol.ServiceID

	// endpoints contains all the candidate endpoints available for processing a service request.
	endpoints map[protocol.EndpointAddr]endpoint
	// selectedEndpoint is the endpoint that has been selected for sending a relay.
	// NOTE: Sending a relay will fail if this field is not set through a call to the SelectEndpoint method.
	selectedEndpoint *endpoint
}

// AvailableEndpoints returns the list of available endpoints for the current request context.
// This list is populated by the Morse protocol instance when building the request context.
// Implements the gateway.ProtocolRequestContext interface.
func (rc *requestContext) AvailableEndpoints() ([]protocol.Endpoint, error) {
	var availableEndpoints []protocol.Endpoint

	for _, endpoint := range rc.endpoints {
		availableEndpoints = append(availableEndpoints, endpoint)
	}

	return availableEndpoints, nil
}

// HandleServiceRequest satisfies the gateway package's ProtocolRequestContext interface.
// It uses the supplied payload to send a relay request to an endpoint, and verifies and returns the response.
func (rc *requestContext) HandleServiceRequest(payload protocol.Payload) (protocol.Response, error) {
	if rc.selectedEndpoint == nil {
		return protocol.Response{}, fmt.Errorf("HandleServiceRequest: no endpoint has been selected on service %s", rc.serviceID)
	}

	morseEndpoint, err := getEndpoint(rc.selectedEndpoint.session, rc.selectedEndpoint.Addr())
	if err != nil {
		return protocol.Response{},
			fmt.Errorf("HandleServiceRequest: error matching the selected endpoint %s against session's nodes: %w", rc.selectedEndpoint.Addr(), err)
	}

	output, err := rc.sendRelay(
		string(rc.serviceID),
		morseEndpoint,
		rc.selectedEndpoint.session,
		rc.selectedEndpoint.app.aat,
		// TODO_IMPROVE: chain-specific timeouts
		0, // SDK to use the default timeout.
		payload,
	)

	return protocol.Response{
		EndpointAddr:   rc.selectedEndpoint.Addr(),
		Bytes:          []byte(output.Response),
		HTTPStatusCode: output.StatusCode,
	}, err
}

// SelectEndpoint satisfies the gateway package's ProtocolRequestContext interface.
// It uses the supplied selector to select an endpoint from the request context's set of candidate endpoints
// for handling a service request.
func (rc *requestContext) SelectEndpoint(selector protocol.EndpointSelector) error {
	var endpoints []protocol.Endpoint
	for _, endpoint := range rc.endpoints {
		endpoints = append(endpoints, endpoint)
	}
	if len(endpoints) == 0 {
		return fmt.Errorf("SelectEndpoint: No endpoints found to select from on service %s", rc.serviceID)
	}

	selectedEndpointAddr, err := selector.Select(endpoints)
	if err != nil {
		return fmt.Errorf("SelectEndpoint: selector returned an error for service %s: %w", rc.serviceID, err)
	}

	selectedEndpoint, found := rc.endpoints[selectedEndpointAddr]
	if !found {
		return fmt.Errorf("SelectEndpoint: endpoint address %q does not match any available endpoints on service %s", selectedEndpointAddr, rc.serviceID)
	}

	rc.selectedEndpoint = &selectedEndpoint
	return nil
}

<<<<<<< HEAD
// TODO_MVP(@adshmh): implement the following method to return the MVP set of Morse protocol-level observation.
// GetObservations returns the set of Morse protocol-level observations for the current request context.
// The returned observations are used to:
// 1. Update the Morse's endpoint store.
// 2. Report metrics on the operation of PATH (in the metrics package)
// 3. Share the observation on the messaging platform (NATS, REDIS, etc.) to be picked up by the data pipeline and any other interested entities.
//
// This method implements the gateway.ProtocolRequestContext interface.
func (rc *requestContext) GetObservations() protocolobservations.Observations {
=======
// GetObservations returns Morse protocol-level observations from the current request context.
// Used for:
// - Updating Morse's endpoint store
// - Reporting PATH operation metrics
// - Sharing observations via messaging (NATS, REDIS) for data pipeline consumption
//
// Implements gateway.ProtocolRequestContext interface.
func (rc *requestContext) GetObservations() protocolobservations.Observations {
	// TODO_MVP(@adshmh): implement MVP set of Morse protocol-level observations
>>>>>>> 0457b3b3
	return protocolobservations.Observations{}
}

// sendRelay is a helper function for handling the low-level details of a Morse relay.
func (rc *requestContext) sendRelay(
	chainID string,
	node provider.Node,
	session provider.Session,
	aat provider.PocketAAT,
	timeoutMillisec int,
	payload protocol.Payload,
) (provider.RelayOutput, error) {
	fullNodeInput := &sdkrelayer.Input{
		Blockchain: chainID,
		Node:       &node,
		Session:    &session,
		PocketAAT:  &aat,
		Data:       payload.Data,
		Method:     payload.Method,
		Path:       payload.Path,
	}

	timeout := timeoutMillisec
	if timeout == 0 {
		timeout = defaultRelayTimeoutMillisec
	}
	ctx, cancel := context.WithTimeout(context.Background(), time.Duration(timeout)*time.Millisecond)
	defer cancel()

	output, err := rc.fullNode.SendRelay(ctx, fullNodeInput)
	if output.RelayOutput == nil {
		return provider.RelayOutput{}, fmt.Errorf("relay: received null RelayOutput field in the relay response from the SDK")
	}

	// TODO_TECHDEBT: complete the following items regarding the node and proof structs
	// 1. Verify their correctness
	// 2. Pass a logger to the request context to log them in debug mode.
	if output.Node == nil {
		return provider.RelayOutput{}, fmt.Errorf("relay: received null Node field in the relay response from the SDK")
	}

	if output.Proof == nil {
		return provider.RelayOutput{}, fmt.Errorf("relay: received null Proof field in the relay response from the SDK")
	}

	return *output.RelayOutput, err
}<|MERGE_RESOLUTION|>--- conflicted
+++ resolved
@@ -98,17 +98,6 @@
 	return nil
 }
 
-<<<<<<< HEAD
-// TODO_MVP(@adshmh): implement the following method to return the MVP set of Morse protocol-level observation.
-// GetObservations returns the set of Morse protocol-level observations for the current request context.
-// The returned observations are used to:
-// 1. Update the Morse's endpoint store.
-// 2. Report metrics on the operation of PATH (in the metrics package)
-// 3. Share the observation on the messaging platform (NATS, REDIS, etc.) to be picked up by the data pipeline and any other interested entities.
-//
-// This method implements the gateway.ProtocolRequestContext interface.
-func (rc *requestContext) GetObservations() protocolobservations.Observations {
-=======
 // GetObservations returns Morse protocol-level observations from the current request context.
 // Used for:
 // - Updating Morse's endpoint store
@@ -118,7 +107,6 @@
 // Implements gateway.ProtocolRequestContext interface.
 func (rc *requestContext) GetObservations() protocolobservations.Observations {
 	// TODO_MVP(@adshmh): implement MVP set of Morse protocol-level observations
->>>>>>> 0457b3b3
 	return protocolobservations.Observations{}
 }
 
