package shannon

import (
	"context"
	"fmt"
	"sync"
	"time"

	"github.com/patrickmn/go-cache"
	apptypes "github.com/pokt-network/poktroll/x/application/types"
	servicetypes "github.com/pokt-network/poktroll/x/service/types"
	sessiontypes "github.com/pokt-network/poktroll/x/session/types"
	sdk "github.com/pokt-network/shannon-sdk"

	"github.com/buildwithgrove/path/protocol"
)

// TODO_IMPROVE(@commoddity): Implement a FullNode interface that adapts caching strategy based on GatewayMode:
// - 1. Centralized Mode:
//   - List of owned apps is predefined.
//   - Onchain data can be proactively cached before any user requests.
//
// - 2. Delegated Mode:
//   - Apps are specified dynamically by incoming user requests.
//   - Cache must be built incrementally (lazy-loading) as new apps are requested.
//
// - 3. Add more documentation around lazy mode
// - 4. Test the performance of a caching node vs lazy node.
const (
	// TODO_IMPROVE(@commoddity): make the cache TTL configurable in config YAML file.
	defaultCacheTTL             = 30 * time.Second
	defaultCacheCleanupInterval = 1 * time.Minute

	// Cache key prefixes to avoid collisions
	appCacheKeyPrefix     = "app"
	sessionCacheKeyPrefix = "session"
)

var _ FullNode = &cachingFullNode{}

// cachingFullNode implements the FullNode interface by wrapping a LazyFullNode
// and caching results to improve performance.
type cachingFullNode struct {
	// Use a LazyFullNode as the underlying node
	// for fetching data from the protocol.
	lazyFullNode *lazyFullNode

	// Caches for applications and mutexes to protect cache access.
	appCache *cache.Cache
	appMutex sync.Mutex

	// Caches for sessions and mutexes to protect cache access.
	sessionCache *cache.Cache
	sessionMutex sync.Mutex
}

// NewCachingFullNode creates a new CachingFullNode that wraps the given LazyFullNode.
func NewCachingFullNode(lazyFullNode *lazyFullNode) *cachingFullNode {
	return &cachingFullNode{
		lazyFullNode: lazyFullNode,

		appCache:     cache.New(defaultCacheTTL, defaultCacheCleanupInterval),
		sessionCache: cache.New(defaultCacheTTL, defaultCacheCleanupInterval),
	}
}

// GetApp returns the application with the given address, using a cached version if available.
func (cfn *cachingFullNode) GetApp(ctx context.Context, appAddr string) (*apptypes.Application, error) {
	appCacheKey := createCacheKey(appCacheKeyPrefix, appAddr)

	// Try to get app from cache with double-check locking pattern
	if cachedApp, found := cfn.getFromAppCache(appCacheKey); found {
		return cachedApp, nil
	}

	// Cache miss - get from underlying node
	app, err := cfn.lazyFullNode.GetApp(ctx, appAddr)
	if err != nil {
		return nil, err
	}

	// Store in cache if the app is found.
	cfn.appCache.Set(appCacheKey, app, cache.DefaultExpiration)

	return app, nil
}

// getFromAppCache retrieves an application from the cache using double-check locking pattern.
// It returns the cached application and a boolean indicating if it was found.
func (cfn *cachingFullNode) getFromAppCache(cacheKey string) (*apptypes.Application, bool) {
	// Check cache first
	if cachedApp, found := cfn.appCache.Get(cacheKey); found {
		return cachedApp.(*apptypes.Application), true
	}

	// Use mutex to prevent multiple concurrent cache updates for the same app
	cfn.appMutex.Lock()
	defer cfn.appMutex.Unlock()

	// Double-check cache after acquiring lock
	if cachedApp, found := cfn.appCache.Get(cacheKey); found {
		return cachedApp.(*apptypes.Application), true
	}

	return nil, false
}

// GetSession returns the session for the given service and app, using a cached version if available.
func (cfn *cachingFullNode) GetSession(
	ctx context.Context,
	serviceID protocol.ServiceID,
	appAddr string,
) (sessiontypes.Session, error) {
	// Create a unique cache key for this service+app combination
	sessionCacheKey := createCacheKey(sessionCacheKeyPrefix, fmt.Sprintf("%s:%s", serviceID, appAddr))

	// Try to get session from cache with double-check locking pattern
	if cachedSession, found := cfn.getFromSessionCache(sessionCacheKey); found {
		return cachedSession, nil
	}

	// Cache miss - get from underlying node
	session, err := cfn.lazyFullNode.GetSession(ctx, serviceID, appAddr)
	if err != nil {
		return sessiontypes.Session{}, err
	}

	// Store in cache if the session is found.
	cfn.sessionCache.Set(sessionCacheKey, session, cache.DefaultExpiration)

	return session, nil
}

// getFromSessionCache retrieves a session from the cache using double-check locking pattern.
// It returns the cached session and a boolean indicating if it was found.
func (cfn *cachingFullNode) getFromSessionCache(cacheKey string) (sessiontypes.Session, bool) {
	// Check cache first
	if cachedSession, found := cfn.sessionCache.Get(cacheKey); found {
		return cachedSession.(sessiontypes.Session), true
	}

	// Use mutex to prevent multiple concurrent cache updates for the same session
	cfn.sessionMutex.Lock()
	defer cfn.sessionMutex.Unlock()

	// Double-check cache after acquiring lock
	if cachedSession, found := cfn.sessionCache.Get(cacheKey); found {
		return cachedSession.(sessiontypes.Session), true
	}

	return sessiontypes.Session{}, false
}

// ValidateRelayResponse delegates to the underlying node.
func (cfn *cachingFullNode) ValidateRelayResponse(
	supplierAddr sdk.SupplierAddress,
	responseBz []byte,
) (*servicetypes.RelayResponse, error) {
	return cfn.lazyFullNode.ValidateRelayResponse(supplierAddr, responseBz)
}

// IsHealthy delegates to the underlying node.
<<<<<<< HEAD
// For the time being, this will always return true because the cache is populated
// in an incremental manner as new apps and sessions are requested.
// TODO_IMPROVE(@commoddity): Implement a more sophisticated health check that checks for
// the presence of cached apps and sessions when the TODO_IMPROVE at the top of this file is addressed.
=======
//
// TODO_IMPROVE(@commoddity):
// - Implement a more sophisticated health check
// - Check for the presence of cached apps and sessions (when the TODO_IMPROVE at the top of this file is addressed)
// - For now, always returns true because:
//   - The cache is populated incrementally as new apps and sessions are requested.
>>>>>>> b2e39f96
func (cfn *cachingFullNode) IsHealthy() bool {
	return cfn.lazyFullNode.IsHealthy()
}

// GetAccountClient delegates to the underlying node.
func (cfn *cachingFullNode) GetAccountClient() *sdk.AccountClient {
	return cfn.lazyFullNode.GetAccountClient()
}

// createCacheKey creates a cache key for the given prefix and key.
//
//	eg. createCacheKey("app", "0x123") -> "app/0x123"
//	eg. createCacheKey("session", "anvil:0x456") -> "session/anvil:0x456"
func createCacheKey(prefix string, key string) string {
	return fmt.Sprintf("%s/%s", prefix, key)
}<|MERGE_RESOLUTION|>--- conflicted
+++ resolved
@@ -160,19 +160,12 @@
 }
 
 // IsHealthy delegates to the underlying node.
-<<<<<<< HEAD
-// For the time being, this will always return true because the cache is populated
-// in an incremental manner as new apps and sessions are requested.
-// TODO_IMPROVE(@commoddity): Implement a more sophisticated health check that checks for
-// the presence of cached apps and sessions when the TODO_IMPROVE at the top of this file is addressed.
-=======
 //
 // TODO_IMPROVE(@commoddity):
 // - Implement a more sophisticated health check
 // - Check for the presence of cached apps and sessions (when the TODO_IMPROVE at the top of this file is addressed)
 // - For now, always returns true because:
 //   - The cache is populated incrementally as new apps and sessions are requested.
->>>>>>> b2e39f96
 func (cfn *cachingFullNode) IsHealthy() bool {
 	return cfn.lazyFullNode.IsHealthy()
 }
