--- conflicted
+++ resolved
@@ -1,198 +1,6 @@
 package shannon
 
-<<<<<<< HEAD
-import (
-	"errors"
-	"fmt"
-	"sync"
-	"time"
-
-	"github.com/pokt-network/poktroll/pkg/polylog"
-	apptypes "github.com/pokt-network/poktroll/x/application/types"
-	servicetypes "github.com/pokt-network/poktroll/x/service/types"
-	sessiontypes "github.com/pokt-network/poktroll/x/session/types"
-	sdk "github.com/pokt-network/shannon-sdk"
-
-	"github.com/buildwithgrove/path/protocol"
-)
-
-// TODO_IMPROVE: make the refresh interval configurable.
-const cacheRefreshIntervalSeconds = 60
-
-// The Shannon Relayer's FullNode interface is implemented by the CachingFullNode struct below,
-// which provides the full node capabilities required by the Shannon relayer.
-var _ FullNode = &CachingFullNode{}
-
-func NewCachingFullNode(lazyFullNode *LazyFullNode, logger polylog.Logger) (*CachingFullNode, error) {
-	cachingFullNode := CachingFullNode{
-		Logger: logger,
-
-		LazyFullNode: lazyFullNode,
-	}
-
-	if err := cachingFullNode.start(); err != nil {
-		return nil, err
-	}
-
-	return &cachingFullNode, nil
-}
-
-// CachingFullNode single responsibility is to add a caching layer around a LazyFullNode.
-type CachingFullNode struct {
-	Logger polylog.Logger
-
-	*LazyFullNode
-
-	appCache   map[protocol.ServiceID][]apptypes.Application
-	appCacheMu sync.RWMutex
-
-	// TODO_IMPROVE: Add a sessionCacheKey type with the necessary helpers to concat a key
-	// sessionCache caches sessions for use by the Relay function.
-	// map keys are of the format "serviceID-appID"
-	sessionCache   map[string]sessiontypes.Session
-	sessionCacheMu sync.RWMutex
-
-	// once is used to ensure the cache update go routine of the `start` method is only run once.
-	once sync.Once
-}
-
-// start launches a goroutine, only once per instance of CachingFullNode in order to update the cached items at a fixed interval.
-func (cfn *CachingFullNode) start() error {
-	if cfn.LazyFullNode == nil {
-		return errors.New("CachingFullNode needs a LazyFullNode to operate.")
-	}
-
-	if cfn.Logger == nil {
-		return errors.New("CachingFullNode needs a Logger to operate.")
-	}
-
-	cfn.once.Do(func() {
-		go func() {
-			// TODO_IMPROVE: make the refresh interval configurable.
-			ticker := time.NewTicker(cacheRefreshIntervalSeconds * time.Second)
-			for {
-				cfn.Logger.Info().Msg("Starting the cache update process.")
-
-				cfn.updateAppCache()
-				cfn.updateSessionCache()
-
-				<-ticker.C
-			}
-		}()
-	})
-
-	return nil
-}
-
-// GetServiceApps returns (from the cache) the set of onchain applications which delegate to the gateway, matching the supplied service ID.
-// It is required to fulfill the FullNode interface.
-func (cfn *CachingFullNode) GetServiceApps(serviceID protocol.ServiceID) ([]apptypes.Application, error) {
-	cfn.appCacheMu.RLock()
-	defer cfn.appCacheMu.RUnlock()
-
-	apps, found := cfn.appCache[serviceID]
-	if !found {
-		return nil, fmt.Errorf("getServiceApps: no apps found for service %s", serviceID)
-	}
-
-	return apps, nil
-}
-
-// GetSession returns the cached session matching (serviceID, appAddr) combination.
-// It is required to fulfill the FullNode interface.
-func (cfn *CachingFullNode) GetSession(serviceID protocol.ServiceID, appAddr string) (sessiontypes.Session, error) {
-	cfn.sessionCacheMu.RLock()
-	defer cfn.sessionCacheMu.RUnlock()
-
-	session, found := cfn.sessionCache[sessionCacheKey(serviceID, appAddr)]
-	if !found {
-		return session, fmt.Errorf("getSession: no cached sessions found for service %s, app %s", serviceID, appAddr)
-	}
-
-	return session, nil
-}
-
-// ValidateRelayResponse validates the raw response bytes received from an endpoint using the SDK and the account client.
-// This method delegates to the underlying LazyFullNode.
-// It is required to fulfill the FullNode interface.
-func (cfn *CachingFullNode) ValidateRelayResponse(supplierAddr sdk.SupplierAddress, responseBz []byte) (*servicetypes.RelayResponse, error) {
-	return cfn.LazyFullNode.ValidateRelayResponse(supplierAddr, responseBz)
-}
-
-// IsHealthy indicates the health status of the caching full node.
-// It is required to fulfill the health.Check interface.
-func (cfn *CachingFullNode) IsHealthy() bool {
-	cfn.appCacheMu.RLock()
-	defer cfn.appCacheMu.RUnlock()
-	cfn.sessionCacheMu.RLock()
-	defer cfn.sessionCacheMu.RUnlock()
-
-	return len(cfn.appCache) > 0 && len(cfn.sessionCache) > 0
-}
-
-func (cfn *CachingFullNode) updateAppCache() {
-	appData, err := cfn.LazyFullNode.GetAllServicesApps()
-	if err != nil {
-		cfn.Logger.Warn().Err(err).Msg("updateAppCache: error getting the list of apps; skipping update.")
-		return
-	}
-
-	cfn.appCacheMu.Lock()
-	defer cfn.appCacheMu.Unlock()
-	cfn.appCache = appData
-}
-
-func (cfn *CachingFullNode) updateSessionCache() {
-	sessions := cfn.fetchSessions()
-	if len(sessions) == 0 {
-		cfn.Logger.Warn().Msg("updateSessionCache: received empty session list; skipping update.")
-		return
-	}
-
-	cfn.sessionCacheMu.Lock()
-	defer cfn.sessionCacheMu.Unlock()
-	cfn.sessionCache = sessions
-}
-
-func (cfn *CachingFullNode) fetchSessions() map[string]sessiontypes.Session {
-	logger := cfn.Logger.With("method", "fetchSessions")
-
-	apps, err := cfn.LazyFullNode.GetAllServicesApps()
-	if err != nil {
-		logger.Warn().Err(err).Msg("fetchSession: error listing applications")
-	}
-
-	sessions := make(map[string]sessiontypes.Session)
-	// TODO_TECHDEBT: use multiple go routines.
-	for serviceID, serviceApps := range apps {
-		for _, app := range serviceApps {
-			logger := logger.With(
-				"service", string(serviceID),
-				"address", app.Address,
-			)
-
-			session, err := cfn.LazyFullNode.GetSession(serviceID, string(app.Address))
-			if err != nil {
-				logger.Warn().Err(err).Msg("could not get a session")
-				continue
-			}
-
-			sessions[sessionCacheKey(serviceID, app.Address)] = session
-			logger.Info().Msg("successfully fetched the session for service and app combination.")
-		}
-	}
-
-	return sessions
-}
-
-// sessionCacheKey returns a string to be used as the key for storing the session matching the supplied service ID and application address.
-// e.g. for service with ID `svc1` and app with address `appAddress1`, the key is `svc1-appAddress1`.
-func sessionCacheKey(serviceID protocol.ServiceID, appAddr string) string {
-	return fmt.Sprintf("%s-%s", string(serviceID), appAddr)
-}
-=======
 // TODO_MVP(@adshmh): implement a FullNode interface which caches the results.
 // This needs to consider the GatewayMode:
 //	A. Centralized: the list of owned apps is specified in advance, and onchain data can be cached before any requests are received.
-//	B. Delegated: cache needs to be done in Lazy/incremental way, as user requests specifying different apps are received.
->>>>>>> 955a1b9e
+//	B. Delegated: cache needs to be done in Lazy/incremental way, as user requests specifying different apps are received.