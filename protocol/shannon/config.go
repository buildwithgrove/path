package shannon

import (
	"errors"
	"fmt"
	"net"
	"net/url"
	"slices"
	"strings"
	"time"

	sharedtypes "github.com/pokt-network/poktroll/x/shared/types"

	"github.com/buildwithgrove/path/network/grpc"
	"github.com/buildwithgrove/path/protocol"
)

// defaultURLKey is the key for the default URL in the fallback endpoints map.
//   - If a service only supports one RPC type, the default URL is used for all requests.
//   - If a service supports multiple RPC types, the default URL is not used for requests.
//   - In all cases, the default URL is used as an identifier in the EndpointAddr.
const defaultURLKey = "default_url"

const (
	// Shannon uses secp256k1 key schemes (the cosmos default)
	// secp256k1 keys are 32 bytes -> 64 hexadecimal characters
	// Ref: https://docs.cosmos.network/v0.45/basics/accounts.html
	shannonPrivateKeyLengthHex = 64
	// secp256k1 keys are 20 bytes, but are then bech32 encoded -> 43 bytes
	// Ref: https://docs.cosmos.network/main/build/spec/addresses/bech32
	shannonAddressLengthBech32 = 43

	// Default session rollover blocks is the default value for the session rollover blocks config.
	defaultSessionRolloverBlocks = 10
)

var (
	ErrShannonInvalidGatewayPrivateKey                = errors.New("invalid shannon gateway private key")
	ErrShannonInvalidGatewayAddress                   = errors.New("invalid shannon gateway address")
	ErrShannonInvalidNodeUrl                          = errors.New("invalid shannon node URL")
	ErrShannonInvalidGrpcHostPort                     = errors.New("invalid shannon grpc host:port")
	ErrShannonUnsupportedGatewayMode                  = errors.New("invalid shannon gateway mode")
	ErrShannonCentralizedGatewayModeRequiresOwnedApps = errors.New("shannon Centralized gateway mode requires at-least 1 owned app")
	ErrShannonCacheConfigSetForLazyMode               = errors.New("cache config cannot be set for lazy mode")
	ErrShannonInvalidServiceFallback                  = errors.New("invalid service fallback configuration")
	ErrShannonInvalidSessionRolloverBlocks            = errors.New("session_rollover_blocks must be positive")
)

type (
	FullNodeConfig struct {
		RpcURL     string          `yaml:"rpc_url"`
		GRPCConfig grpc.GRPCConfig `yaml:"grpc_config"`

		// LazyMode, if set to true, will disable all caching of onchain data. For
		// example, this disables caching of apps and sessions.
		LazyMode bool `yaml:"lazy_mode" default:"true"`

		// Configuration options for the cache when LazyMode is false
		CacheConfig CacheConfig `yaml:"cache_config"`

		// SessionRolloverBlocks is a temporary fix to handle session rollover issues.
		// TODO_TECHDEBT(@commoddity): Should be removed when the rollover issue is solved at the protocol level.
		SessionRolloverBlocks int64 `yaml:"session_rollover_blocks"`
	}

	CacheConfig struct {
		SessionTTL time.Duration `yaml:"session_ttl"`
	}

	GatewayConfig struct {
		GatewayMode             protocol.GatewayMode `yaml:"gateway_mode"`
		GatewayAddress          string               `yaml:"gateway_address"`
		GatewayPrivateKeyHex    string               `yaml:"gateway_private_key_hex"`
		OwnedAppsPrivateKeysHex []string             `yaml:"owned_apps_private_keys_hex"`
		ServiceFallback         []ServiceFallback    `yaml:"service_fallback"`
		// Optional.
		// Puts the Gateway in LoadTesting mode if specified.
		// All relays will be sent to a fixed URL.
		// Allows measuring performance of PATH and full node(s) in isolation.
		LoadTestingConfig *LoadTestingConfig `yaml:"load_testing_config"`
	}

	// TODO_TECHDEBT(@adshmh): Make configuration and implementation explicit:
	// - Criteria to decide whether the "fallback" URL should be used at all.
	// - Criteria to decide the order in which a Shannon endpoint vs. a fallback URL should be used.
	// - Support "weighted" distribution to Shannon endpoints vs. "fallback" URLs.
	//
	// ServiceFallback is a configuration struct for specifying fallback endpoints for a service.
	ServiceFallback struct {
		ServiceID         protocol.ServiceID  `yaml:"service_id"`
		FallbackEndpoints []map[string]string `yaml:"fallback_endpoints"`
		// If true, all traffic will be sent to the fallback endpoints for the service,
		// regardless of the health of the protocol endpoints.
		SendAllTraffic bool `yaml:"send_all_traffic"`
	}

<<<<<<< HEAD
=======
	// Load testing configuration.
	// Used to track Gateway's performance when using "perfect" endpoints.
	// If specified:
	// - Directs all relays to the specified backend service URL
	// - No protocol or fallback endpoint used.
	// - Assumes high throughput backend service (e.g. nginx with a fixed response)
	LoadTestingConfig struct {
		// The URL to use for sending relays.
		BackendServiceURL string `yaml:"backend_service_url"`
		// TODO_UPNEXT(@adshmh): Support using a fixed URL for a Shannon endpoint/RelayMiner during load testing.
	}
)

>>>>>>> 8990b2c4
func (gc GatewayConfig) Validate() error {
	if len(gc.GatewayPrivateKeyHex) != shannonPrivateKeyLengthHex {
		return ErrShannonInvalidGatewayPrivateKey
	}
	if len(gc.GatewayAddress) != shannonAddressLengthBech32 {
		return ErrShannonInvalidGatewayAddress
	}
	if !strings.HasPrefix(gc.GatewayAddress, "pokt1") {
		return ErrShannonInvalidGatewayAddress
	}

	if !slices.Contains(supportedGatewayModes(), gc.GatewayMode) {
		return fmt.Errorf("%w: %s", ErrShannonUnsupportedGatewayMode, gc.GatewayMode)
	}

	if gc.GatewayMode == protocol.GatewayModeCentralized && len(gc.OwnedAppsPrivateKeysHex) == 0 {
		return ErrShannonCentralizedGatewayModeRequiresOwnedApps
	}

	for index, privKey := range gc.OwnedAppsPrivateKeysHex {
		if len(privKey) != shannonPrivateKeyLengthHex {
			return fmt.Errorf("%w: invalid owned app private key at index: %d", ErrShannonInvalidGatewayPrivateKey, index)
		}
	}

	if err := gc.validateServiceFallback(); err != nil {
		return err
	}

	return nil
}

// validateServiceFallback validates the service fallback configuration.
// It checks for duplicate service IDs, at-least one fallback URL, and valid fallback URLs.
func (gc GatewayConfig) validateServiceFallback() error {
	seenServiceIDs := make(map[protocol.ServiceID]struct{})

	for _, serviceFallback := range gc.ServiceFallback {
		if serviceFallback.ServiceID == "" {
			return fmt.Errorf("%w: service ID is required", ErrShannonInvalidServiceFallback)
		}

		// Check for duplicate service IDs
		if _, exists := seenServiceIDs[serviceFallback.ServiceID]; exists {
			return fmt.Errorf("%w: duplicate service ID '%s' found in service_fallback configuration",
				ErrShannonInvalidServiceFallback, serviceFallback.ServiceID)
		}
		seenServiceIDs[serviceFallback.ServiceID] = struct{}{}

		// Check that at least one fallback endpoint is defined
		if len(serviceFallback.FallbackEndpoints) == 0 {
			return fmt.Errorf("%w: at-least one fallback endpoint is required for service '%s'", ErrShannonInvalidServiceFallback, serviceFallback.ServiceID)
		}

		// Validate all fallback endpoints
		for i, endpointMap := range serviceFallback.FallbackEndpoints {
			if len(endpointMap) == 0 {
				return fmt.Errorf("%w: fallback endpoint %d is empty for service '%s'", ErrShannonInvalidServiceFallback, i, serviceFallback.ServiceID)
			}

			for rpcType, url := range endpointMap {
				// Skip default_url as it's not an RPC type
				if rpcType == defaultURLKey {
					if url == "" {
						return fmt.Errorf("%w: default_url is required for service '%s' fallback endpoint %d",
							ErrShannonInvalidServiceFallback, serviceFallback.ServiceID, i)
					}
					if !isValidURL(url) {
						return fmt.Errorf("%w: invalid default_url '%s' for service '%s' fallback endpoint %d",
							ErrShannonInvalidServiceFallback, url, serviceFallback.ServiceID, i)
					}
					continue
				}

				// Validate RPC type
				_, err := sharedtypes.GetRPCTypeFromConfig(rpcType)
				if err != nil {
					return fmt.Errorf("%w: invalid RPC type '%s' for service '%s' fallback endpoint %d",
						ErrShannonInvalidServiceFallback, rpcType, serviceFallback.ServiceID, i)
				}

				// Validate URL
				if !isValidURL(url) {
					return fmt.Errorf("%w: invalid %s fallback endpoint URL '%s' for service '%s' fallback endpoint %d",
						ErrShannonInvalidServiceFallback, rpcType, url, serviceFallback.ServiceID, i)
				}
			}
		}
	}
	return nil
}

func (c FullNodeConfig) Validate() error {
	if !isValidURL(c.RpcURL) {
		return ErrShannonInvalidNodeUrl
	}
	if !isValidHostPort(c.GRPCConfig.HostPort) {
		return ErrShannonInvalidGrpcHostPort
	}
	if c.SessionRolloverBlocks <= 0 {
		return ErrShannonInvalidSessionRolloverBlocks
	}
	if err := c.CacheConfig.validate(c.LazyMode); err != nil {
		return err
	}
	return nil
}

// getServiceFallbackMap returns the fallback endpoint information for each
// service ID from the YAML config, including the SendAllTraffic setting.
func (gc GatewayConfig) getServiceFallbackMap() map[protocol.ServiceID]serviceFallback {
	configs := make(map[protocol.ServiceID]serviceFallback, len(gc.ServiceFallback))

	for _, serviceFallbackConfig := range gc.ServiceFallback {
		endpoints := make(map[protocol.EndpointAddr]endpoint, len(serviceFallbackConfig.FallbackEndpoints))

		// Create fallback endpoints from the configuration
		for _, endpointMap := range serviceFallbackConfig.FallbackEndpoints {
			rpcTypeURLs := make(map[sharedtypes.RPCType]string, len(endpointMap))

			for rpcTypeStr, url := range endpointMap {
				// Convert string keys to RPC types
				rpcType, err := sharedtypes.GetRPCTypeFromConfig(rpcTypeStr)
				if err != nil {
					// This should not happen if validation passed, but skip invalid RPC types
					continue
				}
				rpcTypeURLs[rpcType] = url
			}

			// Create fallback endpoint struct from the configuration and add
			// it to the map of endpoints for the service by its EndpointAddr.
			fallbackEndpoint := fallbackEndpoint{
				defaultURL:  endpointMap[defaultURLKey],
				rpcTypeURLs: rpcTypeURLs,
			}
			endpoints[fallbackEndpoint.Addr()] = fallbackEndpoint
		}

		configs[serviceFallbackConfig.ServiceID] = serviceFallback{
			SendAllTraffic: serviceFallbackConfig.SendAllTraffic,
			Endpoints:      endpoints,
		}
	}

	return configs
}

// Session TTL should match the protocol's session length.
// TODO_NEXT(@commoddity): Session refresh handling should be significantly reworked as part of the next changes following PATH PR #297.
// The proposed change is to align session refreshes with actual session expiry time,
// using the session expiry block and the Shannon SDK's block client.
// When this is done, session cache TTL can be removed altogether.
const defaultSessionCacheTTL = 20 * time.Second

func (c *CacheConfig) validate(lazyMode bool) error {
	// Cannot set both lazy mode and cache configuration.
	if lazyMode && c.SessionTTL != 0 {
		return ErrShannonCacheConfigSetForLazyMode
	}
	return nil
}

func (c *CacheConfig) hydrateDefaults() CacheConfig {
	if c.SessionTTL == 0 {
		c.SessionTTL = defaultSessionCacheTTL
	}
	return *c
}

// isValidURL returns true if the supplied URL string can be parsed into a valid URL accepted by the Shannon SDK.
func isValidURL(urlStr string) bool {
	u, err := url.Parse(urlStr)
	if err != nil {
		return false
	}

	if u.Scheme == "" || u.Host == "" {
		return false
	}

	return true
}

// isValidHostPort returns true if the supplied string can be parsed into a host and port combination.
func isValidHostPort(hostPort string) bool {
	host, port, err := net.SplitHostPort(hostPort)

	if err != nil {
		return false
	}

	if host == "" || port == "" {
		return false
	}

	return true
}

// HydrateDefaults applies default values to FullNodeConfig
func (fnc *FullNodeConfig) HydrateDefaults() {
	fnc.GRPCConfig = fnc.GRPCConfig.HydrateDefaults()
	fnc.CacheConfig = fnc.CacheConfig.hydrateDefaults()
	if fnc.SessionRolloverBlocks == 0 {
		fnc.SessionRolloverBlocks = defaultSessionRolloverBlocks
	}
}<|MERGE_RESOLUTION|>--- conflicted
+++ resolved
@@ -94,8 +94,6 @@
 		SendAllTraffic bool `yaml:"send_all_traffic"`
 	}
 
-<<<<<<< HEAD
-=======
 	// Load testing configuration.
 	// Used to track Gateway's performance when using "perfect" endpoints.
 	// If specified:
@@ -109,7 +107,6 @@
 	}
 )
 
->>>>>>> 8990b2c4
 func (gc GatewayConfig) Validate() error {
 	if len(gc.GatewayPrivateKeyHex) != shannonPrivateKeyLengthHex {
 		return ErrShannonInvalidGatewayPrivateKey
