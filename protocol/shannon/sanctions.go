--- conflicted
+++ resolved
@@ -115,12 +115,7 @@
 	// Backend service returned non-2xx HTTP status (4xx, 5xx errors)
 	// Session-level sanction allows recovery when service stabilizes
 	case pathhttp.ErrRelayEndpointHTTPError:
-<<<<<<< HEAD
-		// TODO_IMPROVE: Make this a sanction that just lasts a few blocks
-		// Apply session sanction for backend service HTTP errors (502, 503, etc.)
-=======
 		// TODO_IMPROVE(#381): Make this a sanction that just lasts a few blocks
->>>>>>> 9ded342a
 		return protocolobservations.ShannonEndpointErrorType_SHANNON_ENDPOINT_ERROR_HTTP_BAD_RESPONSE,
 			protocolobservations.ShannonSanctionType_SHANNON_SANCTION_SESSION
 
@@ -149,12 +144,7 @@
 	// Backend service returned non-2xx HTTP status code
 	// Session-level sanction allows temporary failures to recover
 	if errors.Is(err, pathhttp.ErrRelayEndpointHTTPError) {
-<<<<<<< HEAD
-		// TODO_IMPROVE: Make this a sanction that just lasts a few blocks
-		// Apply session sanction for backend service HTTP errors (502, 503, etc.)
-=======
 		// TODO_IMPROVE(#381): Make this a sanction that just lasts a few blocks
->>>>>>> 9ded342a
 		return protocolobservations.ShannonEndpointErrorType_SHANNON_ENDPOINT_ERROR_HTTP_NON_2XX_STATUS,
 			protocolobservations.ShannonSanctionType_SHANNON_SANCTION_SESSION
 	}
