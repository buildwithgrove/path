--- conflicted
+++ resolved
@@ -143,11 +143,7 @@
 
 	// If no apps matched the request, return an error.
 	if len(permittedApps) == 0 {
-<<<<<<< HEAD
-		err := fmt.Errorf("%w: %s", errProtocolContextSetupCentralizedNoApps, serviceID)
-=======
 		err := fmt.Errorf("%w: service %s.", errProtocolContextSetupCentralizedNoApps, serviceID)
->>>>>>> 1670e318
 		logger.Error().Msg(err.Error())
 		return nil, err
 	}
