--- conflicted
+++ resolved
@@ -12,20 +12,6 @@
 	"github.com/buildwithgrove/path/protocol/crypto"
 )
 
-<<<<<<< HEAD
-// OwnedApps is a map of service IDs to a list of app addresses owned by the gateway operator in Centralized Gateway Mode.
-// One service ID can have multiple apps owned by the gateway operator.
-//
-// Example:
-//
-//	{
-//	  "anvil": ["pokt1...", "pokt2..."],
-//	  "eth": ["pokt3...", "pokt4..."],
-//	}
-type OwnedApps map[sdk.ServiceID][]string
-
-=======
->>>>>>> f87181ab
 // Centralized Gateway Mode - Shannon Protocol Integration
 //
 // - PATH (Shannon instance) holds private keys for gateway operator's apps
@@ -54,17 +40,12 @@
 func GetCentralizedModeOwnedApps(
 	logger polylog.Logger,
 	ownedAppsPrivateKeysHex []string,
-<<<<<<< HEAD
 	lazyFullNode *fullnode.LazyFullNode,
-) (OwnedApps, error) {
-=======
-	lazyFullNode *LazyFullNode,
-) (map[protocol.ServiceID][]string, error) {
->>>>>>> f87181ab
+) (map[sdk.ServiceID][]string, error) {
 	logger = logger.With("method", "getCentralizedModeOwnedApps")
 	logger.Debug().Msg("Building the list of owned apps.")
 
-	ownedApps := make(map[protocol.ServiceID][]string)
+	ownedApps := make(map[sdk.ServiceID][]string)
 	for _, ownedAppPrivateKeyHex := range ownedAppsPrivateKeysHex {
 		// Retrieve the app's secp256k1 private key from the hex string.
 		ownedAppPrivateKey, err := crypto.GetSecp256k1PrivateKeyFromKeyHex(ownedAppPrivateKeyHex)
