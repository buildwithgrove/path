--- conflicted
+++ resolved
@@ -96,14 +96,10 @@
 
 // getCentralizedGatewayModeApps returns the set of permitted apps under the Centralized gateway mode.
 func (p *Protocol) getCentralizedGatewayModeApps(ctx context.Context, serviceID protocol.ServiceID) ([]*apptypes.Application, error) {
-<<<<<<< HEAD
-	logger := p.logger.With("method", "getCentralizedGatewayModeApps", "service_id", string(serviceID))
-=======
 	logger := p.logger.With(
 		"method", "getCentralizedGatewayModeApps",
 		"service_id", string(serviceID),
 	)
->>>>>>> 5757ac9f
 	logger.Debug().Msg("fetching the list of owned apps.")
 
 	var permittedApps []*apptypes.Application
