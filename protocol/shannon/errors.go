package shannon

import (
	"errors"
	"strings"

	protocolobservations "github.com/buildwithgrove/path/observation/protocol"
)

var (
	// endpoint configuration error:
	// - TLS certificate verification error.
	// - DNS error on lookup of endpoint URL.
	ErrRelayEndpointConfig = errors.New("endpoint configuration error")

	// endpoint timeout
	ErrRelayEndpointTimeout = errors.New("timeout waiting for endpoint response")

<<<<<<< HEAD
	// PATH manually canceled the context for the request.
	// E.g. Parallel requests were made and one succeeded so the other was canceled.
	ErrContextCancelled = errors.New("context canceled manually")
=======
	// HTTP relay request failed - wraps net/http package errors
	errSendHTTPRelay = errors.New("HTTP relay request failed")
>>>>>>> 2791b5ce

	// Request context setup errors.
	// Used to build observations:
	// There is no request context to provide observations.
	//
	// Unsupported gateway mode
	errProtocolContextSetupUnsupportedGatewayMode = errors.New("unsupported gateway mode")
	// Centralized gateway mode: Error getting onchain data for app
	errProtocolContextSetupCentralizedAppFetchErr = errors.New("error getting onchain data for app owned by the gateway")
	// Centralized gateway mode app does not delegate to the gateway.
	errProtocolContextSetupCentralizedAppDelegation = errors.New("centralized gateway mode app does not delegate to the gateway")
	// Centralized gateway mode: no active sessions could be retrieved for the service.
	errProtocolContextSetupCentralizedNoSessions = errors.New("no active sessions could be retrieved for the service")
	// Centralized gateway mode: no owned apps found for the service.
	errProtocolContextSetupCentralizedNoAppsForService = errors.New("ZERO owned apps found for service")

	// Delegated gateway mode: could not extract app from HTTP request.
	errProtocolContextSetupGetAppFromHTTPReq = errors.New("error getting the selected app from the HTTP request")
	// Delegated gateway mode: could not fetch session for app from the full node
	errProtocolContextSetupFetchSession = errors.New("error getting a session from the full node for app")
	// Delegated gateway mode: gateway does not have delegation for the app.
	errProtocolContextSetupAppDoesNotDelegate = errors.New("gateway does not have delegation for app")
	// Delegated gateway mode: app is not staked for the service.
	errProtocolContextSetupAppNotStaked = errors.New("app is not staked for the service")
	// No endpoints available for the service.
	// Can be due to one or more of the following:
	// - Any of the gateway mode errors above.
	// - Error fetching a session for an app.
	errProtocolContextSetupNoEndpoints = errors.New("no endpoints found for service: relay request will fail")
	// Selected endpoint is no longer available.
	// Can happen due to:
	// - Bug in endpoint selection logic.
	// - Endpoint sanctioned due to an observation while selection logic was running.
	errRequestContextSetupInvalidEndpointSelected = errors.New("selected endpoint is not available: relay request will fail")
	// Error initializing a signer for the current gateway mode.
	errRequestContextSetupErrSignerSetup = errors.New("error getting the permitted signer: relay request will fail")

	// The endpoint returned a malformed payload.
	// Helps track more fine-grained metrics on endpoint errors.
	errMalformedEndpointPayload = errors.New("endpoint returned malformed payload")
)

// extractErrFromRelayError:
// • Analyzes errors returned during relay operations
// • Matches errors to predefined types through:
//   - Primary: Error comparison (with unwrapping)
//   - Fallback: String analysis for unrecognized types
//
// • Centralizes error recognition logic to avoid duplicate string matching
// • Provides fine-grained HTTP error classification
func extractErrFromRelayError(err error) error {
	// HTTP relay request failed.
	// Return as-is for further classification
	if errors.Is(err, errSendHTTPRelay) {
		return err
	}

	if isEndpointConfigError(err) {
		return ErrRelayEndpointConfig
	}

	// endpoint timeout
	if strings.Contains(err.Error(), "context deadline exceeded") {
		return ErrRelayEndpointTimeout
	}

	// context canceled manually
	if strings.Contains(err.Error(), "context canceled") {
		return ErrContextCancelled
	}

	// No known patterns matched.
	// return the error as-is.
	return err
}

// returns true if the error indicating an endpoint configuration error.
// Examples:
// - Error verifying endpoint's TLS certificate
// - Error on DNS lookup of endpoint's URL.
func isEndpointConfigError(err error) bool {
	errStr := err.Error()
	switch {
	case strings.Contains(errStr, "dial tcp: lookup"):
		return true
	case strings.Contains(errStr, "tls: failed to verify certificate"):
		return true
	default:
		return false
	}
}

// isMalformedEndpointPayloadError returns true if the error indicates a malformed endpoint payload.
// Used for metrics categorization of endpoint errors.
func isMalformedEndpointPayloadError(errorType protocolobservations.ShannonEndpointErrorType) bool {
	switch errorType {
	case protocolobservations.ShannonEndpointErrorType_SHANNON_ENDPOINT_ERROR_RAW_PAYLOAD_CONNECTION_REFUSED,
		protocolobservations.ShannonEndpointErrorType_SHANNON_ENDPOINT_ERROR_RAW_PAYLOAD_SERVICE_NOT_CONFIGURED,
		protocolobservations.ShannonEndpointErrorType_SHANNON_ENDPOINT_ERROR_RAW_PAYLOAD_UNEXPECTED_EOF,
		protocolobservations.ShannonEndpointErrorType_SHANNON_ENDPOINT_ERROR_RAW_PAYLOAD_PROTOCOL_WIRE_TYPE,
		protocolobservations.ShannonEndpointErrorType_SHANNON_ENDPOINT_ERROR_RAW_PAYLOAD_PROTOCOL_RELAY_REQUEST,
		protocolobservations.ShannonEndpointErrorType_SHANNON_ENDPOINT_ERROR_RAW_PAYLOAD_SUPPLIERS_NOT_REACHABLE,
		protocolobservations.ShannonEndpointErrorType_SHANNON_ENDPOINT_ERROR_RAW_PAYLOAD_BACKEND_SERVICE,
		protocolobservations.ShannonEndpointErrorType_SHANNON_ENDPOINT_ERROR_RAW_PAYLOAD_TCP_CONNECTION,
		protocolobservations.ShannonEndpointErrorType_SHANNON_ENDPOINT_ERROR_RAW_PAYLOAD_RESPONSE_SIZE_EXCEEDED,
		protocolobservations.ShannonEndpointErrorType_SHANNON_ENDPOINT_ERROR_RAW_PAYLOAD_SERVER_CLOSED_CONNECTION,
		protocolobservations.ShannonEndpointErrorType_SHANNON_ENDPOINT_ERROR_RAW_PAYLOAD_HTTP_TRANSPORT,
		protocolobservations.ShannonEndpointErrorType_SHANNON_ENDPOINT_ERROR_RAW_PAYLOAD_DNS_RESOLUTION,
		protocolobservations.ShannonEndpointErrorType_SHANNON_ENDPOINT_ERROR_RAW_PAYLOAD_TLS_HANDSHAKE:
		return true
	default:
		return false
	}
}<|MERGE_RESOLUTION|>--- conflicted
+++ resolved
@@ -11,19 +11,17 @@
 	// endpoint configuration error:
 	// - TLS certificate verification error.
 	// - DNS error on lookup of endpoint URL.
-	ErrRelayEndpointConfig = errors.New("endpoint configuration error")
+	errRelayEndpointConfig = errors.New("endpoint configuration error")
 
 	// endpoint timeout
-	ErrRelayEndpointTimeout = errors.New("timeout waiting for endpoint response")
+	errRelayEndpointTimeout = errors.New("timeout waiting for endpoint response")
 
-<<<<<<< HEAD
 	// PATH manually canceled the context for the request.
 	// E.g. Parallel requests were made and one succeeded so the other was canceled.
-	ErrContextCancelled = errors.New("context canceled manually")
-=======
+	errContextCancelled = errors.New("context canceled manually")
+
 	// HTTP relay request failed - wraps net/http package errors
 	errSendHTTPRelay = errors.New("HTTP relay request failed")
->>>>>>> 2791b5ce
 
 	// Request context setup errors.
 	// Used to build observations:
@@ -82,17 +80,17 @@
 	}
 
 	if isEndpointConfigError(err) {
-		return ErrRelayEndpointConfig
+		return errRelayEndpointConfig
 	}
 
 	// endpoint timeout
 	if strings.Contains(err.Error(), "context deadline exceeded") {
-		return ErrRelayEndpointTimeout
+		return errRelayEndpointTimeout
 	}
 
 	// context canceled manually
 	if strings.Contains(err.Error(), "context canceled") {
-		return ErrContextCancelled
+		return errContextCancelled
 	}
 
 	// No known patterns matched.
