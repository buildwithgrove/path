package shannon

import (
	"context"
	"errors"
	"strings"

	protocolobservations "github.com/buildwithgrove/path/observation/protocol"
)

var (
	// Unsupported gateway mode
	errProtocolContextSetupUnsupportedGatewayMode = errors.New("unsupported gateway mode")

	// ** Network errors **
	// endpoint configuration error:
	// - TLS certificate verification error.
	// - DNS error on lookup of endpoint URL.
	errRelayEndpointConfig = errors.New("endpoint configuration error")

	// endpoint timeout
	errRelayEndpointTimeout = errors.New("timeout waiting for endpoint response")
	// PATH manually canceled the context for the request.
	// E.g. Parallel requests were made and one succeeded so the other was canceled.
	errContextCanceled = errors.New("context canceled manually")

	// HTTP relay request failed - wraps net/http package errors
	errSendHTTPRelay = errors.New("HTTP relay request failed")
	// Endpoint's backend service returned a non 2xx HTTP status code.
	errRelayEndpointHTTPError = errors.New("endpoint returned non 2xx HTTP status code")

	// ** Centralized gateway mode errors **

	// Centralized gateway mode: Error getting onchain data for app
	errProtocolContextSetupCentralizedAppFetchErr = errors.New("error getting onchain data for app owned by the gateway")
	// Centralized gateway mode app does not delegate to the gateway.
	errProtocolContextSetupCentralizedAppDelegation = errors.New("centralized gateway mode app does not delegate to the gateway")
	// Centralized gateway mode: no active sessions could be retrieved for the service.
	errProtocolContextSetupCentralizedNoSessions = errors.New("no active sessions could be retrieved for the service")
	// Centralized gateway mode: no owned apps found for the service.
	errProtocolContextSetupCentralizedNoAppsForService = errors.New("ZERO owned apps found for service")

	// Delegated gateway mode: could not extract app from HTTP request.
	errProtocolContextSetupGetAppFromHTTPReq = errors.New("error getting the selected app from the HTTP request")
	// Delegated gateway mode: could not fetch session for app from the full node
	errProtocolContextSetupFetchSession = errors.New("error getting a session from the full node for app")
	// Delegated gateway mode: gateway does not have delegation for the app.
	errProtocolContextSetupAppDoesNotDelegate = errors.New("gateway does not have delegation for app")
	// Delegated gateway mode: app is not staked for the service.
	errProtocolContextSetupAppNotStaked = errors.New("app is not staked for the service")

	// ** Request context setup errors **

	// No endpoints available for the service.
	// Can be due to one or more of the following:
	// - Any of the gateway mode errors above.
	// - Error fetching a session for an app.
	errProtocolContextSetupNoEndpoints = errors.New("no endpoints found for service: relay request will fail")
	// Selected endpoint is no longer available.
	// Can happen due to:
	// - Bug in endpoint selection logic.
	// - Endpoint sanctioned due to an observation while selection logic was running.
	errRequestContextSetupInvalidEndpointSelected = errors.New("selected endpoint is not available: relay request will fail")
	// Error initializing a signer for the current gateway mode.
	errRequestContextSetupErrSignerSetup = errors.New("error getting the permitted signer: relay request will fail")

	// The endpoint returned a malformed payload.
	// Helps track more fine-grained metrics on endpoint errors.
	errMalformedEndpointPayload = errors.New("endpoint returned malformed payload")

	// ** WebSocket errors **

	// Error creating a WebSocket connection.
	errCreatingWebSocketConnection = errors.New("error creating WebSocket connection")

<<<<<<< HEAD
	// Error signing the relay request.
	errRelayRequestSigningFailed = errors.New("error signing relay request")

	// Error validating the relay response.
	errRelayResponseValidationFailed = errors.New("error validating relay response")
=======
	// Error signing the relay request in a websocket message.
	errRelayRequestWebsocketMessageSigningFailed = errors.New("error signing relay request in websocket message")

	// Error validating the relay response in a websocket message.
	errRelayResponseInWebsocketMessageValidationFailed = errors.New("error validating relay response in websocket message")
>>>>>>> 9ca874ef
)

// extractErrFromRelayError:
// • Analyzes errors returned during relay operations
// • Matches errors to predefined types through:
//   - Primary: Error comparison (with unwrapping)
//   - Fallback: String analysis for unrecognized types
//
// • Centralizes error recognition logic to avoid duplicate string matching
// • Provides fine-grained HTTP error classification
func extractErrFromRelayError(err error) error {
	// HTTP relay request failed.
	// Return as-is for further classification
	if errors.Is(err, errSendHTTPRelay) {
		return err
	}

	if isEndpointNetworkConfigError(err) {
		return errRelayEndpointConfig
	}

	// http endpoint timeout
	if strings.Contains(err.Error(), context.DeadlineExceeded.Error()) { // "context deadline exceeded"
		return errRelayEndpointTimeout
	}

	// Endpoint's backend service returned a non 2xx HTTP status code.
	if strings.Contains(err.Error(), "non 2xx HTTP status code") {
		return errRelayEndpointHTTPError
	}
	// context canceled manually
	if strings.Contains(err.Error(), "context canceled") {
		return errContextCanceled
	}

	// No known patterns matched.
	// return the error as-is.
	return err
}

// isEndpointNetworkConfigError returns true if the error indicating an endpoint configuration error.
//
// Examples:
// - Error verifying endpoint's TLS certificate
// - Error on DNS lookup of endpoint's URL.
func isEndpointNetworkConfigError(err error) bool {
	errStr := err.Error()
	switch {
	case strings.Contains(errStr, "dial tcp: lookup"):
		return true
	case strings.Contains(errStr, "tls: failed to verify certificate"):
		return true
	default:
		return false
	}
}

// isMalformedEndpointPayloadError returns true if the error indicates a malformed endpoint payload.
// Used for metrics categorization of endpoint errors.
func isMalformedEndpointPayloadError(errorType protocolobservations.ShannonEndpointErrorType) bool {
	switch errorType {
	case protocolobservations.ShannonEndpointErrorType_SHANNON_ENDPOINT_ERROR_RAW_PAYLOAD_CONNECTION_REFUSED,
		protocolobservations.ShannonEndpointErrorType_SHANNON_ENDPOINT_ERROR_RAW_PAYLOAD_SERVICE_NOT_CONFIGURED,
		protocolobservations.ShannonEndpointErrorType_SHANNON_ENDPOINT_ERROR_RAW_PAYLOAD_UNEXPECTED_EOF,
		protocolobservations.ShannonEndpointErrorType_SHANNON_ENDPOINT_ERROR_RAW_PAYLOAD_PROTOCOL_WIRE_TYPE,
		protocolobservations.ShannonEndpointErrorType_SHANNON_ENDPOINT_ERROR_RAW_PAYLOAD_PROTOCOL_RELAY_REQUEST,
		protocolobservations.ShannonEndpointErrorType_SHANNON_ENDPOINT_ERROR_RAW_PAYLOAD_SUPPLIERS_NOT_REACHABLE,
		protocolobservations.ShannonEndpointErrorType_SHANNON_ENDPOINT_ERROR_RAW_PAYLOAD_BACKEND_SERVICE,
		protocolobservations.ShannonEndpointErrorType_SHANNON_ENDPOINT_ERROR_RAW_PAYLOAD_TCP_CONNECTION,
		protocolobservations.ShannonEndpointErrorType_SHANNON_ENDPOINT_ERROR_RAW_PAYLOAD_RESPONSE_SIZE_EXCEEDED,
		protocolobservations.ShannonEndpointErrorType_SHANNON_ENDPOINT_ERROR_RAW_PAYLOAD_SERVER_CLOSED_CONNECTION,
		protocolobservations.ShannonEndpointErrorType_SHANNON_ENDPOINT_ERROR_RAW_PAYLOAD_HTTP_TRANSPORT,
		protocolobservations.ShannonEndpointErrorType_SHANNON_ENDPOINT_ERROR_RAW_PAYLOAD_DNS_RESOLUTION,
		protocolobservations.ShannonEndpointErrorType_SHANNON_ENDPOINT_ERROR_RAW_PAYLOAD_TLS_HANDSHAKE:
		return true
	default:
		return false
	}
}<|MERGE_RESOLUTION|>--- conflicted
+++ resolved
@@ -73,19 +73,11 @@
 	// Error creating a WebSocket connection.
 	errCreatingWebSocketConnection = errors.New("error creating WebSocket connection")
 
-<<<<<<< HEAD
-	// Error signing the relay request.
-	errRelayRequestSigningFailed = errors.New("error signing relay request")
-
-	// Error validating the relay response.
-	errRelayResponseValidationFailed = errors.New("error validating relay response")
-=======
 	// Error signing the relay request in a websocket message.
 	errRelayRequestWebsocketMessageSigningFailed = errors.New("error signing relay request in websocket message")
 
 	// Error validating the relay response in a websocket message.
 	errRelayResponseInWebsocketMessageValidationFailed = errors.New("error validating relay response in websocket message")
->>>>>>> 9ca874ef
 )
 
 // extractErrFromRelayError:
