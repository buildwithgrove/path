--- conflicted
+++ resolved
@@ -30,8 +30,6 @@
 // This allows the protocol to report its sanctioned endpoints data to the devtools.DisqualifiedEndpointReporter.
 var _ devtools.ProtocolDisqualifiedEndpointsReporter = &Protocol{}
 
-<<<<<<< HEAD
-=======
 // Protocol provides the functionality needed by the gateway package for sending a relay to a specific endpoint.
 type Protocol struct {
 	logger polylog.Logger
@@ -56,7 +54,6 @@
 	sanctionedEndpointsStore *sanctionedEndpointsStore
 }
 
->>>>>>> e6891a53
 // NewProtocol instantiates an instance of the Shannon protocol integration.
 func NewProtocol(
 	logger polylog.Logger,
