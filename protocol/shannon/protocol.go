--- conflicted
+++ resolved
@@ -100,19 +100,10 @@
 	ownedAppsAddr map[string]struct{}
 }
 
-<<<<<<< HEAD
 // AvailableEndpoints returns the list available endpoints for a given service ID.
+//
 // Implements the gateway.Protocol interface.
 func (p *Protocol) AvailableEndpoints(serviceID protocol.ServiceID, _ *http.Request) ([]protocol.EndpointAddr, error) {
-=======
-// BuildRequestContext builds and returns a Shannon-specific request context, which can be used to send relays.
-//
-// Implements the gateway.Protocol interface.
-func (p *Protocol) BuildRequestContext(
-	serviceID protocol.ServiceID,
-	httpReq *http.Request,
-) (gateway.ProtocolRequestContext, error) {
->>>>>>> 413feb0f
 	// TODO_TECHDEBT(@adshmh): validate "serviceID" is a valid onchain Shannon service.
 	permittedApps, err := p.getGatewayModePermittedApps(context.TODO(), serviceID, nil)
 	if err != nil {
@@ -133,13 +124,8 @@
 }
 
 // BuildRequestContextForEndpoint builds a new request context for a given service ID and endpoint address.
-<<<<<<< HEAD
-// This method is used only in the hydrator to enforce performing QoS checks on a specific pre-selected endpoint.
-=======
-//
 // DEV_NOTE: This method is **intended** to only be used in the hydrator to enforce performing QoS checks on a specific pre-selected endpoint.
 //
->>>>>>> 413feb0f
 // Implements the gateway.Protocol interface.
 func (p *Protocol) BuildRequestContextForEndpoint(
 	serviceID protocol.ServiceID,
@@ -159,27 +145,14 @@
 		return nil, fmt.Errorf("BuildRequestContextForEndpoint: error getting endpoints for service %s: %w", serviceID, err)
 	}
 
-<<<<<<< HEAD
-	selectedEndpoint, ok := endpoints[preSelectedEndpointAddr]
-=======
 	// Select the endpoint that matches the pre-selected address.
 	// This ensures QoS checks are performed on the selected endpoint.
-	preselectedEndpoint, ok := endpoints[preSelectedEndpointAddr]
->>>>>>> 413feb0f
+	selectedEndpoint, ok := endpoints[preSelectedEndpointAddr]
 	if !ok {
 		return nil, fmt.Errorf("BuildRequestContextForEndpoint: no pre-selected endpoint found for service %s and endpoint address %s", serviceID, preSelectedEndpointAddr)
 	}
 
-<<<<<<< HEAD
-=======
-	// Create an endpoint map containing only the selected endpoint to ensure
-	// the QoS check is performed on the selected endpoint.
-	preselectedEndpointMap := map[protocol.EndpointAddr]endpoint{
-		preSelectedEndpointAddr: preselectedEndpoint,
-	}
-
 	// Retrieve the relay request signer for the current gateway mode.
->>>>>>> 413feb0f
 	permittedSigner, err := p.getGatewayModePermittedRelaySigner(p.gatewayMode)
 	if err != nil {
 		return nil, fmt.Errorf("BuildRequestContextForEndpoint: error getting the permitted signer for gateway mode %s: %w", p.gatewayMode, err)
