--- conflicted
+++ resolved
@@ -7,11 +7,7 @@
 	"net/http"
 
 	"github.com/pokt-network/poktroll/pkg/polylog"
-<<<<<<< HEAD
-=======
-	sessiontypes "github.com/pokt-network/poktroll/x/session/types"
 	sharedtypes "github.com/pokt-network/poktroll/x/shared/types"
->>>>>>> e9b64015
 
 	"github.com/buildwithgrove/path/gateway"
 	"github.com/buildwithgrove/path/health"
@@ -174,12 +170,7 @@
 	// endpoints will be used to populate the list of endpoints.
 	//
 	// The final boolean parameter sets whether to filter out sanctioned endpoints.
-<<<<<<< HEAD
-
-	endpoints, err := p.getUniqueEndpoints(ctx, serviceID, activeSessions, true)
-=======
 	endpoints, err := p.getUniqueEndpoints(ctx, serviceID, activeSessions, true, sharedtypes.RPCType_JSON_RPC)
->>>>>>> e9b64015
 	if err != nil {
 		logger.Error().Err(err).Msg(err.Error())
 		return nil, buildProtocolContextSetupErrorObservation(serviceID, err), err
@@ -463,13 +454,8 @@
 func (p *Protocol) getSessionsUniqueEndpoints(
 	_ context.Context,
 	serviceID protocol.ServiceID,
-<<<<<<< HEAD
 	activeSessions []hydratedSession,
-	filterSanctioned bool, // will be true for calls made by service request handling.
-=======
-	activeSessions []sessiontypes.Session,
 	filterByRPCType sharedtypes.RPCType,
->>>>>>> e9b64015
 ) (map[protocol.EndpointAddr]endpoint, error) {
 	logger := p.logger.With(
 		"method", "getSessionsUniqueEndpoints",
@@ -494,22 +480,14 @@
 		logger = hydrateLoggerWithSession(logger, hydratedSession.session)
 		logger.ProbabilisticDebugInfo(polylog.ProbabilisticDebugInfoProb).Msgf("Finding unique endpoints for session %s for app %s for service %s.", hydratedSession.session.SessionId, app.Address, serviceID)
 
-		// Retrieve all endpoints for the session.
-		qualifiedEndpoints := hydratedSession.endpoints
-
-<<<<<<< HEAD
-		// Filter out sanctioned endpoints if requested.
-		if filterSanctioned {
-=======
 		// Initialize the qualified endpoints as the full set of session endpoints.
 		// Sanctioned endpoints will be filtered out below if a valid RPC type is provided.
-		qualifiedEndpoints := sessionEndpoints
+		qualifiedEndpoints := hydratedSession.endpoints
 
 		// Filter out sanctioned endpoints if a valid RPC type is provided.
 		// If no valid RPC type is provided, don't filter out sanctioned endpoints.
 		// As of PR #424 the only supported RPC types are JSON_RPC and WEBSOCKET.
 		if sanctionedEndpointsStore, ok := p.sanctionedEndpointsStores[filterByRPCType]; ok {
->>>>>>> e9b64015
 			logger.Debug().Msgf(
 				"app %s has %d endpoints before filtering sanctioned endpoints.",
 				app.Address, len(hydratedSession.endpoints),
@@ -520,13 +498,8 @@
 			// All endpoints are sanctioned: log a warning and skip this app.
 			if len(filteredEndpoints) == 0 {
 				logger.Error().Msgf(
-<<<<<<< HEAD
-					"All %d session endpoints are sanctioned for service %s, app %s. Skipping the app.",
+					"❌ All %d session endpoints are sanctioned for service %s, app %s. SKIPPING the app.",
 					len(hydratedSession.endpoints), serviceID, app.Address,
-=======
-					"❌ All %d session endpoints are sanctioned for service %s, app %s. SKIPPING the app.",
-					len(sessionEndpoints), serviceID, app.Address,
->>>>>>> e9b64015
 				)
 				continue
 			}
