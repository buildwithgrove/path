--- conflicted
+++ resolved
@@ -312,21 +312,13 @@
 		// Log an error
 		// skip current app.
 		if err != nil {
-<<<<<<< HEAD
-			logger.Error().Err(err).Msg("Internal error: error getting a session for the app: skipping the app.")
-=======
 			logger.Error().Err(err).Msgf("Internal error: error getting a session for service %s app %s: skipping the app.", serviceID, app.Address)
->>>>>>> 1670e318
 			continue
 		}
 
 		appEndpoints, err := endpointsFromSession(session)
 		if err != nil {
-<<<<<<< HEAD
-			logger.Error().Err(err).Msg("Internal error: error getting all endpoints for app and session: skipping the app.")
-=======
 			logger.Error().Err(err).Msgf("Internal error: error getting all endpoints for service %s app %s and session: skipping the app.", serviceID, app.Address)
->>>>>>> 1670e318
 			continue
 		}
 
@@ -340,13 +332,8 @@
 		logger.Info().Msgf("Filtered number of endpoints for app %s from %d to %d.", app.Address, len(appEndpoints), len(qualifiedEndpoints))
 
 		// All endpoints are sanctioned: log a warning and skip this app.
-<<<<<<< HEAD
-		if len(qualifiedEndpoints) == 0 {
-			logger.Error().Msg("All app endpoints are sanctioned. Skipping the app.")
-=======
 		if len(filteredEndpoints) == 0 {
 			logger.Error().Msgf("All app endpoints are sanctioned on service %s, app %s. Skipping the app.", serviceID, app.Address)
->>>>>>> 1670e318
 			continue
 		}
 
