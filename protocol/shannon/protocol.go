--- conflicted
+++ resolved
@@ -310,23 +310,10 @@
 		// Using a single iteration scope for this logger.
 		// Avoids adding all apps in the loop to the logger's fields.
 		logger := logger.With("permitted_app_address", app.Address)
-		logger.Debug().Msg("processing app.")
-
-<<<<<<< HEAD
-		session, err := p.FullNode.GetSession(ctx, serviceID, app.Address)
-		// error fetching a session:
-		// Log an error
-		// skip current app.
-		if err != nil {
-			logger.Error().Err(err).Msgf("Internal error: error getting a session for service %s app %s: skipping the app.", serviceID, app.Address)
-			continue
-		}
-
 		// hydrate the logger with session details.
 		logger = hydrateLoggerWithSession(logger, &session)
-
-=======
->>>>>>> 673c913e
+		logger.Debug().Msg("processing app.")
+
 		appEndpoints, err := endpointsFromSession(session)
 		if err != nil {
 			logger.Error().Err(err).Msgf("Internal error: error getting all endpoints for service %s app %s and session: skipping the app.", serviceID, app.Address)
