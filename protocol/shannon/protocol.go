package shannon

import (
	"context"
	"fmt"
	"net/http"

	cryptotypes "github.com/cosmos/cosmos-sdk/crypto/types"
	"github.com/pokt-network/poktroll/pkg/polylog"
	apptypes "github.com/pokt-network/poktroll/x/application/types"
	servicetypes "github.com/pokt-network/poktroll/x/service/types"
	sessiontypes "github.com/pokt-network/poktroll/x/session/types"
	sdk "github.com/pokt-network/shannon-sdk"

	"github.com/buildwithgrove/path/gateway"
	"github.com/buildwithgrove/path/health"
	"github.com/buildwithgrove/path/metrics/devtools"
	protocolobservations "github.com/buildwithgrove/path/observation/protocol"
	"github.com/buildwithgrove/path/protocol"
)

// gateway package's Protocol interface is fulfilled by the Protocol struct
// below using methods that are specific to Shannon.
var _ gateway.Protocol = &Protocol{}

// Shannon protocol implements the health.Check and health.ServiceIDReporter interfaces.
// This allows the protocol to report its health status and the list of service IDs it is configured for.
var (
	_ health.Check             = &Protocol{}
	_ health.ServiceIDReporter = &Protocol{}
)

// devtools.ProtocolDisqualifiedEndpointsReporter is fulfilled by the Protocol struct below.
// This allows the protocol to report its sanctioned endpoints data to the devtools.DisqualifiedEndpointReporter.
var _ devtools.ProtocolDisqualifiedEndpointsReporter = &Protocol{}

// FullNode defines the set of capabilities the Shannon protocol integration needs
// from a fullnode for sending relays.
//
// A properly initialized fullNode struct can:
// 1. Return the onchain apps matching a service ID.
// 2. Fetch a session for a (service,app) combination.
// 3. Validate a relay response.
// 4. Etc...
type FullNode interface {
	// GetApp returns the onchain application matching the application address
	GetApp(ctx context.Context, appAddr string) (*apptypes.Application, error)

	// GetSession returns the latest session matching the supplied service+app combination.
	// Sessions are solely used for sending relays, and therefore only the latest session for any service+app combination is needed.
	// Note: Shannon returns the latest session for a service+app combination if no blockHeight is provided.
	GetSession(ctx context.Context, serviceID sdk.ServiceID, appAddr string) (sessiontypes.Session, error)

	// GetAccountPubKey returns the account public key for the given address.
	// The cache has no TTL, so the public key is cached indefinitely.
	GetAccountPubKey(ctx context.Context, address string) (cryptotypes.PubKey, error)

	// ValidateRelayResponse validates the raw bytes returned from an endpoint (in response to a relay request) and returns the parsed response.
	ValidateRelayResponse(ctx context.Context, supplierAddr sdk.SupplierAddress, responseBz []byte) (*servicetypes.RelayResponse, error)

	// IsHealthy returns true if the FullNode instance is healthy.
	// A LazyFullNode will always return true.
	// A CachingFullNode will return true if it has data in app and session caches.
	IsHealthy() bool
}

// NewProtocol instantiates an instance of the Shannon protocol integration.
func NewProtocol(
	logger polylog.Logger,
	config GatewayConfig,
<<<<<<< HEAD
	// ownedApps is the list of apps owned by the gateway operator running PATH in Centralized gateway mode.
	// If PATH is not running in Centralized mode, this field is nil.
	ownedApps map[sdk.ServiceID][]string,
=======
	fullNode FullNode,
>>>>>>> 838f5840
) (*Protocol, error) {
	shannonLogger := logger.With("protocol", "shannon")

	// Initialize the owned apps for the gateway mode. This value will be nil if gateway mode is not Centralized.
	var ownedApps map[protocol.ServiceID][]string
	if config.GatewayMode == protocol.GatewayModeCentralized {
		var err error
		if ownedApps, err = getCentralizedModeOwnedApps(logger, config.OwnedAppsPrivateKeysHex, fullNode); err != nil {
			return nil, fmt.Errorf("failed to get app addresses from config: %v", err)
		}
	}

	protocolInstance := &Protocol{
		logger: shannonLogger,

		FullNode: fullNode,

		// TODO_MVP(@adshmh): verify the gateway address and private key are valid, by completing the following:
		// 1. Query onchain data for a gateway with the supplied address.
		// 2. Query onchain data for app(s) matching the derived addresses.
		gatewayAddr:          config.GatewayAddress,
		gatewayPrivateKeyHex: config.GatewayPrivateKeyHex,
		gatewayMode:          config.GatewayMode,
		// tracks sanctioned endpoints
		sanctionedEndpointsStore: newSanctionedEndpointsStore(logger),

		// ownedApps is the list of apps owned by the gateway operator running PATH in Centralized gateway mode.
		// If PATH is not running in Centralized mode, this field is nil.
		ownedApps: ownedApps,
	}

	return protocolInstance, nil
}

// Protocol provides the functionality needed by the gateway package for sending a relay to a specific endpoint.
type Protocol struct {
	logger polylog.Logger

	// TODO_IN_THIS_PR(@commoddity): Create GatewayClient interface which embeds
	// sdk.FullNode into it and is implemented in the Shannon SDK.
	FullNode

	// gatewayMode is the gateway mode in which the current instance of the Shannon protocol integration operates.
	// See protocol/shannon/gateway_mode.go for more details.
	gatewayMode protocol.GatewayMode

	// gatewayAddr is used by the SDK for selecting onchain applications which have delegated to the gateway.
	// The gateway can only sign relays on behalf of an application if the application has an active delegation to it.
	gatewayAddr string

	// gatewayPrivateKeyHex stores the private key of the gateway running this Shannon Gateway instance.
	// It is used for signing relay request in both Centralized and Delegated Gateway Modes.
	gatewayPrivateKeyHex string

	// ownedApps holds the addresses and staked service IDs of all apps owned by the gateway operator running
	// PATH in Centralized mode. If PATH is not running in Centralized mode, this field is nil.
	ownedApps map[sdk.ServiceID][]string

	// sanctionedEndpointsStore tracks sanctioned endpoints
	sanctionedEndpointsStore *sanctionedEndpointsStore
}

// AvailableEndpoints returns the available endpoints for a given service ID.
//
// - Provides the list of endpoints that can serve the specified service ID.
// - Returns a list of valid endpoint addresses, protocol observations, and any error encountered.
//
// Usage:
//   - In Delegated mode, httpReq must contain the appropriate headers for app selection.
//   - In Centralized mode, httpReq may be nil.
//
// Returns:
//   - protocol.EndpointAddrList: the discovered endpoints for the service.
//   - protocolobservations.Observations: contextual observations (e.g., error context).
//   - error: if any error occurs during endpoint discovery or validation.
func (p *Protocol) AvailableEndpoints(
	ctx context.Context,
	serviceID sdk.ServiceID,
	httpReq *http.Request,
) (protocol.EndpointAddrList, protocolobservations.Observations, error) {
	// hydrate the logger.
	logger := p.logger.With(
		"service", serviceID,
		"method", "AvailableEndpoints",
		"gateway_mode", p.gatewayMode,
	)

	// TODO_TECHDEBT(@adshmh): validate "serviceID" is a valid onchain Shannon service.
	activeSessions, err := p.getActiveGatewaySessions(ctx, serviceID, httpReq)
	if err != nil {
		logger.Error().Err(err).Msg("Relay request will fail: error building the active sessions for service.")
		return nil, buildProtocolContextSetupErrorObservation(serviceID, err), err
	}

	logger = logger.With("number_of_valid_sessions", len(activeSessions))
	logger.Debug().Msg("fetched the set of active sessions.")

	// Retrieve a list of all unique endpoints for the given service ID filtered by the list of apps this gateway/application
	// owns and can send relays on behalf of.
	// The final boolean parameter sets whether to filter out sanctioned endpoints.
	endpoints, err := p.getSessionsUniqueEndpoints(ctx, serviceID, activeSessions, true)
	if err != nil {
		logger.Error().Err(err).Msg(err.Error())
		return nil, buildProtocolContextSetupErrorObservation(serviceID, err), err
	}

	logger = logger.With("number_of_unique_endpoints", len(endpoints))
	logger.Debug().Msg("Successfully fetched the set of available endpoints for the selected apps.")

	// Convert the list of endpoints to a list of endpoint addresses
	endpointAddrs := make(protocol.EndpointAddrList, 0, len(endpoints))
	for endpointAddr := range endpoints {
		endpointAddrs = append(endpointAddrs, endpointAddr)
	}

	return endpointAddrs, buildSuccessfulEndpointLookupObservation(serviceID), nil
}

// BuildRequestContextForEndpoint creates a new protocol request context for a specified service and endpoint.
//
// Parameters:
//   - ctx: Context for cancellation, deadlines, and logging.
//   - serviceID: The unique identifier of the target service.
//   - selectedEndpointAddr: The address of the endpoint to use for the request.
//   - httpReq: ONLY used in Delegated mode to extract the selected app from headers.
//   - TODO_TECHDEBT: Decouple context building for different gateway modes.
//
// Behavior:
//   - Retrieves active sessions for the given service ID from the full node.
//   - Retrieves unique endpoints available across all active sessions
//   - Filtering out sanctioned endpoints from list of unique endpoints.
//   - Obtains the relay request signer appropriate for the current gateway mode.
//   - Returns a fully initialized request context for use in downstream protocol operations.
//   - On failure, logs the error, returns a context setup observation, and a non-nil error.
//
// Implements the gateway.Protocol interface.
func (p *Protocol) BuildRequestContextForEndpoint(
	ctx context.Context,
	serviceID sdk.ServiceID,
	selectedEndpointAddr protocol.EndpointAddr,
	httpReq *http.Request,
) (gateway.ProtocolRequestContext, protocolobservations.Observations, error) {
	logger := p.logger.With(
		"method", "BuildRequestContextForEndpoint",
		"service_id", serviceID,
		"endpoint_addr", selectedEndpointAddr,
	)

	activeSessions, err := p.getActiveGatewaySessions(ctx, serviceID, httpReq)
	if err != nil {
		logger.Error().Err(err).Msgf("Relay request will fail due to error retrieving active sessions for service %s", serviceID)
		return nil, buildProtocolContextSetupErrorObservation(serviceID, err), err
	}

	// Retrieve the list of endpoints (i.e. backend service URLs by external operators)
	// that can service RPC requests for the given service ID for the given apps.
	// The final boolean parameter sets whether to filter out sanctioned endpoints.
	endpoints, err := p.getSessionsUniqueEndpoints(ctx, serviceID, activeSessions, true)
	if err != nil {
		logger.Error().Err(err).Msg(err.Error())
		return nil, buildProtocolContextSetupErrorObservation(serviceID, err), err
	}

	// Select the endpoint that matches the pre-selected address.
	// This ensures QoS checks are performed on the selected endpoint.
	selectedEndpoint, ok := endpoints[selectedEndpointAddr]
	if !ok {
		// Wrap the context setup error.
		// Used to generate the observation.
		err := fmt.Errorf("%w: service %s endpoint %s", errRequestContextSetupInvalidEndpointSelected, serviceID, selectedEndpointAddr)
		logger.Error().Err(err).Msg("Selected endpoint is not available.")
		return nil, buildProtocolContextSetupErrorObservation(serviceID, err), err
	}

	// Retrieve the relay request signer for the current gateway mode.
	permittedSigner, err := p.getGatewayModePermittedRelaySigner(p.gatewayMode)
	if err != nil {
		// Wrap the context setup error.
		// Used to generate the observation.
		err = fmt.Errorf("%w: gateway mode %s: %w", errRequestContextSetupErrSignerSetup, p.gatewayMode, err)
		return nil, buildProtocolContextSetupErrorObservation(serviceID, err), err
	}

	// Return new request context for the pre-selected endpoint
	return &requestContext{
		logger:             p.logger,
		fullNode:           p.FullNode,
		selectedEndpoint:   &selectedEndpoint,
		serviceID:          serviceID,
		relayRequestSigner: permittedSigner,
	}, protocolobservations.Observations{}, nil
}

// ApplyObservations updates protocol instance state based on endpoint observations.
// Examples:
// - Mark endpoints as invalid based on response quality
// - Disqualify endpoints for a time period
//
// Implements gateway.Protocol interface.
func (p *Protocol) ApplyObservations(observations *protocolobservations.Observations) error {
	// Sanity check the input
	if observations == nil || observations.GetShannon() == nil {
		p.logger.Warn().Msg("SHOULD NEVER HAPPEN: ApplyObservations called with nil input or nil Shannon observation list.")
		return nil
	}

	shannonObservations := observations.GetShannon().GetObservations()
	if len(shannonObservations) == 0 {
		p.logger.Warn().Msg("SHOULD NEVER HAPPEN: ApplyObservations called with nil set of Shannon request observations.")
		return nil
	}

	// hand over the observations to the sanctioned endpoints store for adding any applicable sanctions.
	p.sanctionedEndpointsStore.ApplyObservations(shannonObservations)

	return nil

}

// ConfiguredServiceIDs returns the list of all all service IDs for all configured AATs.
// This is used by the hydrator to determine which service IDs to run QoS checks on.
func (p *Protocol) ConfiguredServiceIDs() map[sdk.ServiceID]struct{} {
	// Currently hydrator is only enabled for Centralized gateway mode.
	// TODO_FUTURE(@adshmh): support specifying the app(s) used for sending/signing synthetic relay requests by the hydrator.
	if p.gatewayMode != protocol.GatewayModeCentralized {
		return nil
	}

	configuredServiceIDs := make(map[sdk.ServiceID]struct{})
	for serviceID := range p.ownedApps {
		configuredServiceIDs[serviceID] = struct{}{}
	}

	return configuredServiceIDs
}

// Name satisfies the HealthCheck#Name interface function
func (p *Protocol) Name() string {
	return "pokt-shannon"
}

// IsAlive satisfies the HealthCheck#IsAlive interface function
func (p *Protocol) IsAlive() bool {
	return p.FullNode.IsHealthy()
}

// TODO_FUTURE(@adshmh): If multiple apps (across different sessions) are delegating
// to this gateway, optimize how the endpoints are managed/organized/cached.
//
// getAppsUniqueEndpoints returns a map of all endpoints matching serviceID and passing appFilter.
// If an endpoint matches a serviceID across multiple apps/sessions, only a single entry
// matching one of the apps/sessions is returned.
func (p *Protocol) getSessionsUniqueEndpoints(
	_ context.Context,
<<<<<<< HEAD
	serviceID sdk.ServiceID,
	permittedSessions []sessiontypes.Session,
=======
	serviceID protocol.ServiceID,
	activeSessions []sessiontypes.Session,
>>>>>>> 838f5840
	filterSanctioned bool, // will be true for calls to getAppsUniqueEndpoints made by service request handling.
) (map[protocol.EndpointAddr]endpoint, error) {
	logger := p.logger.With(
		"method", "getAppsUniqueEndpoints",
		"service", serviceID,
		"num_valid_sessions", len(activeSessions),
	)
	logger.Info().Msgf(
		"About to fetch all unique endpoints for service %s given %d active sessions.",
		serviceID, len(activeSessions),
	)

	endpoints := make(map[protocol.EndpointAddr]endpoint)
	// Iterate over all active sessions for the service ID.
	for _, session := range activeSessions {
		app := session.Application

		// Using a single iteration scope for this logger.
		// Avoids adding all apps in the loop to the logger's fields.
		// Hydrate the logger with session details.
		logger := logger.With("valid_app_address", app.Address)
		logger = hydrateLoggerWithSession(logger, &session)
		logger.ProbabilisticDebugInfo(polylog.ProbabilisticDebugInfoProb).Msgf("Finding unique endpoints for session %s for app %s for service %s.", session.SessionId, app.Address, serviceID)

		// Retrieve all endpoints for the session.
		sessionEndpoints, err := endpointsFromSession(session)
		if err != nil {
			logger.Error().Err(err).Msgf("Internal error: error getting all endpoints for service %s app %s and session: skipping the app.", serviceID, app.Address)
			continue
		}

		qualifiedEndpoints := sessionEndpoints
		// In calls to getAppsUniqueEndpoints made by service request handling, we filter out sanctioned endpoints.
		if filterSanctioned {
			logger.Debug().Msgf(
				"app %s has %d endpoints before filtering sanctioned endpoints.",
				app.Address, len(sessionEndpoints),
			)

			// Filter out any sanctioned endpoints
			filteredEndpoints := p.sanctionedEndpointsStore.FilterSanctionedEndpoints(qualifiedEndpoints)
			// All endpoints are sanctioned: log a warning and skip this app.
			if len(filteredEndpoints) == 0 {
				logger.Error().Msgf(
					"All %d session endpoints are sanctioned for service %s, app %s. Skipping the app.",
					len(sessionEndpoints), serviceID, app.Address,
				)
				continue
			}
			qualifiedEndpoints = filteredEndpoints

			logger.Debug().Msgf("app %s has %d endpoints after filtering sanctioned endpoints.", app.Address, len(qualifiedEndpoints))
		}

		// Log the number of endpoints before and after filtering
		logger.Info().Msgf("Filtered session endpoints for app %s from %d to %d.", app.Address, len(sessionEndpoints), len(qualifiedEndpoints))

		for endpointAddr, endpoint := range qualifiedEndpoints {
			endpoints[endpointAddr] = endpoint
		}

		logger.Info().Msgf(
			"Successfully fetched %d endpoints for session %s for application %s for service %s.",
			len(qualifiedEndpoints), session.SessionId, app.Address, serviceID,
		)
	}

	// Ensure at least one endpoint is available for the requested service.
	if len(endpoints) == 0 {
		// Wrap the context setup error. Used for generating observations.
		err := fmt.Errorf("%w: service %s", errProtocolContextSetupNoEndpoints, serviceID)
		logger.Warn().Err(err).Msg("No endpoints available after filtering sanctioned endpoints: relay request will fail.")
		return nil, err
	}

	logger.Info().Msgf("Successfully fetched %d endpoints for active sessions.", len(endpoints))

	return endpoints, nil
}

// GetTotalProtocolEndpointsCount returns the count of all unique endpoints for a service ID
// without filtering sanctioned endpoints.
func (p *Protocol) GetTotalServiceEndpointsCount(serviceID sdk.ServiceID, httpReq *http.Request) (int, error) {
	ctx := context.Background()

	// Get the list of active sessions for the service ID.
	activeSessions, err := p.getActiveGatewaySessions(ctx, serviceID, httpReq)
	if err != nil {
		return 0, err
	}

	// Get all endpoints for the service ID without filtering sanctioned endpoints.
	endpoints, err := p.getSessionsUniqueEndpoints(ctx, serviceID, activeSessions, false)
	if err != nil {
		return 0, err
	}

	return len(endpoints), nil
}

// HydrateDisqualifiedEndpointsResponse hydrates the disqualified endpoint response with the protocol-specific data.
//   - takes a pointer to the DisqualifiedEndpointResponse
//   - called by the devtools.DisqualifiedEndpointReporter to fill it with the protocol-specific data.
func (p *Protocol) HydrateDisqualifiedEndpointsResponse(serviceID sdk.ServiceID, details *devtools.DisqualifiedEndpointResponse) {
	p.logger.Info().Msgf("hydrating disqualified endpoints response for service ID: %s", serviceID)
	details.ProtocolLevelDisqualifiedEndpoints = p.sanctionedEndpointsStore.getSanctionDetails(serviceID)
}<|MERGE_RESOLUTION|>--- conflicted
+++ resolved
@@ -68,18 +68,17 @@
 func NewProtocol(
 	logger polylog.Logger,
 	config GatewayConfig,
-<<<<<<< HEAD
-	// ownedApps is the list of apps owned by the gateway operator running PATH in Centralized gateway mode.
-	// If PATH is not running in Centralized mode, this field is nil.
-	ownedApps map[sdk.ServiceID][]string,
-=======
 	fullNode FullNode,
->>>>>>> 838f5840
 ) (*Protocol, error) {
 	shannonLogger := logger.With("protocol", "shannon")
 
+	// TODO_NEXT(@commoddity): Remove this block; in PR #297 this functionality becomes
+	// the specific responsibility of the `centralizedGatewayClient` in the Shannon SDK.
+	// See here:
+	// https://github.com/pokt-network/shannon-sdk/pull/39/files#diff-9102631b2519f918dacf779134ff220b78b81cd7c7b438f7aaab35cec2ab08d1R21
+	//
 	// Initialize the owned apps for the gateway mode. This value will be nil if gateway mode is not Centralized.
-	var ownedApps map[protocol.ServiceID][]string
+	var ownedApps map[sdk.ServiceID][]string
 	if config.GatewayMode == protocol.GatewayModeCentralized {
 		var err error
 		if ownedApps, err = getCentralizedModeOwnedApps(logger, config.OwnedAppsPrivateKeysHex, fullNode); err != nil {
@@ -329,13 +328,8 @@
 // matching one of the apps/sessions is returned.
 func (p *Protocol) getSessionsUniqueEndpoints(
 	_ context.Context,
-<<<<<<< HEAD
 	serviceID sdk.ServiceID,
-	permittedSessions []sessiontypes.Session,
-=======
-	serviceID protocol.ServiceID,
 	activeSessions []sessiontypes.Session,
->>>>>>> 838f5840
 	filterSanctioned bool, // will be true for calls to getAppsUniqueEndpoints made by service request handling.
 ) (map[protocol.EndpointAddr]endpoint, error) {
 	logger := p.logger.With(
