package shannon

import (
	"context"
	"fmt"
	"net/http"

	"github.com/pokt-network/poktroll/pkg/polylog"
	sessiontypes "github.com/pokt-network/poktroll/x/session/types"
	sdk "github.com/pokt-network/shannon-sdk"
	gatewayClient "github.com/pokt-network/shannon-sdk/client"

	"github.com/buildwithgrove/path/gateway"
	"github.com/buildwithgrove/path/health"
	"github.com/buildwithgrove/path/metrics/devtools"
	protocolobservations "github.com/buildwithgrove/path/observation/protocol"
	"github.com/buildwithgrove/path/protocol"
)

// gateway package's Protocol interface is fulfilled by the Protocol struct
// below using methods that are specific to Shannon.
var _ gateway.Protocol = &Protocol{}

// Shannon protocol implements the health.Check and health.ServiceIDReporter interfaces.
// This allows the protocol to report its health status and the list of service IDs it is configured for.
var (
	_ health.Check             = &Protocol{}
	_ health.ServiceIDReporter = &Protocol{}
)

// devtools.ProtocolDisqualifiedEndpointsReporter is fulfilled by the Protocol struct below.
// This allows the protocol to report its sanctioned endpoints data to the devtools.DisqualifiedEndpointReporter.
var _ devtools.ProtocolDisqualifiedEndpointsReporter = &Protocol{}

// GatewayClient provides all the methods needed by the Shannon protocol
// package in PATH to interface with the Shannon Protocol.
//
// It is implemented by the following concrete structs in the Shannon SDK package:
//   - gatewayClient.CentralizedGatewayClient
//   - gatewayClient.DelegatedGatewayClient
//
// It provides methods to:
//   - get the list of permitted sessions for a given service ID.
//   - get the relay signer for a given service ID.
//   - get the list of service IDs that the gateway is configured for.
//
// It also emebeds the FullNode interface from the Shannon SDK package, which may be either:
//   - gatewayClient.FullNode
//   - gatewayClient.FullNodeWithCache
//
// The FullNodeWithCache interface is used to cache the results of the GetSessions and GetRelaySigner methods.
// This is used to improve the performance of the protocol.
type GatewayClient interface {
	sdk.FullNode
	GetSessions(ctx context.Context, serviceID sdk.ServiceID, httpReq *http.Request) ([]sessiontypes.Session, error)
	GetRelaySigner(ctx context.Context, serviceID sdk.ServiceID, httpReq *http.Request) (*sdk.Signer, error)
	GetConfiguredServiceIDs() map[sdk.ServiceID]struct{}
	GetGatewayMode() gatewayClient.GatewayMode
}

// Protocol provides the functionality needed by the gateway package for sending a relay to a specific endpoint.
type Protocol struct {
	logger polylog.Logger

	// Embeds the GatewayClient interface from the Shannon SDK package to provide
	// the functionality needed by the gateway package for handling service requests.
	GatewayClient

	// sanctionedEndpointsStore tracks sanctioned endpoints
	sanctionedEndpointsStore *sanctionedEndpointsStore
}

// NewProtocol instantiates an instance of the Shannon protocol integration.
func NewProtocol(
	logger polylog.Logger,
<<<<<<< HEAD
	fullNode sdk.FullNode,
	gatewayClientConfig gatewayClient.GatewayConfig,
) (*Protocol, error) {
	shannonLogger := logger.With("protocol", "shannon")

	// Initialize the gateway client by passing it the full node.
	// The gateway client is responsible for interacting with the Shannon protocol.
	client, err := getGatewayClient(shannonLogger, fullNode, gatewayClientConfig)
	if err != nil {
		return nil, err
	}
=======
	config GatewayConfig,
	fullNode FullNode,
) (*Protocol, error) {
	shannonLogger := logger.With("protocol", "shannon")

	// TODO_NEXT(@commoddity): Remove this block; in PR #297 this functionality becomes
	// the specific responsibility of the `centralizedGatewayClient` in the Shannon SDK.
	// See here:
	// https://github.com/pokt-network/shannon-sdk/pull/39/files#diff-9102631b2519f918dacf779134ff220b78b81cd7c7b438f7aaab35cec2ab08d1R21
	//
	// Initialize the owned apps for the gateway mode. This value will be nil if gateway mode is not Centralized.
	var ownedApps map[sdk.ServiceID][]string
	if config.GatewayMode == protocol.GatewayModeCentralized {
		var err error
		if ownedApps, err = getCentralizedModeOwnedApps(logger, config.OwnedAppsPrivateKeysHex, fullNode); err != nil {
			return nil, fmt.Errorf("failed to get app addresses from config: %v", err)
		}
	}

	protocolInstance := &Protocol{
		logger: shannonLogger,

		FullNode: fullNode,
>>>>>>> 34fd197d

	protocolInstance := &Protocol{
		logger:        shannonLogger,
		GatewayClient: client,
		// TODO_MVP(@adshmh): verify the gateway address and private key are valid, by completing the following:
		// 1. Query onchain data for a gateway with the supplied address.
		// 2. Query onchain data for app(s) matching the derived addresses.
		// tracks sanctioned endpoints
		sanctionedEndpointsStore: newSanctionedEndpointsStore(logger),
	}

	shannonLogger.Info().Msg("Protocol instance created")

	return protocolInstance, nil
}

// getGatewayClient gets the correct gateway client based on PATH's configured gateway mode.
func getGatewayClient(logger polylog.Logger, fullNode sdk.FullNode, config gatewayClient.GatewayConfig) (GatewayClient, error) {
	switch config.GatewayMode {
	// If PATH is in centralized mode, use the centralized gateway client.
	case gatewayClient.GatewayModeCentralized:
		logger.Info().Msg("Creating centralized gateway client")
		return gatewayClient.NewCentralizedGatewayClient(fullNode, logger, config)

	// If PATH is in delegated mode, use the delegated gateway client.
	case gatewayClient.GatewayModeDelegated:
		logger.Info().Msg("Creating delegated gateway client")
		return gatewayClient.NewDelegatedGatewayClient(fullNode, logger, config)

		// TODO_IMPROVE(@commoddity, @adshmh): add new gateway client for permissionless mode once implemented in the SDK.

	default:
		return nil, fmt.Errorf("unsupported gateway mode: %s", config.GatewayMode)
	}
}

// AvailableEndpoints returns the available endpoints for a given service ID.
//
// - Provides the list of endpoints that can serve the specified service ID.
// - Returns a list of valid endpoint addresses, protocol observations, and any error encountered.
//
// Usage:
//   - In Delegated mode, httpReq must contain the appropriate headers for app selection.
//   - In Centralized mode, httpReq may be nil.
//
// Returns:
//   - protocol.EndpointAddrList: the discovered endpoints for the service.
//   - protocolobservations.Observations: contextual observations (e.g., error context).
//   - error: if any error occurs during endpoint discovery or validation.
func (p *Protocol) AvailableEndpoints(
	ctx context.Context,
	serviceID sdk.ServiceID,
	httpReq *http.Request,
) (protocol.EndpointAddrList, protocolobservations.Observations, error) {
	// hydrate the logger.
	logger := p.logger.With(
		"service", serviceID,
		"method", "AvailableEndpoints",
		"gateway_mode", p.GetGatewayMode(),
	)

	// TODO_TECHDEBT(@adshmh): validate "serviceID" is a valid onchain Shannon service.
<<<<<<< HEAD
	permittedSessions, err := p.GatewayClient.GetSessions(ctx, serviceID, httpReq)
=======
	activeSessions, err := p.getActiveGatewaySessions(ctx, serviceID, httpReq)
>>>>>>> 34fd197d
	if err != nil {
		logger.Error().Err(err).Msg("Relay request will fail: error building the active sessions for service.")
		return nil, buildProtocolContextSetupErrorObservation(serviceID, err), err
	}

	logger = logger.With("number_of_valid_sessions", len(activeSessions))
	logger.Debug().Msg("fetched the set of active sessions.")

	// Retrieve a list of all unique endpoints for the given service ID filtered by the list of apps this gateway/application
	// owns and can send relays on behalf of.
	// The final boolean parameter sets whether to filter out sanctioned endpoints.
	endpoints, err := p.getSessionsUniqueEndpoints(ctx, serviceID, activeSessions, true)
	if err != nil {
		logger.Error().Err(err).Msg(err.Error())
		return nil, buildProtocolContextSetupErrorObservation(serviceID, err), err
	}

	logger = logger.With("number_of_unique_endpoints", len(endpoints))
	logger.Debug().Msg("Successfully fetched the set of available endpoints for the selected apps.")

	// Convert the list of endpoints to a list of endpoint addresses
	endpointAddrs := make(protocol.EndpointAddrList, 0, len(endpoints))
	for endpointAddr := range endpoints {
		endpointAddrs = append(endpointAddrs, endpointAddr)
	}

	return endpointAddrs, buildSuccessfulEndpointLookupObservation(serviceID), nil
}

// BuildRequestContextForEndpoint creates a new protocol request context for a specified service and endpoint.
//
// Parameters:
//   - ctx: Context for cancellation, deadlines, and logging.
//   - serviceID: The unique identifier of the target service.
//   - selectedEndpointAddr: The address of the endpoint to use for the request.
//   - httpReq: ONLY used in Delegated mode to extract the selected app from headers.
//   - TODO_TECHDEBT: Decouple context building for different gateway modes.
//
// Behavior:
//   - Retrieves active sessions for the given service ID from the full node.
//   - Retrieves unique endpoints available across all active sessions
//   - Filtering out sanctioned endpoints from list of unique endpoints.
//   - Obtains the relay request signer appropriate for the current gateway mode.
//   - Returns a fully initialized request context for use in downstream protocol operations.
//   - On failure, logs the error, returns a context setup observation, and a non-nil error.
//
// Implements the gateway.Protocol interface.
func (p *Protocol) BuildRequestContextForEndpoint(
	ctx context.Context,
	serviceID sdk.ServiceID,
	selectedEndpointAddr protocol.EndpointAddr,
	httpReq *http.Request,
) (gateway.ProtocolRequestContext, protocolobservations.Observations, error) {
	logger := p.logger.With(
		"method", "BuildRequestContextForEndpoint",
		"service_id", serviceID,
		"endpoint_addr", selectedEndpointAddr,
	)

<<<<<<< HEAD
	permittedSessions, err := p.GatewayClient.GetSessions(ctx, serviceID, httpReq)
=======
	activeSessions, err := p.getActiveGatewaySessions(ctx, serviceID, httpReq)
>>>>>>> 34fd197d
	if err != nil {
		logger.Error().Err(err).Msgf("Relay request will fail due to error retrieving active sessions for service %s", serviceID)
		return nil, buildProtocolContextSetupErrorObservation(serviceID, err), err
	}

	// Retrieve the list of endpoints (i.e. backend service URLs by external operators)
	// that can service RPC requests for the given service ID for the given apps.
	// The final boolean parameter sets whether to filter out sanctioned endpoints.
	endpoints, err := p.getSessionsUniqueEndpoints(ctx, serviceID, activeSessions, true)
	if err != nil {
		logger.Error().Err(err).Msg(err.Error())
		return nil, buildProtocolContextSetupErrorObservation(serviceID, err), err
	}

	// Select the endpoint that matches the pre-selected address.
	// This ensures QoS checks are performed on the selected endpoint.
	selectedEndpoint, ok := endpoints[selectedEndpointAddr]
	if !ok {
		// Wrap the context setup error.
		// Used to generate the observation.
		err := fmt.Errorf("%w: service %s endpoint %s", errRequestContextSetupInvalidEndpointSelected, serviceID, selectedEndpointAddr)
		logger.Error().Err(err).Msg("Selected endpoint is not available.")
		return nil, buildProtocolContextSetupErrorObservation(serviceID, err), err
	}

	// Retrieve the relay request signer for the current gateway mode.
	permittedSigner, err := p.GatewayClient.GetRelaySigner(ctx, serviceID, httpReq)
	if err != nil {
		// Wrap the context setup error.
		// Used to generate the observation.
		err = fmt.Errorf("%w: gateway mode %s: %w", errRequestContextSetupErrSignerSetup, p.GetGatewayMode(), err)
		return nil, buildProtocolContextSetupErrorObservation(serviceID, err), err
	}

	// Return new request context for the pre-selected endpoint
	return &requestContext{
		logger:             p.logger,
		fullNode:           p.GatewayClient,
		selectedEndpoint:   &selectedEndpoint,
		serviceID:          serviceID,
		relayRequestSigner: permittedSigner,
	}, protocolobservations.Observations{}, nil
}

// ApplyObservations updates protocol instance state based on endpoint observations.
// Examples:
// - Mark endpoints as invalid based on response quality
// - Disqualify endpoints for a time period
//
// Implements gateway.Protocol interface.
func (p *Protocol) ApplyObservations(observations *protocolobservations.Observations) error {
	// Sanity check the input
	if observations == nil || observations.GetShannon() == nil {
		p.logger.Warn().Msg("SHOULD NEVER HAPPEN: ApplyObservations called with nil input or nil Shannon observation list.")
		return nil
	}

	shannonObservations := observations.GetShannon().GetObservations()
	if len(shannonObservations) == 0 {
		p.logger.Warn().Msg("SHOULD NEVER HAPPEN: ApplyObservations called with nil set of Shannon request observations.")
		return nil
	}

	// hand over the observations to the sanctioned endpoints store for adding any applicable sanctions.
	p.sanctionedEndpointsStore.ApplyObservations(shannonObservations)

	return nil

}

// Name satisfies the HealthCheck#Name interface function
func (p *Protocol) Name() string {
	return "pokt-shannon"
}

// IsAlive satisfies the HealthCheck#IsAlive interface function
func (p *Protocol) IsAlive() bool {
	return p.GatewayClient.IsHealthy()
}

// TODO_FUTURE(@adshmh): If multiple apps (across different sessions) are delegating
// to this gateway, optimize how the endpoints are managed/organized/cached.
//
// getAppsUniqueEndpoints returns a map of all endpoints matching serviceID and passing appFilter.
// If an endpoint matches a serviceID across multiple apps/sessions, only a single entry
// matching one of the apps/sessions is returned.
func (p *Protocol) getSessionsUniqueEndpoints(
	_ context.Context,
	serviceID sdk.ServiceID,
	activeSessions []sessiontypes.Session,
	filterSanctioned bool, // will be true for calls to getAppsUniqueEndpoints made by service request handling.
) (map[protocol.EndpointAddr]endpoint, error) {
	logger := p.logger.With(
		"method", "getAppsUniqueEndpoints",
		"service", serviceID,
		"num_valid_sessions", len(activeSessions),
	)
	logger.Info().Msgf(
		"About to fetch all unique endpoints for service %s given %d active sessions.",
		serviceID, len(activeSessions),
	)

	endpoints := make(map[protocol.EndpointAddr]endpoint)
	// Iterate over all active sessions for the service ID.
	for _, session := range activeSessions {
		app := session.Application

		// Using a single iteration scope for this logger.
		// Avoids adding all apps in the loop to the logger's fields.
		// Hydrate the logger with session details.
		logger := logger.With("valid_app_address", app.Address)
		logger = hydrateLoggerWithSession(logger, &session)
		logger.ProbabilisticDebugInfo(polylog.ProbabilisticDebugInfoProb).Msgf("Finding unique endpoints for session %s for app %s for service %s.", session.SessionId, app.Address, serviceID)

		// Retrieve all endpoints for the session.
		sessionEndpoints, err := endpointsFromSession(session)
		if err != nil {
			logger.Error().Err(err).Msgf("Internal error: error getting all endpoints for service %s app %s and session: skipping the app.", serviceID, app.Address)
			continue
		}

		qualifiedEndpoints := sessionEndpoints
		// In calls to getAppsUniqueEndpoints made by service request handling, we filter out sanctioned endpoints.
		if filterSanctioned {
			logger.Debug().Msgf(
				"app %s has %d endpoints before filtering sanctioned endpoints.",
				app.Address, len(sessionEndpoints),
			)

			// Filter out any sanctioned endpoints
			filteredEndpoints := p.sanctionedEndpointsStore.FilterSanctionedEndpoints(qualifiedEndpoints)
			// All endpoints are sanctioned: log a warning and skip this app.
			if len(filteredEndpoints) == 0 {
				logger.Error().Msgf(
					"All %d session endpoints are sanctioned for service %s, app %s. Skipping the app.",
					len(sessionEndpoints), serviceID, app.Address,
				)
				continue
			}
			qualifiedEndpoints = filteredEndpoints

			logger.Debug().Msgf("app %s has %d endpoints after filtering sanctioned endpoints.", app.Address, len(qualifiedEndpoints))
		}

		// Log the number of endpoints before and after filtering
		logger.Info().Msgf("Filtered session endpoints for app %s from %d to %d.", app.Address, len(sessionEndpoints), len(qualifiedEndpoints))

		for endpointAddr, endpoint := range qualifiedEndpoints {
			endpoints[endpointAddr] = endpoint
		}

		logger.Info().Msgf(
			"Successfully fetched %d endpoints for session %s for application %s for service %s.",
			len(qualifiedEndpoints), session.SessionId, app.Address, serviceID,
		)
	}

	// Ensure at least one endpoint is available for the requested service.
	if len(endpoints) == 0 {
		// Wrap the context setup error. Used for generating observations.
		err := fmt.Errorf("%w: service %s", errProtocolContextSetupNoEndpoints, serviceID)
		logger.Warn().Err(err).Msg("No endpoints available after filtering sanctioned endpoints: relay request will fail.")
		return nil, err
	}

	logger.Info().Msgf("Successfully fetched %d endpoints for active sessions.", len(endpoints))

	return endpoints, nil
}

// GetTotalProtocolEndpointsCount returns the count of all unique endpoints for a service ID
// without filtering sanctioned endpoints.
func (p *Protocol) GetTotalServiceEndpointsCount(serviceID sdk.ServiceID, httpReq *http.Request) (int, error) {
	ctx := context.Background()

<<<<<<< HEAD
	// Get the list of permitted sessions for the service ID.
	permittedSessions, err := p.GatewayClient.GetSessions(ctx, serviceID, httpReq)
=======
	// Get the list of active sessions for the service ID.
	activeSessions, err := p.getActiveGatewaySessions(ctx, serviceID, httpReq)
>>>>>>> 34fd197d
	if err != nil {
		return 0, err
	}

	// Get all endpoints for the service ID without filtering sanctioned endpoints.
	endpoints, err := p.getSessionsUniqueEndpoints(ctx, serviceID, activeSessions, false)
	if err != nil {
		return 0, err
	}

	return len(endpoints), nil
}

// HydrateDisqualifiedEndpointsResponse hydrates the disqualified endpoint response with the protocol-specific data.
//   - takes a pointer to the DisqualifiedEndpointResponse
//   - called by the devtools.DisqualifiedEndpointReporter to fill it with the protocol-specific data.
func (p *Protocol) HydrateDisqualifiedEndpointsResponse(serviceID sdk.ServiceID, details *devtools.DisqualifiedEndpointResponse) {
	p.logger.Info().Msgf("hydrating disqualified endpoints response for service ID: %s", serviceID)
	details.ProtocolLevelDisqualifiedEndpoints = p.sanctionedEndpointsStore.getSanctionDetails(serviceID)
}<|MERGE_RESOLUTION|>--- conflicted
+++ resolved
@@ -52,8 +52,8 @@
 // This is used to improve the performance of the protocol.
 type GatewayClient interface {
 	sdk.FullNode
-	GetSessions(ctx context.Context, serviceID sdk.ServiceID, httpReq *http.Request) ([]sessiontypes.Session, error)
-	GetRelaySigner(ctx context.Context, serviceID sdk.ServiceID, httpReq *http.Request) (*sdk.Signer, error)
+	GetActiveSessions(ctx context.Context, serviceID sdk.ServiceID, httpReq *http.Request) ([]sessiontypes.Session, error)
+	GetPermittedRelaySigner(ctx context.Context, serviceID sdk.ServiceID, httpReq *http.Request) (*sdk.Signer, error)
 	GetConfiguredServiceIDs() map[sdk.ServiceID]struct{}
 	GetGatewayMode() gatewayClient.GatewayMode
 }
@@ -73,7 +73,6 @@
 // NewProtocol instantiates an instance of the Shannon protocol integration.
 func NewProtocol(
 	logger polylog.Logger,
-<<<<<<< HEAD
 	fullNode sdk.FullNode,
 	gatewayClientConfig gatewayClient.GatewayConfig,
 ) (*Protocol, error) {
@@ -85,31 +84,6 @@
 	if err != nil {
 		return nil, err
 	}
-=======
-	config GatewayConfig,
-	fullNode FullNode,
-) (*Protocol, error) {
-	shannonLogger := logger.With("protocol", "shannon")
-
-	// TODO_NEXT(@commoddity): Remove this block; in PR #297 this functionality becomes
-	// the specific responsibility of the `centralizedGatewayClient` in the Shannon SDK.
-	// See here:
-	// https://github.com/pokt-network/shannon-sdk/pull/39/files#diff-9102631b2519f918dacf779134ff220b78b81cd7c7b438f7aaab35cec2ab08d1R21
-	//
-	// Initialize the owned apps for the gateway mode. This value will be nil if gateway mode is not Centralized.
-	var ownedApps map[sdk.ServiceID][]string
-	if config.GatewayMode == protocol.GatewayModeCentralized {
-		var err error
-		if ownedApps, err = getCentralizedModeOwnedApps(logger, config.OwnedAppsPrivateKeysHex, fullNode); err != nil {
-			return nil, fmt.Errorf("failed to get app addresses from config: %v", err)
-		}
-	}
-
-	protocolInstance := &Protocol{
-		logger: shannonLogger,
-
-		FullNode: fullNode,
->>>>>>> 34fd197d
 
 	protocolInstance := &Protocol{
 		logger:        shannonLogger,
@@ -146,7 +120,8 @@
 	}
 }
 
-// AvailableEndpoints returns the available endpoints for a given service ID.
+// AvailableEndpoints returns the list available endpoints for a given service ID.
+// Takes the HTTP request as an argument for Delegated mode to get permitted apps from the HTTP request's headers.
 //
 // - Provides the list of endpoints that can serve the specified service ID.
 // - Returns a list of valid endpoint addresses, protocol observations, and any error encountered.
@@ -172,11 +147,7 @@
 	)
 
 	// TODO_TECHDEBT(@adshmh): validate "serviceID" is a valid onchain Shannon service.
-<<<<<<< HEAD
-	permittedSessions, err := p.GatewayClient.GetSessions(ctx, serviceID, httpReq)
-=======
-	activeSessions, err := p.getActiveGatewaySessions(ctx, serviceID, httpReq)
->>>>>>> 34fd197d
+	activeSessions, err := p.GatewayClient.GetActiveSessions(ctx, serviceID, httpReq)
 	if err != nil {
 		logger.Error().Err(err).Msg("Relay request will fail: error building the active sessions for service.")
 		return nil, buildProtocolContextSetupErrorObservation(serviceID, err), err
@@ -236,11 +207,7 @@
 		"endpoint_addr", selectedEndpointAddr,
 	)
 
-<<<<<<< HEAD
-	permittedSessions, err := p.GatewayClient.GetSessions(ctx, serviceID, httpReq)
-=======
-	activeSessions, err := p.getActiveGatewaySessions(ctx, serviceID, httpReq)
->>>>>>> 34fd197d
+	activeSessions, err := p.GatewayClient.GetActiveSessions(ctx, serviceID, httpReq)
 	if err != nil {
 		logger.Error().Err(err).Msgf("Relay request will fail due to error retrieving active sessions for service %s", serviceID)
 		return nil, buildProtocolContextSetupErrorObservation(serviceID, err), err
@@ -267,7 +234,7 @@
 	}
 
 	// Retrieve the relay request signer for the current gateway mode.
-	permittedSigner, err := p.GatewayClient.GetRelaySigner(ctx, serviceID, httpReq)
+	permittedSigner, err := p.GatewayClient.GetPermittedRelaySigner(ctx, serviceID, httpReq)
 	if err != nil {
 		// Wrap the context setup error.
 		// Used to generate the observation.
@@ -416,13 +383,8 @@
 func (p *Protocol) GetTotalServiceEndpointsCount(serviceID sdk.ServiceID, httpReq *http.Request) (int, error) {
 	ctx := context.Background()
 
-<<<<<<< HEAD
 	// Get the list of permitted sessions for the service ID.
-	permittedSessions, err := p.GatewayClient.GetSessions(ctx, serviceID, httpReq)
-=======
-	// Get the list of active sessions for the service ID.
-	activeSessions, err := p.getActiveGatewaySessions(ctx, serviceID, httpReq)
->>>>>>> 34fd197d
+	activeSessions, err := p.GatewayClient.GetActiveSessions(ctx, serviceID, httpReq)
 	if err != nil {
 		return 0, err
 	}
