--- conflicted
+++ resolved
@@ -20,9 +20,8 @@
 	req *http.Request,
 	w http.ResponseWriter,
 ) (gateway.WebsocketsBridge, error) {
-<<<<<<< HEAD
 	// Hydrate the logger with the websocket bridge specific information.
-	logger = logger.With(
+	logger := rc.logger.With(
 		"connection_type", "websocket",
 		"component", "shannon_websocket_bridge",
 		"endpoint_address", rc.selectedEndpoint.Addr(),
@@ -43,15 +42,6 @@
 		rc.serviceID,
 		rc.selectedEndpoint,
 	)
-=======
-	rc.logger = rc.logger.With(
-		"component", "websocket_bridge",
-		"endpoint_url", rc.selectedEndpoint.PublicURL(),
-	)
-
-	// Build protocol observations for the websocket bridge.
-	protocolObservations := buildWebsocketBridgeEndpointObservation(rc.logger, rc.serviceID, rc.selectedEndpoint)
->>>>>>> 64016903
 
 	// Upgrade HTTP request from client to websocket connection.
 	// - Connection is passed to websocket bridge for Client <-> Gateway communication.
@@ -60,16 +50,6 @@
 		return nil, fmt.Errorf("createWebsocketBridge: %s", err.Error())
 	}
 
-<<<<<<< HEAD
-=======
-	// Get the websocket-specific URL from the selected endpoint.
-	websocketURL, err := rc.selectedEndpoint.WebsocketURL()
-	if err != nil {
-		rc.logger.Error().Err(err).Msgf("❌ Selected endpoint does not support websocket RPC type: %s", rc.selectedEndpoint.Addr())
-		return nil, err
-	}
-
->>>>>>> 64016903
 	// Get the headers for the websocket connection.
 	headers := rc.getWebsocketConnectionHeaders()
 
@@ -80,36 +60,22 @@
 	}
 
 	// Create Shannon-specific message handlers
-<<<<<<< HEAD
-	clientHandler := &shannonClientMessageHandler{
+	clientHandler := &websocketClientMessageHandler{
 		logger:             logger.With("component", "shannon_client_message_handler"),
-=======
-	clientHandler := &websocketClientMessageHandler{
-		logger:             rc.logger,
->>>>>>> 64016903
 		selectedEndpoint:   rc.selectedEndpoint,
 		relayRequestSigner: rc.relayRequestSigner,
 		serviceID:          rc.serviceID,
 	}
-<<<<<<< HEAD
-	endpointHandler := &shannonEndpointMessageHandler{
+	endpointHandler := &endpointMessageHandler{
 		logger:           logger.With("component", "shannon_endpoint_message_handler"),
-=======
-	endpointHandler := &endpointMessageHandler{
-		logger:           rc.logger,
->>>>>>> 64016903
 		selectedEndpoint: rc.selectedEndpoint,
 		fullNode:         rc.fullNode,
 		serviceID:        rc.serviceID,
 	}
 
 	// Create observation publisher
-<<<<<<< HEAD
-	observationPublisher := &shannonObservationPublisher{
+	observationPublisher := &observationPublisher{
 		logger:               logger.With("component", "shannon_observation_publisher"),
-=======
-	observationPublisher := &observationPublisher{
->>>>>>> 64016903
 		serviceID:            rc.serviceID,
 		protocolObservations: protocolObservations,
 	}
