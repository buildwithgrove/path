--- conflicted
+++ resolved
@@ -31,17 +31,13 @@
 	session sessiontypes.Session
 }
 
-<<<<<<< HEAD
 // TODO_TECHDEBT(@adshmh): Refactor to cleanly separate the "fallback" logic from the endpoint.
 // Example:
 // Make endpoint an interface, implemented by:
 // - A Shannon endpoint
 // - A "fallback" URL with configurable fields: e.g. the Supplier set as "Grove"
 //
-// fallbackSupplier is a const value used to identify fallback endpoints.
-=======
 // `FallbackSupplierString` is a const value used to identify fallback endpoints.
->>>>>>> ba8d3f7f
 // Fallback endpoints do not exist on the Shannon protocol and so do not have a supplier address.
 // Instead, they are identified by the `FallbackSupplierString` const value.
 const FallbackSupplierString = "fallback"
