package shannon

import (
	"fmt"

	apptypes "github.com/pokt-network/poktroll/x/application/types"
	sessiontypes "github.com/pokt-network/poktroll/x/session/types"
	sharedtypes "github.com/pokt-network/poktroll/x/shared/types"
	sdk "github.com/pokt-network/shannon-sdk"

	"github.com/buildwithgrove/path/protocol"
)

// TODO_TECHDEBT(@adshmh): Refactor this:
// - Review the implementation of the endpoint interface.
// - Avoid the need for a shannon specific implementation of Endpoint
// - Example: Make endpoint an interface, implemented by:
//   - A Shannon endpoint
//   - A "fallback" URL with configurable fields: e.g. the Supplier set as "fallback"
// - PR Review Reference: https://github.com/buildwithgrove/path/pull/395#discussion_r2261426190

// endpoint defines the interface for Shannon endpoints, allowing for
// different implementations (e.g., protocol vs fallback endpoints).
type endpoint interface {
	protocol.Endpoint

	Session() *sessiontypes.Session
	Supplier() string

	// GetURL returns the appropriate URL for the given RPC type.
	// For regular endpoints, this returns the public URL regardless of RPC type.
	// For fallback endpoints, this returns the URL specific to the RPC type.
	GetURL(rpcType sharedtypes.RPCType) string
	IsFallback() bool
}

// -------------------- Fallback Endpoint --------------------

var _ endpoint = fallbackEndpoint{}
var _ protocol.Endpoint = fallbackEndpoint{}

// fallbackEndpoint is a fallback endpoint for a service.
//   - It is defined in the PATH config YAML file.
//   - It is identified by the `fallbackSupplierString` and its default URL.
type fallbackEndpoint struct {
	defaultURL  string
	rpcTypeURLs map[sharedtypes.RPCType]string
}

// `fallbackSupplierString` is a const value used as placeholder
// for the supplier address of fallback endpoints.
const fallbackSupplierString = "fallback"

// IsFallback returns true for fallback endpoints.
func (e fallbackEndpoint) IsFallback() bool {
	return true
}

// Addr returns the address of the fallback endpoint.
// Fallback endpoints do not exist on the Shannon protocol and so do not have a supplier address.
// Instead, they are identified by the `fallbackSupplierString` const value and the default URL.
func (e fallbackEndpoint) Addr() protocol.EndpointAddr {
	return protocol.EndpointAddr(fmt.Sprintf("%s-%s", fallbackSupplierString, e.defaultURL))
}

// PublicURL is a no-op for fallback endpoints.
// Fallback endpoints use `FallbackURL` to return the
// RPC type-specific URL for the endpoint.
func (e fallbackEndpoint) PublicURL() string {
	return ""
}

// GetURL returns the appropriate URL for the given RPC type
func (e fallbackEndpoint) GetURL(rpcType sharedtypes.RPCType) string {
	// If the RPC type is unknown, return the default URL.
	if rpcType == sharedtypes.RPCType_UNKNOWN_RPC {
		return e.defaultURL
	}

	url, ok := e.rpcTypeURLs[rpcType]
	// If the RPC type is not configured for the
	// fallback endpoint, return the default URL.
	if !ok {
		return e.defaultURL
	}

	// Return the URL for the configured RPC type.
	return url
}

func (e fallbackEndpoint) WebsocketURL() (string, error) {
	websocketURL, ok := e.rpcTypeURLs[sharedtypes.RPCType_WEBSOCKET]
	if !ok {
		return "", fmt.Errorf("websocket URL is not set")
	}
	return websocketURL, nil
}

// Session is a no-op for fallback endpoints.
func (e fallbackEndpoint) Session() *sessiontypes.Session {
	return &sessiontypes.Session{
		// TODO_TECHDEBT(@adshmh): Refactor to separate Shannon and Fallback endpoints.
		// This will allow removing the empty structs below, used to ensure non-nil values under Session field of any endpoint.
		//
		Header:      &sessiontypes.SessionHeader{},
		Application: &apptypes.Application{},
	}
}

// Supplier returns `fallbackSupplierString` as the supplier address.
func (e fallbackEndpoint) Supplier() string {
	return fallbackSupplierString
}

// -------------------- Shannon Protocol Endpoint --------------------

var _ endpoint = protocolEndpoint{}
var _ protocol.Endpoint = protocolEndpoint{}

// protocolEndpoint is a single endpoint present on the Shannon protocol.
//   - It is obtained from a Session returned by a Shannon Full Node.
//   - It is identified by its Supplier address and Relay MinerURL.
type protocolEndpoint struct {
	supplier string
	url      string
	// TODO_TECHDEBT(@commoddity): Investigate if we should allow supporting additional RPC type endpoints.
	websocketUrl string

	// TODO_IMPROVE: If the same endpoint is in the session of multiple apps at the same time,
	// the first app will be chosen. A randomization among the apps in this (unlikely) scenario
	// may be needed.
	// session is the active session corresponding to the app, of which the endpoint is a member.
	session *sessiontypes.Session
}

// IsFallback returns false for protocol endpoints.
func (e protocolEndpoint) IsFallback() bool {
	return false
}

// TODO_MVP(@adshmh): replace EndpointAddr with a URL; a single URL should be treated the same regardless of the app to which it is attached.
// For protocol-level concerns: the (app/session, URL) should be taken into account; e.g. a healthy endpoint may have been maxed out for a particular app.
// For QoS-level concerns: only the URL of the endpoint matters; e.g. an unhealthy endpoint should be skipped regardless of the app/session to which it is attached.
func (e protocolEndpoint) Addr() protocol.EndpointAddr {
	return protocol.EndpointAddr(fmt.Sprintf("%s-%s", e.supplier, e.url))
}

// PublicURL returns the URL of the endpoint.
func (e protocolEndpoint) PublicURL() string {
	return e.url
}

// GetURL returns the public URL for any RPC type (regular endpoints don't vary by RPC type)
func (e protocolEndpoint) GetURL(_ sharedtypes.RPCType) string {
	return e.url
}

// WebsocketURL returns the URL of the endpoint.
func (e protocolEndpoint) WebsocketURL() (string, error) {
	if e.websocketUrl == "" {
		return "", fmt.Errorf("websocket URL is not set")
	}
	return e.websocketUrl, nil
}

// Session returns a pointer to the session associated with the endpoint.
func (e protocolEndpoint) Session() *sessiontypes.Session {
	return e.session
}

// Supplier returns the supplier address of the endpoint.
func (e protocolEndpoint) Supplier() string {
	return e.supplier
}

// endpointsFromSession returns the list of all endpoints from a Shannon session.
// It returns a map for efficient lookup, as the main/only consumer of this function uses
// the return value for selecting an endpoint for sending a relay.
<<<<<<< HEAD
func endpointsFromSession(session *sessiontypes.Session) (map[protocol.EndpointAddr]endpoint, error) {
=======
func endpointsFromSession(
	session sessiontypes.Session,
	// TODO_TECHDEBT(@adshmh): Refactor load testing logic to make it more visible.
	//
	// The only supplier allowed from the session.
	// Used in Load Testing against a single RelayMiner.
	allowedSupplierAddr string,
) (map[protocol.EndpointAddr]endpoint, error) {
>>>>>>> 5be738fa
	sf := sdk.SessionFilter{
		Session: session,
	}

	// AllEndpoints will return a map of supplier address to a list of supplier endpoints.
	//
	// Each supplier address will have one or more endpoints, one per RPC-type.
	// For example, a supplier may have one endpoint for JSON-RPC and one for websocket.
	allEndpoints, err := sf.AllEndpoints()
	if err != nil {
		return nil, err
	}

	endpoints := make(map[protocol.EndpointAddr]endpoint)
	for _, supplierEndpoints := range allEndpoints {
		// All endpoints for a supplier will have the same supplier address & session,
		// so we can use the first item to set the supplier address & session.
		endpoint := protocolEndpoint{
			supplier: string(supplierEndpoints[0].Supplier()),
			// Set the session field on the endpoint for efficient lookup when sending relays.
			session: session,
		}

		// Endpoint does not match the only allowed supplier.
		// Skip.
		// Used in Load Testing against a RelayMiner.
		// Makes sure the relays can be processed by the target RelayMiner by matching the supplier address.
		if allowedSupplierAddr != "" && endpoint.Supplier() != allowedSupplierAddr {
			continue
		}

		// Set the URL of the endpoint based on the RPC type.
		// Each supplier endpoint may have multiple RPC types, so we need to set the URL for each.
		//
		// IMPORTANT: As of PATH PR #345 the only supported RPC types are:
		// 	- `JSON_RPC`
		// 	- `WEBSOCKET`
		//
		// References:
		// 	- PATH PR #345 - https://github.com/buildwithgrove/path/pull/345
		// 	- poktroll `RPCType` enum - https://github.com/pokt-network/poktroll/blob/main/x/shared/types/service.pb.go#L31
		for _, supplierRPCTypeEndpoint := range supplierEndpoints {
			switch supplierRPCTypeEndpoint.RPCType() {

			// If the endpoint is a `WEBSOCKET` RPC type endpoint, set the websocket URL.
			case sharedtypes.RPCType_WEBSOCKET:
				endpoint.websocketUrl = supplierRPCTypeEndpoint.Endpoint().Url

			// Currently only `WEBSOCKET` & `JSON_RPC` types are supported, so `JSON_RPC` is the default.
			default:
				endpoint.url = supplierRPCTypeEndpoint.Endpoint().Url
			}
		}

		endpoints[endpoint.Addr()] = endpoint
	}

	return endpoints, nil
}<|MERGE_RESOLUTION|>--- conflicted
+++ resolved
@@ -176,18 +176,14 @@
 // endpointsFromSession returns the list of all endpoints from a Shannon session.
 // It returns a map for efficient lookup, as the main/only consumer of this function uses
 // the return value for selecting an endpoint for sending a relay.
-<<<<<<< HEAD
-func endpointsFromSession(session *sessiontypes.Session) (map[protocol.EndpointAddr]endpoint, error) {
-=======
 func endpointsFromSession(
-	session sessiontypes.Session,
+	session *sessiontypes.Session,
 	// TODO_TECHDEBT(@adshmh): Refactor load testing logic to make it more visible.
 	//
 	// The only supplier allowed from the session.
 	// Used in Load Testing against a single RelayMiner.
 	allowedSupplierAddr string,
 ) (map[protocol.EndpointAddr]endpoint, error) {
->>>>>>> 5be738fa
 	sf := sdk.SessionFilter{
 		Session: session,
 	}
