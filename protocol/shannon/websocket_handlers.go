--- conflicted
+++ resolved
@@ -29,15 +29,10 @@
 }
 
 // HandleMessage processes a message from the client.
-<<<<<<< HEAD
-func (h *shannonClientMessageHandler) HandleMessage(msg websockets.Message) ([]byte, error) {
+func (h *websocketClientMessageHandler) HandleMessage(msg websockets.WebSocketMessage) ([]byte, error) {
 	logger := h.logger.With("method", "HandleMessage")
 
 	logger.Debug().Msgf("received message from client: %s", string(msg.Data))
-=======
-func (h *websocketClientMessageHandler) HandleMessage(msg websockets.WebSocketMessage) ([]byte, error) {
-	h.logger.Debug().Msgf("received message from client: %s", string(msg.Data))
->>>>>>> 64016903
 
 	// If the selected endpoint is a fallback endpoint, skip protocol-level signing of the request.
 	if h.selectedEndpoint.IsFallback() {
@@ -57,13 +52,9 @@
 }
 
 // signClientMessage signs the client message in order to send it to the Endpoint
-<<<<<<< HEAD
-func (h *shannonClientMessageHandler) signClientMessage(msg websockets.Message) ([]byte, error) {
+func (h *websocketClientMessageHandler) signClientMessage(msg websockets.WebSocketMessage) ([]byte, error) {
 	logger := h.logger.With("method", "signClientMessage")
 
-=======
-func (h *websocketClientMessageHandler) signClientMessage(msg websockets.WebSocketMessage) ([]byte, error) {
->>>>>>> 64016903
 	unsignedRelayRequest := &servicetypes.RelayRequest{
 		Meta: servicetypes.RelayRequestMetadata{
 			SessionHeader:           h.selectedEndpoint.Session().GetHeader(),
@@ -74,12 +65,8 @@
 
 	app := h.selectedEndpoint.Session().GetApplication()
 	if app == nil {
-<<<<<<< HEAD
 		logger.Error().Msg("❌ SHOULD NEVER HAPPEN: session application is nil")
 		return nil, fmt.Errorf("session application is nil")
-=======
-		return nil, fmt.Errorf("SHOULD NEVER HAPPEN: session application is nil during a call to a protocol endpoint")
->>>>>>> 64016903
 	}
 
 	// Sign the unsigned relay request.
@@ -98,20 +85,14 @@
 
 // ---------- Shannon Error Handling ----------
 
-<<<<<<< HEAD
 // getClientErrorResponse sends a JSON-RPC error response to the client
-// It attempts to extract the request ID from the original message and sends a properly formatted error response
-func (h *shannonClientMessageHandler) getClientErrorResponse(
+// Attempts to extract the request ID from the original message for proper error formatting.
+func (h *websocketClientMessageHandler) getClientErrorResponse(
 	originalMessage []byte,
 	error error,
 ) ([]byte, error) {
 	logger := h.logger.With("method", "getClientErrorResponse")
 
-=======
-// getClientErrorResponse creates a JSON-RPC error response to the client.
-// Attempts to extract the request ID from the original message for proper error formatting.
-func (h *websocketClientMessageHandler) getClientErrorResponse(originalMessage websockets.WebSocketMessage, errorCode int, errorMessage string) ([]byte, error) {
->>>>>>> 64016903
 	// Try to extract the request ID from the original message
 	var requestID jsonrpc.ID
 
@@ -154,13 +135,8 @@
 }
 
 // HandleMessage processes a message from the endpoint.
-<<<<<<< HEAD
-func (h *shannonEndpointMessageHandler) HandleMessage(msg websockets.Message) ([]byte, error) {
+func (h *endpointMessageHandler) HandleMessage(msg websockets.WebSocketMessage) ([]byte, error) {
 	logger := h.logger.With("method", "HandleMessage")
-=======
-func (h *endpointMessageHandler) HandleMessage(msg websockets.WebSocketMessage) ([]byte, error) {
-	h.logger.Debug().Msgf("received message from endpoint: %s", string(msg.Data))
->>>>>>> 64016903
 
 	// If the selected endpoint is a fallback endpoint, skip protocol-level validation of the relay response.
 	if h.selectedEndpoint.IsFallback() {
@@ -184,9 +160,8 @@
 
 var _ websockets.ObservationPublisher = &observationPublisher{}
 
-<<<<<<< HEAD
-// shannonObservationPublisher handles publishing Shannon-specific observations.
-type shannonObservationPublisher struct {
+// observationPublisher handles publishing Shannon-specific observations.
+type observationPublisher struct {
 	logger polylog.Logger
 
 	serviceID protocol.ServiceID
@@ -198,11 +173,6 @@
 	//
 	// As a websocket bridge represents a single persistent connection to a single endpoint,
 	// the protocolObservations will be the same for the duration of the bridge's operation.
-=======
-// observationPublisher handles publishing Shannon-specific observations.
-type observationPublisher struct {
-	serviceID            protocol.ServiceID
->>>>>>> 64016903
 	protocolObservations *protocolobservations.Observations
 
 	// gatewayObservations in the websocket bridge contain values that will be static for the duration
@@ -228,22 +198,11 @@
 	p.dataReporter = dataReporter
 }
 
-<<<<<<< HEAD
 // InitializeMessageObservations initializes the message observations for the current message
 // with the static observation fields created by the Bridge.
 // Message observations are updated in case of error.
-func (p *shannonObservationPublisher) InitializeMessageObservations() *observation.RequestResponseObservations {
+func (p *observationPublisher) InitializeMessageObservations() *observation.RequestResponseObservations {
 	return &observation.RequestResponseObservations{
-=======
-// PublishObservations publishes the Shannon-specific observations for this websocket message.
-func (p *observationPublisher) PublishObservations() {
-	if p.dataReporter == nil || p.gatewayObservations == nil {
-		return
-	}
-
-	// Create the request-response observations for this websocket message
-	observations := &observation.RequestResponseObservations{
->>>>>>> 64016903
 		ServiceId: string(p.serviceID),
 		Gateway:   p.gatewayObservations,
 		Protocol:  p.protocolObservations,
@@ -252,7 +211,7 @@
 
 // UpdateMessageObservationsFromSuccess updates the observations for the current message
 // if the message handler does not return an error.
-func (p *shannonObservationPublisher) UpdateMessageObservationsFromSuccess(
+func (p *observationPublisher) UpdateMessageObservationsFromSuccess(
 	observations *observation.RequestResponseObservations,
 ) {
 	// Get the websocket endpoint observation to update
@@ -267,7 +226,7 @@
 
 // UpdateMessageObservationsFromError updates the observations for the current message
 // if the message handler returns an error.
-func (p *shannonObservationPublisher) UpdateMessageObservationsFromError(
+func (p *observationPublisher) UpdateMessageObservationsFromError(
 	observations *observation.RequestResponseObservations,
 	messageError error,
 ) {
@@ -286,7 +245,7 @@
 //
 // This method is primarily a sanity check as Bridge obervations should
 // always have only one request observation with one endpoint observation.
-func (p *shannonObservationPublisher) getWebsocketEndpointObservation(
+func (p *observationPublisher) getWebsocketEndpointObservation(
 	observations *observation.RequestResponseObservations,
 ) (*protocolobservations.ShannonEndpointObservation, error) {
 	// Validate observation structure
@@ -314,7 +273,7 @@
 }
 
 // PublishObservations publishes the Shannon-specific observations for this websocket message.
-func (p *shannonObservationPublisher) PublishMessageObservations(
+func (p *observationPublisher) PublishMessageObservations(
 	observations *observation.RequestResponseObservations,
 ) {
 	// If the data reporter is not configured using the `data_reporter_config` field
