package shannon

import (
	"context"
	"fmt"
	"net/http"

	apptypes "github.com/pokt-network/poktroll/x/application/types"

	"github.com/buildwithgrove/path/request"
)

// Delegated Gateway Mode:
// - Represents a gateway operation mode with the following behavior:
//   - Each relay request is signed by the gateway key and sent on behalf of an app selected by the user.
//   - Users must select a specific app for each relay request (currently via HTTP request headers).
// - TODO(@Olshansk): Revisit the security specification & requirements for how the paying app is selected.
// - TODO_DOCUMENT(@Olshansk): Convert the Notion doc into a proper README.
// - For more details, see:
//   https://www.notion.so/buildwithgrove/Different-Modes-of-Operation-PATH-LocalNet-Discussions-122a36edfff6805e9090c9a14f72f3b5?pvs=4#122a36edfff680eea2fbd46c7696d845

// getDelegatedGatewayModeApps returns the set of permitted apps under Delegated gateway mode, for the supplied HTTP request.
func (p *Protocol) getDelegatedGatewayModeApps(ctx context.Context, httpReq *http.Request) ([]*apptypes.Application, error) {
	logger := p.logger.With("method", "getDelegatedGatewayModeApps")

	selectedAppAddr, err := getAppAddrFromHTTPReq(httpReq)
	if err != nil {
		// Wrap the context setup error: used for observations.
		err = fmt.Errorf("%w: %+v: %w. ", errProtocolContextSetupGetAppFromHTTPReq, httpReq, err)
		logger.Error().Err(err).Msg("error getting the app address from the HTTP request. Relay request will fail.")
		return nil, err
	}

	logger.Debug().Msgf("fetching the app with the selected address %s.", selectedAppAddr)

	selectedApp, err := p.FullNode.GetApp(ctx, selectedAppAddr)
	if err != nil {
		// Wrap the context setup error: used for observations.
		err = fmt.Errorf("%w: app %s: %w. Relay request will fail.", errProtocolContextSetupFetchApp, selectedAppAddr, err)
		logger.Error().Err(err).Msg("error fetching the app. Relay request will fail.")
		return nil, err
	}

	logger.Debug().Msgf("fetched the app with the selected address %s.", selectedApp.Address)

	if !gatewayHasDelegationForApp(p.gatewayAddr, selectedApp) {
		// Wrap the context setup error: used for observations.
		err = fmt.Errorf("%w: gateway %s app %s. Relay request will fail.", errProtocolContextSetupAppDoesNotDelegate, p.gatewayAddr, selectedApp.Address)
<<<<<<< HEAD
		logger.Error().Err(err).Msg("Gateway does noth ave deletation for the app. Relay request will fail.")
=======
		logger.Error().Err(err).Msg("Gateway does not have delegation for the app. Relay request will fail.")
>>>>>>> 1670e318
		return nil, err
	}

	logger.Debug().Msgf("successfully verified the gateway has delegation for the selected app with address %s.", selectedApp.Address)

	return []*apptypes.Application{selectedApp}, nil
}

// getAppAddrFromHTTPReq extracts the application address specified by the supplied HTTP request's headers.
func getAppAddrFromHTTPReq(httpReq *http.Request) (string, error) {
	if httpReq == nil || len(httpReq.Header) == 0 {
		return "", fmt.Errorf("getAppAddrFromHTTPReq: no HTTP headers supplied")
	}

	selectedAppAddr := httpReq.Header.Get(request.HTTPHeaderAppAddress)
	if selectedAppAddr == "" {
		return "", fmt.Errorf("getAppAddrFromHTTPReq: a target app must be supplied as HTTP header %s", request.HTTPHeaderAppAddress)
	}

	return selectedAppAddr, nil
}<|MERGE_RESOLUTION|>--- conflicted
+++ resolved
@@ -46,11 +46,7 @@
 	if !gatewayHasDelegationForApp(p.gatewayAddr, selectedApp) {
 		// Wrap the context setup error: used for observations.
 		err = fmt.Errorf("%w: gateway %s app %s. Relay request will fail.", errProtocolContextSetupAppDoesNotDelegate, p.gatewayAddr, selectedApp.Address)
-<<<<<<< HEAD
-		logger.Error().Err(err).Msg("Gateway does noth ave deletation for the app. Relay request will fail.")
-=======
 		logger.Error().Err(err).Msg("Gateway does not have delegation for the app. Relay request will fail.")
->>>>>>> 1670e318
 		return nil, err
 	}
 
