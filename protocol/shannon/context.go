package shannon

import (
	"context"
	"errors"
	"fmt"
	"maps"
	"math/rand"
	"net/http"
	"strconv"
	"sync"
	"time"

	"github.com/pokt-network/poktroll/pkg/polylog"
	"github.com/pokt-network/poktroll/pkg/relayer/proxy"
	apptypes "github.com/pokt-network/poktroll/x/application/types"
	servicetypes "github.com/pokt-network/poktroll/x/service/types"
	sharedtypes "github.com/pokt-network/poktroll/x/shared/types"
	sdk "github.com/pokt-network/shannon-sdk"

	"github.com/buildwithgrove/path/gateway"
	protocolobservations "github.com/buildwithgrove/path/observation/protocol"
	"github.com/buildwithgrove/path/protocol"
	"github.com/buildwithgrove/path/websockets"
)

// TODO_TECHDEBT(@adshmh): Make this threshold configurable.
//
// Maximum time to wait before using a fallback endpoint.
const maxWaitBeforeFallbackMillisecond = 1000

// Maximum endpoint payload length for error logging (100 chars)
const maxEndpointPayloadLenForLogging = 100

// requestContext provides all the functionality required by the gateway package
// for handling a single service request.
var _ gateway.ProtocolRequestContext = &requestContext{}

// RelayRequestSigner:
//   - Used by requestContext to sign relay requests
//   - Takes an unsigned relay request and an application
//   - Returns a relay request signed by the gateway (with delegation from the app)
//   - In future Permissionless Gateway Mode, may use the app's own private key for signing
type RelayRequestSigner interface {
	SignRelayRequest(req *servicetypes.RelayRequest, app apptypes.Application) (*servicetypes.RelayRequest, error)
}

// requestContext captures all data required for handling a single service request.
type requestContext struct {
	logger polylog.Logger

	// Upstream context for timeout propagation and cancellation
	context context.Context

	fullNode FullNode
	// TODO_TECHDEBT(@adshmh): add sanctionedEndpointsStore to the request context.
	serviceID protocol.ServiceID

	relayRequestSigner RelayRequestSigner

	// selectedEndpoint:
	//   - Endpoint selected for sending a relay.
	//   - Must be set via setSelectedEndpoint before sending a relay (otherwise sending fails).
	//   - Protected by selectedEndpointMutex for thread safety.
	selectedEndpoint      endpoint
	selectedEndpointMutex sync.RWMutex

	// requestErrorObservation:
	//   - Tracks any errors encountered during request processing.
	requestErrorObservation *protocolobservations.ShannonRequestError

	// endpointObservations:
	//   - Captures observations about endpoints used during request handling.
	//   - Includes enhanced error classification for raw payload analysis.
	endpointObservations []*protocolobservations.ShannonEndpointObservation

	// currentRelayMinerError:
	//   - Tracks RelayMinerError data from the current relay response for reporting.
	//   - Set by trackRelayMinerError method and used when building observations.
	currentRelayMinerError *protocolobservations.ShannonRelayMinerError

	// HTTP client used for sending relay requests to endpoints while also capturing various debug metrics
	httpClient *httpClientWithDebugMetrics

	fallbackEndpoints map[protocol.EndpointAddr]endpoint
}

// getSelectedEndpoint returns the currently selected endpoint in a thread-safe manner.
func (rc *requestContext) getSelectedEndpoint() endpoint {
	rc.selectedEndpointMutex.RLock()
	defer rc.selectedEndpointMutex.RUnlock()
	return rc.selectedEndpoint
}

// setSelectedEndpoint sets the selected endpoint in a thread-safe manner.
func (rc *requestContext) setSelectedEndpoint(endpoint endpoint) {
	rc.selectedEndpointMutex.Lock()
	defer rc.selectedEndpointMutex.Unlock()
	rc.selectedEndpoint = endpoint
}

// HandleServiceRequest:
//   - Satisfies gateway.ProtocolRequestContext interface.
//   - Uses supplied payload to send a relay request to an endpoint.
//   - Verifies and returns the response.
//   - Captures RelayMinerError data when available for reporting purposes.
func (rc *requestContext) HandleServiceRequest(payload protocol.Payload) (protocol.Response, error) {
	// Internal error: No endpoint selected.
	if rc.getSelectedEndpoint() == nil {
		return rc.handleInternalError(fmt.Errorf("HandleServiceRequest: no endpoint has been selected on service %s", rc.serviceID))
	}

	// Record endpoint query time.
	endpointQueryTime := time.Now()

	// Execute relay request using the appropriate strategy based on endpoint type and network conditions
	relayResponse, err := rc.executeRelayRequest(payload)

<<<<<<< HEAD
	// Failure:
	// 	 - Pass the response (which may contain RelayMinerError data) to error handler.
=======
	// Failure: Pass the response (which may contain RelayMinerError data) to error handler.
>>>>>>> 9ec9d97f
	if err != nil {
		return rc.handleEndpointError(endpointQueryTime, err)
	}

	// Success:
	// - Record observation
	// - Return response received from endpoint.
	err = rc.handleEndpointSuccess(endpointQueryTime, &relayResponse)
	return relayResponse, err
}

// executeRelayRequest determines and executes the appropriate relay strategy based on:
//  1. Endpoint type (fallback vs protocol endpoint)
//  2. Network conditions (session rollover periods)
func (rc *requestContext) executeRelayRequest(payload protocol.Payload) (protocol.Response, error) {
	logger := rc.logger.With(
		"method", "executeRelayRequest",
		"service_id", rc.serviceID,
	)

	selectedEndpoint := rc.getSelectedEndpoint()

	switch {
	// Priority 1: Fallback endpoint
	case selectedEndpoint.IsFallback():
		logger.Debug().Msg("Executing fallback relay")

		// Direct fallback relay - bypasses protocol validation and Shannon network
		// Used when endpoint is explicitly configured as a fallback endpoint
		return rc.sendFallbackRelay(logger, selectedEndpoint, payload)

	// Priority 2: Session rollover periods
	case rc.fullNode.IsInSessionRollover():
		logger.Debug().Msg("Executing protocol relay with fallback protection during session rollover periods")
		// Protocol relay with fallback protection during session rollover periods

		// TODO_TECHDEBT(@adshmh): Separate error handling for fallback and Shannon endpoints.
<<<<<<< HEAD
=======
		//
>>>>>>> 9ec9d97f
		// Sends requests in parallel to ensure reliability during network transitions
		return rc.sendRelayWithFallback(payload)

	// Priority 3: Standard protocol relay
	default:
		logger.Debug().Msg("Executing standard protocol relay")

		// Standard protocol relay through Shannon network
		// Used during stable network periods with protocol endpoints
		return rc.sendProtocolRelay(payload)
	}
}

// HandleWebsocketRequest:
<<<<<<< HEAD
// - Opens a persistent websocket connection to the selected endpoint.
// - Satisfies gateway.ProtocolRequestContext interface.
func (rc *requestContext) HandleWebsocketRequest(logger polylog.Logger, req *http.Request, w http.ResponseWriter) (gateway.WebsocketsBridge, error) {
	if rc.selectedEndpoint == nil {
		return nil, fmt.Errorf("handleWebsocketRequest: no endpoint has been selected on service %s", rc.serviceID)
=======
//   - Opens a persistent websocket connection to the selected endpoint.
//   - Satisfies gateway.ProtocolRequestContext interface.
func (rc *requestContext) HandleWebsocketRequest(logger polylog.Logger, req *http.Request, w http.ResponseWriter) error {
	selectedEndpoint := rc.getSelectedEndpoint()
	if selectedEndpoint == nil {
		return fmt.Errorf("handleWebsocketRequest: no endpoint has been selected on service %s", rc.serviceID)
>>>>>>> 9ec9d97f
	}

	selectedEndpoint := rc.getSelectedEndpoint()

	wsLogger := logger.With(
<<<<<<< HEAD
		"method_name", "HandleWebsocketRequest",
=======
>>>>>>> 9ec9d97f
		"endpoint_url", selectedEndpoint.PublicURL(),
		"endpoint_addr", selectedEndpoint.Addr(),
		"service_id", rc.serviceID,
	)

	// Record endpoint query time.
	endpointQueryTime := time.Now()

	// Upgrade HTTP request from client to websocket connection.
	// - Connection is passed to websocket bridge for Client <-> Gateway communication.
	clientConn, err := websockets.UpgradeClientWebsocketConnection(wsLogger, req, w)
	if err != nil {
		return nil, err
	}

	// Create a websocket bridge for the selected endpoint.
	// One bridge represents a single persistent connection to a single endpoint.
	//
	// Note that this Bridge is returned by the Shannon protocol method and
	// started in the Gateway package in order to pass gateway-level observations
	// and data reporters without leaking Gateway-level logic to the protocol package.
	bridge, err := websockets.NewBridge(
		wsLogger,
		clientConn,
		selectedEndpoint,
		rc.relayRequestSigner,
		rc.fullNode,
		rc.serviceID,
		buildWebsocketBridgeEndpointObservation(rc.logger, rc.serviceID, selectedEndpoint),
	)
	if err != nil {
		wrappedErr := fmt.Errorf("%w: %v", errCreatingWebSocketConnection, err)
		wsLogger.Error().Err(wrappedErr).Msg("Error creating websocket bridge")
		return nil, rc.handleEndpointWebsocketError(endpointQueryTime, wrappedErr)
	}

	return bridge, nil
}

// GetObservations:
// - Returns Shannon protocol-level observations for the current request context.
// - Enhanced observations include detailed error classification for metrics generation.
// - Used to:
//   - Update Shannon's endpoint store
//   - Report PATH metrics (metrics package)
//   - Report requests to the data pipeline
//
// - Implements gateway.ProtocolRequestContext interface.
func (rc *requestContext) GetObservations() protocolobservations.Observations {
	return protocolobservations.Observations{
		Shannon: &protocolobservations.ShannonObservationsList{
			Observations: []*protocolobservations.ShannonRequestObservations{
				{
					ServiceId:            string(rc.serviceID),
					RequestError:         rc.requestErrorObservation,
					EndpointObservations: rc.endpointObservations,
				},
			},
		},
	}
}

// buildHeaders creates the headers map including the RPCType header
func buildHeaders(payload protocol.Payload) map[string]string {
	headers := make(map[string]string)

	// Copy existing headers from payload
	maps.Copy(headers, payload.Headers)

	// Set the RPCType HTTP header, if set on the payload.
	// Used by endpoint/relay miner to determine correct backend service.
	if payload.RPCType != sharedtypes.RPCType_UNKNOWN_RPC {
		headers[proxy.RPCTypeHeader] = strconv.Itoa(int(payload.RPCType))
	}

	return headers
}

<<<<<<< HEAD
// Updates the request context's selectedEndpoint for use by logging, metrics, and data logic.
func (rc *requestContext) sendRelayWithFallback(payload protocol.Payload) (protocol.Response, error) {
	// TODO_TECHDEBT(@adshmh): Replace this with intelligent fallback.
	//
	// Start sending the request to a Shannon endpoint.
	// The result will only be used if the Shannon endpoint fails.
	// This is done to shield user from endpoint errors.
=======
// sendRelayWithFallback:
// - Attempts Shannon endpoint with timeout
// - Falls back to random fallback endpoint on failure/timeout
// - Shields user from endpoint errors
// - Updates the request context's selectedEndpoint for use by logging, metrics, and data logic.
func (rc *requestContext) sendRelayWithFallback(payload protocol.Payload) (protocol.Response, error) {
	// TODO_TECHDEBT(@adshmh): Replace this with intelligent fallback.

	// Setup Shannon endpoint request:
	// - Create channel for async response
	// - Initialize response variables
>>>>>>> 9ec9d97f
	shannonEndpointResponseReceivedChan := make(chan error, 1)
	var (
		shannonEndpointResponse protocol.Response
		shannonEndpointErr      error
	)

<<<<<<< HEAD
	// Send the relay to a Shannon endpoint in parallel.
=======
	// Send Shannon relay in parallel:
	// - Execute request asynchronously
	// - Signal completion via channel
>>>>>>> 9ec9d97f
	go func() {
		shannonEndpointResponse, shannonEndpointErr = rc.sendProtocolRelay(payload)
		// Signal the completion of Shannon Network relay.
		shannonEndpointResponseReceivedChan <- shannonEndpointErr
	}()

<<<<<<< HEAD
	// Wait for either:
	// 1. The Shannon endpoint to return a response
	// 2. The configured time threshold to pass before using a fallback.
=======
	logger := rc.logger.With("timeout_ms", maxWaitBeforeFallbackMillisecond)

	// Wait for Shannon response or timeout:
	// - Return Shannon response if successful
	// - Fall back on error or timeout
>>>>>>> 9ec9d97f
	select {
	case err := <-shannonEndpointResponseReceivedChan:
		// Successfully received and validated a response from the shannon endpoint.
		// No need to use the fallback endpoint's response.
		if err == nil {
			return shannonEndpointResponse, nil
		}

<<<<<<< HEAD
		// Shannon endpoint failed response parsing/validation, use a fallback endpoint.
		return rc.sendRelayToARandomFallbackEndpoint(payload)

	// Shannon endpoint failed to respond within the set threshold.
	// Use a fallback endpoint.
	case <-time.After(time.Duration(maxWaitBeforeFallbackMillisecond) * time.Millisecond):
=======
		logger.Info().Err(err).Msg("Error getting a valid response from the selected Shannon endpoint. Using a fallback endpoint.")

		// Shannon endpoint failed, use fallback
		return rc.sendRelayToARandomFallbackEndpoint(payload)

	// Shannon endpoint timeout
	// Use fallback.
	case <-time.After(time.Duration(maxWaitBeforeFallbackMillisecond) * time.Millisecond):
		logger.Info().Msg("Timed out waiting for Shannon endpoint to respond. Using a fallback endpoint.")

		// Use a random fallback endpoint
>>>>>>> 9ec9d97f
		return rc.sendRelayToARandomFallbackEndpoint(payload)
	}
}

<<<<<<< HEAD
// Updates the request context's selectedEndpoint for use by logging, metrics, and data logic.
=======
// sendRelayToARandomFallbackEndpoint:
// - Selects random fallback endpoint
// - Routes payload via selected endpoint
// - Returns error if no endpoints available
// - Updates the request context's selectedEndpoint for use by logging, metrics, and data logic.
>>>>>>> 9ec9d97f
func (rc *requestContext) sendRelayToARandomFallbackEndpoint(payload protocol.Payload) (protocol.Response, error) {
	if len(rc.fallbackEndpoints) == 0 {
		rc.logger.Warn().Msg("SHOULD HAPPEN RARELY: no fallback endpoints available for the service")
		return protocol.Response{}, fmt.Errorf("no fallback endpoints available")
	}

	logger := rc.logger.With("method", "sendRelayToARandomFallbackEndpoint")

<<<<<<< HEAD
	// Randomly select a fallback endpoint.
=======
	// Select random fallback endpoint:
	// - Convert map to slice for random selection
	// - Pick random index
>>>>>>> 9ec9d97f
	allFallbackEndpoints := make([]endpoint, 0, len(rc.fallbackEndpoints))
	for _, endpoint := range rc.fallbackEndpoints {
		allFallbackEndpoints = append(allFallbackEndpoints, endpoint)
	}
	fallbackEndpoint := allFallbackEndpoints[rand.Intn(len(allFallbackEndpoints))]

	// TODO_TECHDEBT(@adshmh): Support tracking both the selected and fallback endpoints.
	// This is needed to support accurate visibility/sanctions against both Shannon and fallback endpoints.
	//
	// Update the selected endpoint to the randomly selected fallback endpoint
	// This ensures observations reflect the actually used endpoint
	rc.setSelectedEndpoint(fallbackEndpoint)

	// Use the randomly selected fallback endpoint to send a relay.
	relayResponse, err := rc.sendFallbackRelay(logger, fallbackEndpoint, payload)
	if err != nil {
		logger.Warn().Err(err).Msg("SHOULD NEVER HAPPEN: fallback endpoint returned an error.")
	}

	return relayResponse, err
}

// TODO_TECHDEBT(@adshmh): Refactor to split the selection of and interactions with the fallback endpoint.
// Aspects to consider in the refactor:
// - Individual request's settings, e.g. those determined by QoS.
// - Protocol's responsibilities: potential for a separate component/package.
// - Observations: consider separating Shannon endpoint observations from fallback endpoints.
//
// sendProtocolRelay:
//   - Sends the supplied payload as a relay request to the endpoint selected via SelectEndpoint.
//   - Enhanced error handling for more fine-grained endpoint error type classification.
//   - Captures RelayMinerError data for reporting (but doesn't use it for classification).
//   - Required to fulfill the FullNode interface.
func (rc *requestContext) sendProtocolRelay(payload protocol.Payload) (protocol.Response, error) {
	hydratedLogger := rc.getHydratedLogger("sendProtocolRelay")
	hydratedLogger = hydrateLoggerWithPayload(hydratedLogger, &payload)

	// Validate endpoint and session
	app, err := rc.validateEndpointAndSession(hydratedLogger)
	if err != nil {
		return protocol.Response{}, err
	}

	// Build and sign the relay request
	signedRelayReq, err := rc.buildAndSignRelayRequest(hydratedLogger, payload, app)
	if err != nil {
		return protocol.Response{}, err
	}

	// Send the HTTP relay request
	// Marshal relay request to bytes
	relayRequestBz, err := signedRelayReq.Marshal()
	if err != nil {
		return protocol.Response{}, fmt.Errorf("SHOULD NEVER HAPPEN: failed to marshal relay request: %w", err)
	}

	selectedEndpoint := rc.getSelectedEndpoint()
	// Send the HTTP request to the protocol endpoint.
	httpRelayResponseBz, _, err := rc.sendHTTPRequest(hydratedLogger, payload, selectedEndpoint.PublicURL(), relayRequestBz)
	if err != nil {
		return protocol.Response{
			EndpointAddr: selectedEndpoint.Addr(),
		}, err
	}

	// Validate and process the response
	response, err := rc.validateAndProcessResponse(hydratedLogger, httpRelayResponseBz)
	if err != nil {
		return protocol.Response{
			EndpointAddr: selectedEndpoint.Addr(),
		}, err
	}

	// Deserialize the response
	deserializedResponse, err := rc.deserializeRelayResponse(response)
	if err != nil {
		return protocol.Response{
			EndpointAddr: selectedEndpoint.Addr(),
		}, err
	}

	deserializedResponse.EndpointAddr = selectedEndpoint.Addr()
	return deserializedResponse, nil
}

// validateEndpointAndSession validates that the endpoint and session are properly configured
func (rc *requestContext) validateEndpointAndSession(hydratedLogger polylog.Logger) (apptypes.Application, error) {
	selectedEndpoint := rc.getSelectedEndpoint()
	if selectedEndpoint == nil {
		hydratedLogger.Warn().Msg("SHOULD NEVER HAPPEN: No endpoint has been selected. Relay request will fail.")
		return apptypes.Application{}, fmt.Errorf("sendRelay: no endpoint has been selected on service %s", rc.serviceID)
	}

	session := selectedEndpoint.Session()
	if session.Application == nil {
		hydratedLogger.Warn().Msg("SHOULD NEVER HAPPEN: selected endpoint session has nil Application. Relay request will fail.")
		return apptypes.Application{}, fmt.Errorf("sendRelay: nil app on session %s for service %s", session.SessionId, rc.serviceID)
	}

	return *session.Application, nil
}

// buildAndSignRelayRequest builds and signs the relay request
func (rc *requestContext) buildAndSignRelayRequest(
	hydratedLogger polylog.Logger,
	payload protocol.Payload,
	app apptypes.Application,
) (*servicetypes.RelayRequest, error) {
	selectedEndpoint := rc.getSelectedEndpoint()
	// Prepare the relay request
	relayRequest, err := buildUnsignedRelayRequest(selectedEndpoint, payload)
	if err != nil {
		hydratedLogger.Warn().Err(err).Msg("SHOULD NEVER HAPPEN: Failed to build the unsigned relay request. Relay request will fail.")
		return nil, err
	}

	// Sign the relay request
	signedRelayReq, err := rc.signRelayRequest(relayRequest, app)
	if err != nil {
		hydratedLogger.Warn().Err(err).Msg("SHOULD NEVER HAPPEN: Failed to sign the relay request. Relay request will fail.")
		return nil, fmt.Errorf("sendRelay: error signing the relay request for app %s: %w", app.Address, err)
	}

	return signedRelayReq, nil
}

// validateAndProcessResponse validates the relay response and tracks relay miner errors
func (rc *requestContext) validateAndProcessResponse(
	hydratedLogger polylog.Logger,
	httpRelayResponseBz []byte,
) (*servicetypes.RelayResponse, error) {
	// Validate the response - check for specific validation errors that indicate raw payload issues
	selectedEndpoint := rc.getSelectedEndpoint()
	supplierAddr := sdk.SupplierAddress(selectedEndpoint.Supplier())
	response, err := rc.fullNode.ValidateRelayResponse(supplierAddr, httpRelayResponseBz)

	// Track RelayMinerError data for tracking, regardless of validation result
	// Cross referenced against endpoint payload parse results via metrics
	rc.trackRelayMinerError(response)

	if err != nil {
		// Log raw payload for error tracking
		responseStr := string(httpRelayResponseBz)
		hydratedLogger.With(
			"endpoint_payload", responseStr[:min(len(responseStr), maxEndpointPayloadLenForLogging)],
			"endpoint_payload_length", len(httpRelayResponseBz),
			"validation_error", err.Error(),
		).Warn().Err(err).Msg("Failed to validate the payload from the selected endpoint. Relay request will fail.")

		// Check if this is a validation error that requires raw payload analysis
		if errors.Is(err, sdk.ErrRelayResponseValidationUnmarshal) || errors.Is(err, sdk.ErrRelayResponseValidationBasicValidation) {
			return nil, fmt.Errorf("raw_payload: %s: %w", responseStr, errMalformedEndpointPayload)
		}

		// TODO_TECHDEBT(@adshmh): Refactor to separate Shannon and Fallback endpoints.
		// The logic below is an example of techdebt resulting from conflating the two.
		//
		app := selectedEndpoint.Session().Application
		var appAddr string
		if app != nil {
			appAddr = app.Address
		}

		return nil, fmt.Errorf("relay: error verifying the relay response for app %s, endpoint %s: %w",
			appAddr, selectedEndpoint.PublicURL(), err)
	}

	return response, nil
}

// deserializeRelayResponse deserializes the relay response payload into a protocol.Response
func (rc *requestContext) deserializeRelayResponse(response *servicetypes.RelayResponse) (protocol.Response, error) {
	// The Payload field of the response from the endpoint (relay miner):
	//   - Is a serialized http.Response struct.
	//   - Needs to be deserialized to access the service's response body, status code, etc.
	deserializedResponse, err := deserializeRelayResponse(response.Payload)
	if err != nil {
		// Wrap error with detailed message
		return protocol.Response{}, fmt.Errorf("error deserializing endpoint into a POKTHTTP response: %w", err)
	}

	return deserializedResponse, nil
}

func (rc *requestContext) signRelayRequest(unsignedRelayReq *servicetypes.RelayRequest, app apptypes.Application) (*servicetypes.RelayRequest, error) {
	// Verify the relay request's metadata, specifically the session header.
	// Note: cannot use the RelayRequest's ValidateBasic() method here, as it looks for a signature in the struct, which has not been added yet at this point.
	meta := unsignedRelayReq.GetMeta()

	if meta.GetSessionHeader() == nil {
		return nil, errors.New("signRelayRequest: relay request is missing session header")
	}

	sessionHeader := meta.GetSessionHeader()
	if err := sessionHeader.ValidateBasic(); err != nil {
		return nil, fmt.Errorf("signRelayRequest: relay request session header is invalid: %w", err)
	}

	// Sign the relay request using the selected app's private key
	return rc.relayRequestSigner.SignRelayRequest(unsignedRelayReq, app)
}

// buildUnsignedRelayRequest:
//   - Builds a ready-to-sign RelayRequest using the supplied endpoint, session, and payload.
//   - Returned RelayRequest is meant to be signed and sent to the endpoint to receive its response.
func buildUnsignedRelayRequest(
	endpoint endpoint,
	payload protocol.Payload,
) (*servicetypes.RelayRequest, error) {
	// If path is not empty (e.g. for REST service request), append to endpoint URL.
	url := prepareURLFromPayload(endpoint.PublicURL(), payload)

	// TODO_TECHDEBT: Select the correct underlying request (HTTP, etc.) based on selected service.
	jsonRpcHttpReq, err := shannonJsonRpcHttpRequest(payload, url)
	if err != nil {
		return nil, fmt.Errorf("error building a JSONRPC HTTP request for url %s: %w", url, err)
	}

	relayRequest, err := embedHttpRequest(jsonRpcHttpReq)
	if err != nil {
		return nil, fmt.Errorf("error embedding a JSONRPC HTTP request for url %s: %w", endpoint.PublicURL(), err)
	}

	// TODO_MVP(@adshmh): Use new `FilteredSession` struct from Shannon SDK to get session and endpoint.
	relayRequest.Meta = servicetypes.RelayRequestMetadata{
		SessionHeader:           endpoint.Session().Header,
		SupplierOperatorAddress: endpoint.Supplier(),
	}

	return relayRequest, nil
}

// sendFallbackRelay:
//   - Sends the supplied payload as a relay request to the fallback endpoint.
//   - This will bypass protocol-level request processing and validation,
//     meaning the request is not sent to a RelayMiner.
//   - Used when all endpoints are sanctioned for a service ID.
//   - Returns the response received from the fallback endpoint.
func (rc *requestContext) sendFallbackRelay(
	hydratedLogger polylog.Logger,
	selectedEndpoint endpoint,
	payload protocol.Payload,
) (protocol.Response, error) {
	// Get the fallback URL for the selected endpoint.
	// If the RPC type is unknown or not configured for the
	// service, `endpointFallbackURL` will be the default URL.
	endpointFallbackURL := selectedEndpoint.FallbackURL(payload.RPCType)

	// Prepare the fallback URL with optional path
	fallbackURL := prepareURLFromPayload(endpointFallbackURL, payload)

	// Send the HTTP request to the fallback endpoint.
	httpResponseBz, httpStatusCode, err := rc.sendHTTPRequest(
		hydratedLogger,
		payload,
		fallbackURL,
		[]byte(payload.Data),
	)
	if err != nil {
		return protocol.Response{
			EndpointAddr: selectedEndpoint.Addr(),
		}, err
	}

	// Build and return the fallback response
	return protocol.Response{
		Bytes:          httpResponseBz,
		HTTPStatusCode: httpStatusCode,
		EndpointAddr:   selectedEndpoint.Addr(),
	}, nil
}

// trackRelayMinerError:
//   - Tracks RelayMinerError data from the RelayResponse for reporting purposes.
//   - Updates the requestContext with RelayMinerError data.
//   - Will be included in observations.
//   - Logs RelayMinerError details for visibility.
func (rc *requestContext) trackRelayMinerError(relayResponse *servicetypes.RelayResponse) {
	// Check if RelayResponse contains RelayMinerError data
	if relayResponse == nil || relayResponse.RelayMinerError == nil {
		// No RelayMinerError data to track
		return
	}

	relayMinerErr := relayResponse.RelayMinerError
	hydratedLogger := rc.getHydratedLogger("trackRelayMinerError")

	// Log RelayMinerError details for visibility
	hydratedLogger.With(
		"relay_miner_error_codespace", relayMinerErr.Codespace,
		"relay_miner_error_code", relayMinerErr.Code,
		"relay_miner_error_message", relayMinerErr.Message,
	).Info().Msg("RelayMiner returned an error in RelayResponse (captured for reporting)")

	// Store RelayMinerError data in request context for use in observations
	rc.currentRelayMinerError = &protocolobservations.ShannonRelayMinerError{
		Codespace: relayMinerErr.Codespace,
		Code:      relayMinerErr.Code,
		Message:   relayMinerErr.Message,
	}
}

// handleInternalError:
//   - Called if request processing fails (before sending to any endpoints).
//   - DEV_NOTE: Should NEVER happen; investigate any logged entries from this method.
//   - Records internal error on request for observations.
//   - Logs error entry.
func (rc *requestContext) handleInternalError(internalErr error) (protocol.Response, error) {
	hydratedLogger := rc.getHydratedLogger("handleInternalError")

	// Log the internal error.
	hydratedLogger.Error().Err(internalErr).Msg("Internal error occurred. This should be investigated as a bug.")

	// Set request processing error for generating observations.
	rc.requestErrorObservation = buildInternalRequestProcessingErrorObservation(internalErr)

	return protocol.Response{}, internalErr
}

// TODO_TECHDEBT(@adshmh): Support tracking errors for Shannon and fallback endpoints.
// This would allow visibility into potential degradation of fallback endpoints.
//
// handleEndpointError:
//   - Records endpoint error observation with enhanced classification and returns the response.
//   - Tracks endpoint error in observations with detailed categorization for metrics.
//   - Includes any RelayMinerError data that was captured via trackRelayMinerError.
func (rc *requestContext) handleEndpointError(
	endpointQueryTime time.Time,
	endpointErr error,
) (protocol.Response, error) {
	hydratedLogger := rc.getHydratedLogger("handleEndpointError")
	selectedEndpoint := rc.getSelectedEndpoint()
	selectedEndpointAddr := selectedEndpoint.Addr()

	// Error classification based on trusted error sources only
	endpointErrorType, recommendedSanctionType := classifyRelayError(hydratedLogger, endpointErr)

	// Enhanced logging with error type and error source classification
	isMalformedPayloadErr := isMalformedEndpointPayloadError(endpointErrorType)
	hydratedLogger.Error().
		Err(endpointErr).
		Str("error_type", endpointErrorType.String()).
		Str("sanction_type", recommendedSanctionType.String()).
		Bool("is_malformed_payload_error", isMalformedPayloadErr).
		Msg("relay error occurred. Service request will fail.")

	// Build enhanced observation with RelayMinerError data from request context
	endpointObs := buildEndpointErrorObservation(
		rc.logger,
		selectedEndpoint,
		endpointQueryTime,
		time.Now(), // Timestamp: endpoint query completed.
		endpointErrorType,
		fmt.Sprintf("relay error: %v", endpointErr),
		recommendedSanctionType,
		rc.currentRelayMinerError, // Use RelayMinerError data from request context
	)

	// Track endpoint error observation for metrics and sanctioning
	rc.endpointObservations = append(rc.endpointObservations, endpointObs)

	// Return error.
	return protocol.Response{EndpointAddr: selectedEndpointAddr},
		fmt.Errorf("relay: error sending relay for service %s endpoint %s: %w",
			rc.serviceID, selectedEndpointAddr, endpointErr,
		)
}

// handleEndpointWebsocketError:
// - Records endpoint error observation with enhanced classification and returns the response.
// - Tracks endpoint error in observations with detailed categorization for metrics.
// - Includes any RelayMinerError data that was captured via trackRelayMinerError.
func (rc *requestContext) handleEndpointWebsocketError(
	endpointQueryTime time.Time,
	endpointErr error,
) error {
	hydratedLogger := rc.getHydratedLogger("handleEndpointError")
	selectedEndpointAddr := rc.selectedEndpoint.Addr()

	// Error classification based on trusted error sources only
	endpointErrorType, _ := classifyRelayError(hydratedLogger, endpointErr)

	// Enhanced logging with error type and error source classification
	hydratedLogger.Error().
		Err(endpointErr).
		Str("error_type", endpointErrorType.String()).
		Msg("relay error occurred. Service request will fail.")

	// Build enhanced observation with RelayMinerError data from request context
	endpointObs := buildEndpointErrorObservation(
		rc.logger,
		rc.selectedEndpoint,
		endpointQueryTime,
		time.Now(), // Timestamp: endpoint query completed.
		endpointErrorType,
		fmt.Sprintf("websocket error: %v", endpointErr),
		// TODO_IMPROVE(@commoddity): introduce proper sanctioning for websocket errors to exclude
		// them from selection for websocket connection requests only. This is to avoid a failed
		// websocket connection request from excluding the endpoint from selection for HTTP requests.
		protocolobservations.ShannonSanctionType_SHANNON_SANCTION_UNSPECIFIED,
		rc.currentRelayMinerError, // Use RelayMinerError data from request context
	)

	// Track endpoint error observation for metrics and sanctioning
	rc.endpointObservations = append(rc.endpointObservations, endpointObs)

	// Return error.
	return fmt.Errorf("relay: error creating websocket connection for service %s endpoint %s: %w",
		rc.serviceID, selectedEndpointAddr, endpointErr,
	)
}

// handleEndpointSuccess:
//   - Records successful endpoint observation and returns the response.
//   - Tracks endpoint success in observations with timing data for performance metrics.
//   - Includes any RelayMinerError data that was captured via trackRelayMinerError.
//   - Builds and returns protocol response from endpoint's returned data.
func (rc *requestContext) handleEndpointSuccess(
	endpointQueryTime time.Time,
	endpointResponse *protocol.Response,
) error {
	hydratedLogger := rc.getHydratedLogger("handleEndpointSuccess")
	hydratedLogger = hydratedLogger.With("endpoint_response_payload_len", len(endpointResponse.Bytes))
	hydratedLogger.Debug().Msg("Successfully deserialized the response received from the selected endpoint.")

	selectedEndpoint := rc.getSelectedEndpoint()
	// Build success observation with timing data and any RelayMinerError data from request context
	endpointObs := buildEndpointSuccessObservation(
		rc.logger,
		selectedEndpoint,
		endpointQueryTime,
		time.Now(), // Timestamp: endpoint query completed.
		endpointResponse,
		rc.currentRelayMinerError, // Use RelayMinerError data from request context
	)

	// Track endpoint success observation for metrics
	rc.endpointObservations = append(rc.endpointObservations, endpointObs)

	// Return relay response received from endpoint.
	return nil
}

// sendHTTPRequest is a shared method for sending HTTP requests with common logic
func (rc *requestContext) sendHTTPRequest(
	hydratedLogger polylog.Logger,
	payload protocol.Payload,
	url string,
	requestData []byte,
) ([]byte, int, error) {
	// Prepare a timeout context for the request
	timeout := time.Duration(gateway.RelayRequestTimeout) * time.Millisecond

	// TODO_INVESTIGATE: Evaluate the impact of `rc.context` vs `context.TODO`
	// with respect to handling timeouts.
	ctxWithTimeout, cancelFn := context.WithTimeout(context.TODO(), timeout)
	defer cancelFn()

	// Build headers including RPCType header
	headers := buildHeaders(payload)

	// Send the HTTP request
	httpResponseBz, httpStatusCode, err := rc.httpClient.SendHTTPRelay(
		ctxWithTimeout,
		hydratedLogger,
		url,
		payload.Method,
		requestData,
		headers,
	)

	if err != nil {
		// Endpoint failed to respond before the timeout expires
		// Wrap the net/http error with our classification error
		wrappedErr := fmt.Errorf("%w: %v", errSendHTTPRelay, err)

		selectedEndpoint := rc.getSelectedEndpoint()
		hydratedLogger.Error().Err(wrappedErr).Msgf("❌ Failed to receive a response from the selected endpoint: '%s'. Relay request will FAIL 😢", selectedEndpoint.Addr())
		return nil, 0, fmt.Errorf("error sending request to endpoint %s: %w", selectedEndpoint.Addr(), wrappedErr)
	}

	return httpResponseBz, httpStatusCode, nil
}

// prepareURLFromPayload constructs the URL for requests, including optional path.
// Adding the path ensures that REST requests' path is forwarded to the endpoint.
func prepareURLFromPayload(endpointURL string, payload protocol.Payload) string {
	url := endpointURL
	if payload.Path != "" {
		url = fmt.Sprintf("%s%s", url, payload.Path)
	}
	return url
}

// getHydratedLogger:
// - Enhances the base logger with information from the request context.
// - Includes:
//   - Method name
//   - Service ID
//   - Selected endpoint supplier
//   - Selected endpoint URL
func (rc *requestContext) getHydratedLogger(methodName string) polylog.Logger {
	logger := rc.logger.With(
		"method_name", methodName,
		"service_id", rc.serviceID,
	)

	// No endpoint specified on request context.
	// - This should never happen.
	selectedEndpoint := rc.getSelectedEndpoint()
	if selectedEndpoint == nil {
		return logger
	}

	logger = logger.With(
		"selected_endpoint_supplier", selectedEndpoint.Supplier(),
		"selected_endpoint_url", selectedEndpoint.PublicURL(),
	)

	sessionHeader := selectedEndpoint.Session().Header
	if sessionHeader == nil {
		return logger
	}

	logger = logger.With(
		"selected_endpoint_app", sessionHeader.ApplicationAddress,
	)

	return logger
}<|MERGE_RESOLUTION|>--- conflicted
+++ resolved
@@ -116,12 +116,7 @@
 	// Execute relay request using the appropriate strategy based on endpoint type and network conditions
 	relayResponse, err := rc.executeRelayRequest(payload)
 
-<<<<<<< HEAD
-	// Failure:
-	// 	 - Pass the response (which may contain RelayMinerError data) to error handler.
-=======
 	// Failure: Pass the response (which may contain RelayMinerError data) to error handler.
->>>>>>> 9ec9d97f
 	if err != nil {
 		return rc.handleEndpointError(endpointQueryTime, err)
 	}
@@ -159,10 +154,7 @@
 		// Protocol relay with fallback protection during session rollover periods
 
 		// TODO_TECHDEBT(@adshmh): Separate error handling for fallback and Shannon endpoints.
-<<<<<<< HEAD
-=======
 		//
->>>>>>> 9ec9d97f
 		// Sends requests in parallel to ensure reliability during network transitions
 		return rc.sendRelayWithFallback(payload)
 
@@ -177,29 +169,17 @@
 }
 
 // HandleWebsocketRequest:
-<<<<<<< HEAD
 // - Opens a persistent websocket connection to the selected endpoint.
 // - Satisfies gateway.ProtocolRequestContext interface.
 func (rc *requestContext) HandleWebsocketRequest(logger polylog.Logger, req *http.Request, w http.ResponseWriter) (gateway.WebsocketsBridge, error) {
 	if rc.selectedEndpoint == nil {
 		return nil, fmt.Errorf("handleWebsocketRequest: no endpoint has been selected on service %s", rc.serviceID)
-=======
-//   - Opens a persistent websocket connection to the selected endpoint.
-//   - Satisfies gateway.ProtocolRequestContext interface.
-func (rc *requestContext) HandleWebsocketRequest(logger polylog.Logger, req *http.Request, w http.ResponseWriter) error {
+	}
+
 	selectedEndpoint := rc.getSelectedEndpoint()
-	if selectedEndpoint == nil {
-		return fmt.Errorf("handleWebsocketRequest: no endpoint has been selected on service %s", rc.serviceID)
->>>>>>> 9ec9d97f
-	}
-
-	selectedEndpoint := rc.getSelectedEndpoint()
 
 	wsLogger := logger.With(
-<<<<<<< HEAD
 		"method_name", "HandleWebsocketRequest",
-=======
->>>>>>> 9ec9d97f
 		"endpoint_url", selectedEndpoint.PublicURL(),
 		"endpoint_addr", selectedEndpoint.Addr(),
 		"service_id", rc.serviceID,
@@ -278,15 +258,6 @@
 	return headers
 }
 
-<<<<<<< HEAD
-// Updates the request context's selectedEndpoint for use by logging, metrics, and data logic.
-func (rc *requestContext) sendRelayWithFallback(payload protocol.Payload) (protocol.Response, error) {
-	// TODO_TECHDEBT(@adshmh): Replace this with intelligent fallback.
-	//
-	// Start sending the request to a Shannon endpoint.
-	// The result will only be used if the Shannon endpoint fails.
-	// This is done to shield user from endpoint errors.
-=======
 // sendRelayWithFallback:
 // - Attempts Shannon endpoint with timeout
 // - Falls back to random fallback endpoint on failure/timeout
@@ -298,37 +269,26 @@
 	// Setup Shannon endpoint request:
 	// - Create channel for async response
 	// - Initialize response variables
->>>>>>> 9ec9d97f
 	shannonEndpointResponseReceivedChan := make(chan error, 1)
 	var (
 		shannonEndpointResponse protocol.Response
 		shannonEndpointErr      error
 	)
 
-<<<<<<< HEAD
-	// Send the relay to a Shannon endpoint in parallel.
-=======
 	// Send Shannon relay in parallel:
 	// - Execute request asynchronously
 	// - Signal completion via channel
->>>>>>> 9ec9d97f
 	go func() {
 		shannonEndpointResponse, shannonEndpointErr = rc.sendProtocolRelay(payload)
 		// Signal the completion of Shannon Network relay.
 		shannonEndpointResponseReceivedChan <- shannonEndpointErr
 	}()
 
-<<<<<<< HEAD
-	// Wait for either:
-	// 1. The Shannon endpoint to return a response
-	// 2. The configured time threshold to pass before using a fallback.
-=======
 	logger := rc.logger.With("timeout_ms", maxWaitBeforeFallbackMillisecond)
 
 	// Wait for Shannon response or timeout:
 	// - Return Shannon response if successful
 	// - Fall back on error or timeout
->>>>>>> 9ec9d97f
 	select {
 	case err := <-shannonEndpointResponseReceivedChan:
 		// Successfully received and validated a response from the shannon endpoint.
@@ -337,14 +297,6 @@
 			return shannonEndpointResponse, nil
 		}
 
-<<<<<<< HEAD
-		// Shannon endpoint failed response parsing/validation, use a fallback endpoint.
-		return rc.sendRelayToARandomFallbackEndpoint(payload)
-
-	// Shannon endpoint failed to respond within the set threshold.
-	// Use a fallback endpoint.
-	case <-time.After(time.Duration(maxWaitBeforeFallbackMillisecond) * time.Millisecond):
-=======
 		logger.Info().Err(err).Msg("Error getting a valid response from the selected Shannon endpoint. Using a fallback endpoint.")
 
 		// Shannon endpoint failed, use fallback
@@ -356,20 +308,15 @@
 		logger.Info().Msg("Timed out waiting for Shannon endpoint to respond. Using a fallback endpoint.")
 
 		// Use a random fallback endpoint
->>>>>>> 9ec9d97f
 		return rc.sendRelayToARandomFallbackEndpoint(payload)
 	}
 }
 
-<<<<<<< HEAD
-// Updates the request context's selectedEndpoint for use by logging, metrics, and data logic.
-=======
 // sendRelayToARandomFallbackEndpoint:
 // - Selects random fallback endpoint
 // - Routes payload via selected endpoint
 // - Returns error if no endpoints available
 // - Updates the request context's selectedEndpoint for use by logging, metrics, and data logic.
->>>>>>> 9ec9d97f
 func (rc *requestContext) sendRelayToARandomFallbackEndpoint(payload protocol.Payload) (protocol.Response, error) {
 	if len(rc.fallbackEndpoints) == 0 {
 		rc.logger.Warn().Msg("SHOULD HAPPEN RARELY: no fallback endpoints available for the service")
@@ -378,13 +325,9 @@
 
 	logger := rc.logger.With("method", "sendRelayToARandomFallbackEndpoint")
 
-<<<<<<< HEAD
-	// Randomly select a fallback endpoint.
-=======
 	// Select random fallback endpoint:
 	// - Convert map to slice for random selection
 	// - Pick random index
->>>>>>> 9ec9d97f
 	allFallbackEndpoints := make([]endpoint, 0, len(rc.fallbackEndpoints))
 	for _, endpoint := range rc.fallbackEndpoints {
 		allFallbackEndpoints = append(allFallbackEndpoints, endpoint)
