package shannon

import (
	"context"
	"errors"
	"fmt"
	"net/http"
	"time"

	"github.com/gorilla/websocket"
	"github.com/pokt-network/poktroll/pkg/polylog"
	apptypes "github.com/pokt-network/poktroll/x/application/types"
	servicetypes "github.com/pokt-network/poktroll/x/service/types"
	sessiontypes "github.com/pokt-network/poktroll/x/session/types"
	sdk "github.com/pokt-network/shannon-sdk"

	"github.com/buildwithgrove/path/gateway"
	protocolobservations "github.com/buildwithgrove/path/observation/protocol"
	"github.com/buildwithgrove/path/protocol"
	"github.com/buildwithgrove/path/websockets"
)

// Maximum endpoint payload length for error logging (100 chars)
const maxEndpointPayloadLenForLogging = 100

// requestContext provides all the functionality required by the gateway package
// for handling a single service request.
var _ gateway.ProtocolRequestContext = &requestContext{}

// RelayRequestSigner:
// - Used by requestContext to sign relay requests.
// - Takes an unsigned relay request and an application.
// - Returns a relay request signed by the gateway (with delegation from the app).
// - In future Permissionless Gateway Mode, may use the app's own private key for signing.
type RelayRequestSigner interface {
	SignRelayRequest(req *servicetypes.RelayRequest, app apptypes.Application) (*servicetypes.RelayRequest, error)
}

// requestContext:
// - Captures all data required for handling a single service request.
type requestContext struct {
	logger polylog.Logger

	// Upstream context for timeout propagation and cancellation
	context context.Context

	fullNode FullNode
	// TODO_TECHDEBT(@adshmh): add sanctionedEndpointsStore to the request context.
	serviceID protocol.ServiceID

	relayRequestSigner RelayRequestSigner

	// selectedEndpoint:
	// - Endpoint selected for sending a relay.
	// - Must be set via SelectEndpoint before sending a relay (otherwise sending fails).
	selectedEndpoint *endpoint

	// requestErrorObservation:
	// - Tracks any errors encountered during request processing.
	requestErrorObservation *protocolobservations.ShannonRequestError

	// endpointObservations:
	// - Captures observations about endpoints used during request handling.
	// - Includes enhanced error classification for raw payload analysis.
	endpointObservations []*protocolobservations.ShannonEndpointObservation

	// currentRelayMinerError:
	// - Tracks RelayMinerError data from the current relay response for reporting.
	// - Set by trackRelayMinerError method and used when building observations.
	currentRelayMinerError *protocolobservations.ShannonRelayMinerError
}

// HandleServiceRequest:
// - Satisfies gateway.ProtocolRequestContext interface.
// - Uses supplied payload to send a relay request to an endpoint.
// - Verifies and returns the response.
// - Captures RelayMinerError data when available for reporting purposes.
func (rc *requestContext) HandleServiceRequest(payload protocol.Payload) (protocol.Response, error) {
	// Internal error: No endpoint selected.
	if rc.selectedEndpoint == nil {
		return rc.handleInternalError(fmt.Errorf("HandleServiceRequest: no endpoint has been selected on service %s", rc.serviceID))
	}

	// Record endpoint query time.
	endpointQueryTime := time.Now()

	// Send the relay request.
	response, err := rc.sendRelay(payload)

	// Handle endpoint error and capture RelayMinerError data if available
	if err != nil {
		// Pass the response (which may contain RelayMinerError data) to error handler
		return rc.handleEndpointError(endpointQueryTime, err)
	}

	// The Payload field of the response from the endpoint (relay miner):
	// - Is a serialized http.Response struct.
	// - Needs to be deserialized to access the service's response body, status code, etc.
	relayResponse, err := deserializeRelayResponse(response.Payload)
	relayResponse.EndpointAddr = rc.selectedEndpoint.Addr()
	if err != nil {
		// Wrap error with detailed message.
		deserializeErr := fmt.Errorf("error deserializing endpoint into a POKTHTTP response: %w", err)
		return rc.handleEndpointError(endpointQueryTime, deserializeErr)
	}

<<<<<<< HEAD
	// Success:
	// - Record observation
	// - Return response received from endpoint.
	rc.handleEndpointSuccess(endpointQueryTime, &relayResponse)
	return relayResponse, nil
=======
	// Success: Record observation including any RelayMinerError data for reporting
	// Note: Even successful responses might contain RelayMinerError data
	return rc.handleEndpointSuccess(endpointQueryTime, relayResponse)
>>>>>>> 2791b5ce
}

// HandleWebsocketRequest:
// - Opens a persistent websocket connection to the selected endpoint.
// - Satisfies gateway.ProtocolRequestContext interface.
func (rc *requestContext) HandleWebsocketRequest(logger polylog.Logger, req *http.Request, w http.ResponseWriter) error {
	if rc.selectedEndpoint == nil {
		return fmt.Errorf("handleWebsocketRequest: no endpoint has been selected on service %s", rc.serviceID)
	}

	wsLogger := logger.With(
		"endpoint_url", rc.selectedEndpoint.PublicURL(),
		"endpoint_addr", rc.selectedEndpoint.Addr(),
		"service_id", rc.serviceID,
	)

	// Upgrade HTTP request from client to websocket connection.
	// - Connection is passed to websocket bridge for Client <-> Gateway communication.
	upgrader := websocket.Upgrader{CheckOrigin: func(r *http.Request) bool { return true }}
	clientConn, err := upgrader.Upgrade(w, req, nil)
	if err != nil {
		wsLogger.Error().Err(err).Msg("Error upgrading websocket connection request")
		return err
	}

	bridge, err := websockets.NewBridge(
		wsLogger,
		clientConn,
		rc.selectedEndpoint,
		rc.relayRequestSigner,
		rc.fullNode,
	)
	if err != nil {
		wsLogger.Error().Err(err).Msg("Error creating websocket bridge")
		return err
	}

	// Run bridge in goroutine to avoid blocking main thread.
	go bridge.Run()

	wsLogger.Info().Msg("websocket connection established")

	return nil
}

// GetObservations:
// - Returns Shannon protocol-level observations for the current request context.
// - Enhanced observations include detailed error classification for metrics generation.
// - Used to:
//   - Update Shannon's endpoint store
//   - Report PATH metrics (metrics package)
//   - Report requests to the data pipeline
//
// - Implements gateway.ProtocolRequestContext interface.
func (rc *requestContext) GetObservations() protocolobservations.Observations {
	return protocolobservations.Observations{
		Protocol: &protocolobservations.Observations_Shannon{
			Shannon: &protocolobservations.ShannonObservationsList{
				Observations: []*protocolobservations.ShannonRequestObservations{
					{
						ServiceId:            string(rc.serviceID),
						RequestError:         rc.requestErrorObservation,
						EndpointObservations: rc.endpointObservations,
					},
				},
			},
		},
	}
}

// sendRelay:
// - Sends the supplied payload as a relay request to the endpoint selected via SelectEndpoint.
// - Enhanced error handling for more fine-grained endpoint error type classification.
// - Captures RelayMinerError data for reporting (but doesn't use it for classification).
// - Required to fulfill the FullNode interface.
func (rc *requestContext) sendRelay(payload protocol.Payload) (*servicetypes.RelayResponse, error) {
	hydratedLogger := rc.getHydratedLogger("sendRelay")
	hydratedLogger = hydrateLoggerWithPayload(hydratedLogger, &payload)

	if rc.selectedEndpoint == nil {
		hydratedLogger.Warn().Msg("SHOULD NEVER HAPPEN: No endpoint has been selected. Relay request will fail.")
		return nil, fmt.Errorf("sendRelay: no endpoint has been selected on service %s", rc.serviceID)
	}

	// Hydrate the logger with endpoint/session details.
	hydratedLogger = hydrateLoggerWithEndpoint(hydratedLogger, rc.selectedEndpoint)

	session := rc.selectedEndpoint.session
	if session.Application == nil {
		hydratedLogger.Warn().Msg("SHOULD NEVER HAPPEN: selected endpoint session has nil Application. Relay request will fail.")
		return nil, fmt.Errorf("sendRelay: nil app on session %s for service %s", session.SessionId, rc.serviceID)
	}
	app := *session.Application

	// Prepare and sign the relay request.
	payloadBz := []byte(payload.Data)
	relayRequest, err := buildUnsignedRelayRequest(*rc.selectedEndpoint, session, payloadBz, payload.Path)
	if err != nil {
		hydratedLogger.Warn().Err(err).Msg("SHOULD NEVER HAPPEN: Failed to build the unsigned relay request. Relay request will fail.")
		return nil, err
	}
	signedRelayReq, err := rc.signRelayRequest(relayRequest, app)
	if err != nil {
		hydratedLogger.Warn().Err(err).Msg("SHOULD NEVER HAPPEN: Failed to sign the relay request. Relay request will fail.")
		return nil, fmt.Errorf("sendRelay: error signing the relay request for app %s: %w", app.Address, err)
	}

	// Prepare a timeout context for the relay request.
	timeout := time.Duration(payload.TimeoutMillisec) * time.Millisecond
	ctxWithTimeout, cancelFn := context.WithTimeout(rc.context, timeout)
	defer cancelFn()

<<<<<<< HEAD
	// Send the HTTP relay request
	httpRelayResponseBz, err := sendHttpRelay(ctxWithTimeout, rc.selectedEndpoint.url, signedRelayReq)
=======
	// Wrap sendHttpRelay errors with errSendHTTPRelay for classification
	responseBz, err := sendHttpRelay(ctxWithTimeout, rc.selectedEndpoint.url, signedRelayReq)
>>>>>>> 2791b5ce
	if err != nil {
		// Endpoint failed to respond before the timeout expires.
		// Wrap the net/http error with our classification error
		wrappedErr := fmt.Errorf("%w: %v", errSendHTTPRelay, err)

		hydratedLogger.Error().Err(wrappedErr).Msgf("❌ Failed to receive a response from the selected endpoint: '%s'. Relay request will FAIL 😢", rc.selectedEndpoint.Addr())
		return nil, fmt.Errorf("error sending request to endpoint %s: %w", rc.selectedEndpoint.Addr(), wrappedErr)
	}

<<<<<<< HEAD
	// Validate the response.
	supplierAddr := sdk.SupplierAddress(rc.selectedEndpoint.supplier)
	response, err := rc.fullNode.ValidateRelayResponse(supplierAddr, httpRelayResponseBz)
	if err != nil {
		// TODO_TECHDEBT(@adshmh): Complete the following steps to track endpoint errors and sanction as needed:
		// 1. Enhance the `RelayResponse` struct with an error field:
		// 	https://github.com/pokt-network/poktroll/blob/2ba8b60d6bd8d21949211844161f932dd383bb76/proto/pocket/service/relay.proto#L46
		// 2. Update the classifyRelayError function to sanction endpoints depending on the error.
		// 3. Enhance the Shannon metrics: proto/path/protocol/shannon.proto, specifically the RequestErrorType enum, to track the errors.
		// 4. Update the files in `metrics.protocol.shannon` package to add/update metrics according to the above.
		//
		// Log raw payload for error tracking:
		// • RelayResponse lacks error field (see TODO above)
		// • RelayMiner returns generic HTTP errors
		// • Enables error analysis via PATH logs
		responseStr := string(httpRelayResponseBz)
		responseStrForLogging := responseStr[:min(len(responseStr), maxEndpointPayloadLenForLogging)]
		hydratedLogger.With("endpoint_payload", responseStrForLogging).Warn().Err(err).Msg("Failed to validate the payload from the selected endpoint. Relay request will fail.")
=======
	// Validate the response - check for specific validation errors that indicate raw payload issues
	response, err := rc.fullNode.ValidateRelayResponse(sdk.SupplierAddress(rc.selectedEndpoint.supplier), responseBz)

	// Track RelayMinerError data for tracking, regardless of validation result.
	// Cross referenced against endpoint payload parse results via metrics.
	rc.trackRelayMinerError(response)

	if err != nil {
		// Log raw payload for error tracking
		responseStr := string(responseBz)
		hydratedLogger.With(
			"endpoint_payload", responseStr[:min(len(responseStr), maxLenLoggedEndpointPayload)],
			"endpoint_payload_length", len(responseBz),
			"validation_error", err.Error(),
		).Warn().Err(err).Msg("Failed to validate the payload from the selected endpoint. Relay request will fail.")

		// Check if this is a validation error that requires raw payload analysis
		if errors.Is(err, sdk.ErrRelayResponseValidationUnmarshal) || errors.Is(err, sdk.ErrRelayResponseValidationBasicValidation) {
			return nil, fmt.Errorf("raw_payload: %s: %w", responseStr, errMalformedEndpointPayload)
		}

>>>>>>> 2791b5ce
		return nil, fmt.Errorf("relay: error verifying the relay response for app %s, endpoint %s: %w", app.Address, rc.selectedEndpoint.url, err)
	}

	return response, nil
}

func (rc *requestContext) signRelayRequest(unsignedRelayReq *servicetypes.RelayRequest, app apptypes.Application) (*servicetypes.RelayRequest, error) {
	// Verify the relay request's metadata, specifically the session header.
	// Note: cannot use the RelayRequest's ValidateBasic() method here, as it looks for a signature in the struct, which has not been added yet at this point.
	meta := unsignedRelayReq.GetMeta()

	if meta.GetSessionHeader() == nil {
		return nil, errors.New("signRelayRequest: relay request is missing session header")
	}

	sessionHeader := meta.GetSessionHeader()
	if err := sessionHeader.ValidateBasic(); err != nil {
		return nil, fmt.Errorf("signRelayRequest: relay request session header is invalid: %w", err)
	}

	// Sign the relay request using the selected app's private key
	return rc.relayRequestSigner.SignRelayRequest(unsignedRelayReq, app)
}

// buildUnsignedRelayRequest:
// - Builds a ready-to-sign RelayRequest using the supplied endpoint, session, and payload.
// - Returned RelayRequest is meant to be signed and sent to the endpoint to receive its response.
func buildUnsignedRelayRequest(
	endpoint endpoint,
	session sessiontypes.Session,
	payload []byte,
	path string,
) (*servicetypes.RelayRequest, error) {
	// If path is not empty (e.g. for REST service request), append to endpoint URL.
	url := endpoint.url
	if path != "" {
		url = fmt.Sprintf("%s%s", url, path)
	}

	// TODO_TECHDEBT: Select the correct underlying request (HTTP, etc.) based on selected service.
	jsonRpcHttpReq, err := shannonJsonRpcHttpRequest(payload, url)
	if err != nil {
		return nil, fmt.Errorf("error building a JSONRPC HTTP request for url %s: %w", url, err)
	}

	relayRequest, err := embedHttpRequest(jsonRpcHttpReq)
	if err != nil {
		return nil, fmt.Errorf("error embedding a JSONRPC HTTP request for url %s: %w", endpoint.url, err)
	}

	// TODO_MVP(@adshmh): Use new `FilteredSession` struct from Shannon SDK to get session and endpoint.
	relayRequest.Meta = servicetypes.RelayRequestMetadata{
		SessionHeader:           session.Header,
		SupplierOperatorAddress: string(endpoint.supplier),
	}

	return relayRequest, nil
}

func (rc *requestContext) getHydratedLogger(methodName string) polylog.Logger {
	logger := rc.logger.With(
		"method_name", methodName,
		"service_id", rc.serviceID,
	)

	// No endpoint specified on request context.
	// - This should never happen.
	if rc.selectedEndpoint == nil {
		return logger
	}

	logger = logger.With(
		"selected_endpoint_supplier", rc.selectedEndpoint.supplier,
		"selected_endpoint_url", rc.selectedEndpoint.url,
	)

	sessionHeader := rc.selectedEndpoint.session.GetHeader()
	if sessionHeader == nil {
		return logger
	}

	logger = logger.With(
		"selected_endpoint_app", sessionHeader.ApplicationAddress,
	)

	return logger
}

// trackRelayMinerError:
// - Tracks RelayMinerError data from the RelayResponse for reporting purposes.
// - Updates the requestContext with RelayMinerError data.
// - Will be included in observations.
// - Logs RelayMinerError details for visibility.
func (rc *requestContext) trackRelayMinerError(relayResponse *servicetypes.RelayResponse) {
	// Check if RelayResponse contains RelayMinerError data
	if relayResponse == nil || relayResponse.RelayMinerError == nil {
		// No RelayMinerError data to track
		return
	}

	relayMinerErr := relayResponse.RelayMinerError
	hydratedLogger := rc.getHydratedLogger("trackRelayMinerError")

	// Log RelayMinerError details for visibility
	hydratedLogger.With(
		"relay_miner_error_codespace", relayMinerErr.Codespace,
		"relay_miner_error_code", relayMinerErr.Code,
		"relay_miner_error_message", relayMinerErr.Message,
	).Info().Msg("RelayMiner returned an error in RelayResponse (captured for reporting)")

	// Store RelayMinerError data in request context for use in observations
	rc.currentRelayMinerError = &protocolobservations.ShannonRelayMinerError{
		Codespace: relayMinerErr.Codespace,
		Code:      relayMinerErr.Code,
		Message:   relayMinerErr.Message,
	}
}

// handleInternalError:
// - Called if request processing fails (before sending to any endpoints).
// - DEV_NOTE: Should NEVER happen; investigate any logged entries from this method.
// - Records internal error on request for observations.
// - Logs error entry.
func (rc *requestContext) handleInternalError(internalErr error) (protocol.Response, error) {
	hydratedLogger := rc.getHydratedLogger("handleInternalError")

	// Log the internal error.
	hydratedLogger.Error().Err(internalErr).Msg("Internal error occurred. This should be investigated as a bug.")

	// Set request processing error for generating observations.
	rc.requestErrorObservation = buildInternalRequestProcessingErrorObservation(internalErr)

	return protocol.Response{}, internalErr
}

// handleEndpointError:
// - Records endpoint error observation with enhanced classification and returns the response.
// - Tracks endpoint error in observations with detailed categorization for metrics.
// - Includes any RelayMinerError data that was captured via trackRelayMinerError.
func (rc *requestContext) handleEndpointError(
	endpointQueryTime time.Time,
	endpointErr error,
) (protocol.Response, error) {
	hydratedLogger := rc.getHydratedLogger("handleEndpointError")
	selectedEndpointAddr := rc.selectedEndpoint.Addr()

	// Error classification based on trusted error sources only
	endpointErrorType, recommendedSanctionType := classifyRelayError(hydratedLogger, endpointErr)

	// Enhanced logging with error type and error source classification
	isMalformedPayloadErr := isMalformedEndpointPayloadError(endpointErrorType)
	hydratedLogger.Error().
		Err(endpointErr).
		Str("error_type", endpointErrorType.String()).
		Str("sanction_type", recommendedSanctionType.String()).
		Bool("is_malformed_payload_error", isMalformedPayloadErr).
		Msg("relay error occurred. Service request will fail.")

	// Build enhanced observation with RelayMinerError data from request context
	endpointObs := buildEndpointErrorObservation(
		rc.logger,
		*rc.selectedEndpoint,
		endpointQueryTime,
		time.Now(), // Timestamp: endpoint query completed.
		endpointErrorType,
		fmt.Sprintf("relay error: %v", endpointErr),
		recommendedSanctionType,
		rc.currentRelayMinerError, // Use RelayMinerError data from request context
	)

	// Track endpoint error observation for metrics and sanctioning
	rc.endpointObservations = append(rc.endpointObservations, endpointObs)

	// Return error.
	return protocol.Response{EndpointAddr: selectedEndpointAddr},
		fmt.Errorf("relay: error sending relay for service %s endpoint %s: %w",
			rc.serviceID, selectedEndpointAddr, endpointErr,
		)
}

// handleEndpointSuccess:
// - Records successful endpoint observation and returns the response.
// - Tracks endpoint success in observations with timing data for performance metrics.
// - Includes any RelayMinerError data that was captured via trackRelayMinerError.
// - Builds and returns protocol response from endpoint's returned data.
func (rc *requestContext) handleEndpointSuccess(
	endpointQueryTime time.Time,
	endpointResponse *protocol.Response) {
	hydratedLogger := rc.getHydratedLogger("handleEndpointSuccess")
	hydratedLogger = hydratedLogger.With("endpoint_response_payload_len", len(endpointResponse.Bytes))
	hydratedLogger.Debug().Msg("Successfully deserialized the response received from the selected endpoint.")

<<<<<<< HEAD
	// Track endpoint success observation.
	rc.endpointObservations = append(rc.endpointObservations,
		buildEndpointSuccessObservation(
			rc.logger,
			*rc.selectedEndpoint,
			endpointQueryTime,
			time.Now(), // Timestamp: endpoint query completed.
			endpointResponse,
		),
	)
=======
	// Build success observation with timing data and any RelayMinerError data from request context
	endpointObs := buildEndpointSuccessObservation(
		rc.logger,
		*rc.selectedEndpoint,
		endpointQueryTime,
		time.Now(),                // Timestamp: endpoint query completed.
		rc.currentRelayMinerError, // Use RelayMinerError data from request context
	)

	// Track endpoint success observation for metrics
	rc.endpointObservations = append(rc.endpointObservations, endpointObs)

	// Return relay response received from endpoint.
	return endpointResponse, nil
>>>>>>> 2791b5ce
}<|MERGE_RESOLUTION|>--- conflicted
+++ resolved
@@ -104,17 +104,11 @@
 		return rc.handleEndpointError(endpointQueryTime, deserializeErr)
 	}
 
-<<<<<<< HEAD
 	// Success:
 	// - Record observation
 	// - Return response received from endpoint.
-	rc.handleEndpointSuccess(endpointQueryTime, &relayResponse)
-	return relayResponse, nil
-=======
-	// Success: Record observation including any RelayMinerError data for reporting
-	// Note: Even successful responses might contain RelayMinerError data
-	return rc.handleEndpointSuccess(endpointQueryTime, relayResponse)
->>>>>>> 2791b5ce
+	err = rc.handleEndpointSuccess(endpointQueryTime, &relayResponse)
+	return relayResponse, err
 }
 
 // HandleWebsocketRequest:
@@ -227,13 +221,8 @@
 	ctxWithTimeout, cancelFn := context.WithTimeout(rc.context, timeout)
 	defer cancelFn()
 
-<<<<<<< HEAD
 	// Send the HTTP relay request
 	httpRelayResponseBz, err := sendHttpRelay(ctxWithTimeout, rc.selectedEndpoint.url, signedRelayReq)
-=======
-	// Wrap sendHttpRelay errors with errSendHTTPRelay for classification
-	responseBz, err := sendHttpRelay(ctxWithTimeout, rc.selectedEndpoint.url, signedRelayReq)
->>>>>>> 2791b5ce
 	if err != nil {
 		// Endpoint failed to respond before the timeout expires.
 		// Wrap the net/http error with our classification error
@@ -243,28 +232,9 @@
 		return nil, fmt.Errorf("error sending request to endpoint %s: %w", rc.selectedEndpoint.Addr(), wrappedErr)
 	}
 
-<<<<<<< HEAD
-	// Validate the response.
+	// Validate the response - check for specific validation errors that indicate raw payload issues
 	supplierAddr := sdk.SupplierAddress(rc.selectedEndpoint.supplier)
 	response, err := rc.fullNode.ValidateRelayResponse(supplierAddr, httpRelayResponseBz)
-	if err != nil {
-		// TODO_TECHDEBT(@adshmh): Complete the following steps to track endpoint errors and sanction as needed:
-		// 1. Enhance the `RelayResponse` struct with an error field:
-		// 	https://github.com/pokt-network/poktroll/blob/2ba8b60d6bd8d21949211844161f932dd383bb76/proto/pocket/service/relay.proto#L46
-		// 2. Update the classifyRelayError function to sanction endpoints depending on the error.
-		// 3. Enhance the Shannon metrics: proto/path/protocol/shannon.proto, specifically the RequestErrorType enum, to track the errors.
-		// 4. Update the files in `metrics.protocol.shannon` package to add/update metrics according to the above.
-		//
-		// Log raw payload for error tracking:
-		// • RelayResponse lacks error field (see TODO above)
-		// • RelayMiner returns generic HTTP errors
-		// • Enables error analysis via PATH logs
-		responseStr := string(httpRelayResponseBz)
-		responseStrForLogging := responseStr[:min(len(responseStr), maxEndpointPayloadLenForLogging)]
-		hydratedLogger.With("endpoint_payload", responseStrForLogging).Warn().Err(err).Msg("Failed to validate the payload from the selected endpoint. Relay request will fail.")
-=======
-	// Validate the response - check for specific validation errors that indicate raw payload issues
-	response, err := rc.fullNode.ValidateRelayResponse(sdk.SupplierAddress(rc.selectedEndpoint.supplier), responseBz)
 
 	// Track RelayMinerError data for tracking, regardless of validation result.
 	// Cross referenced against endpoint payload parse results via metrics.
@@ -272,10 +242,10 @@
 
 	if err != nil {
 		// Log raw payload for error tracking
-		responseStr := string(responseBz)
+		responseStr := string(httpRelayResponseBz)
 		hydratedLogger.With(
-			"endpoint_payload", responseStr[:min(len(responseStr), maxLenLoggedEndpointPayload)],
-			"endpoint_payload_length", len(responseBz),
+			"endpoint_payload", responseStr[:min(len(responseStr), maxEndpointPayloadLenForLogging)],
+			"endpoint_payload_length", len(httpRelayResponseBz),
 			"validation_error", err.Error(),
 		).Warn().Err(err).Msg("Failed to validate the payload from the selected endpoint. Relay request will fail.")
 
@@ -284,7 +254,6 @@
 			return nil, fmt.Errorf("raw_payload: %s: %w", responseStr, errMalformedEndpointPayload)
 		}
 
->>>>>>> 2791b5ce
 		return nil, fmt.Errorf("relay: error verifying the relay response for app %s, endpoint %s: %w", app.Address, rc.selectedEndpoint.url, err)
 	}
 
@@ -472,29 +441,19 @@
 // - Builds and returns protocol response from endpoint's returned data.
 func (rc *requestContext) handleEndpointSuccess(
 	endpointQueryTime time.Time,
-	endpointResponse *protocol.Response) {
+	endpointResponse *protocol.Response,
+) error {
 	hydratedLogger := rc.getHydratedLogger("handleEndpointSuccess")
 	hydratedLogger = hydratedLogger.With("endpoint_response_payload_len", len(endpointResponse.Bytes))
 	hydratedLogger.Debug().Msg("Successfully deserialized the response received from the selected endpoint.")
 
-<<<<<<< HEAD
-	// Track endpoint success observation.
-	rc.endpointObservations = append(rc.endpointObservations,
-		buildEndpointSuccessObservation(
-			rc.logger,
-			*rc.selectedEndpoint,
-			endpointQueryTime,
-			time.Now(), // Timestamp: endpoint query completed.
-			endpointResponse,
-		),
-	)
-=======
 	// Build success observation with timing data and any RelayMinerError data from request context
 	endpointObs := buildEndpointSuccessObservation(
 		rc.logger,
 		*rc.selectedEndpoint,
 		endpointQueryTime,
-		time.Now(),                // Timestamp: endpoint query completed.
+		time.Now(), // Timestamp: endpoint query completed.
+		endpointResponse,
 		rc.currentRelayMinerError, // Use RelayMinerError data from request context
 	)
 
@@ -502,6 +461,5 @@
 	rc.endpointObservations = append(rc.endpointObservations, endpointObs)
 
 	// Return relay response received from endpoint.
-	return endpointResponse, nil
->>>>>>> 2791b5ce
+	return nil
 }