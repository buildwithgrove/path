package shannon

import (
	"context"
	"errors"
	"fmt"
	"maps"
	"net/http"
	"strconv"
	"time"

	"github.com/gorilla/websocket"
	"github.com/pokt-network/poktroll/pkg/polylog"
	"github.com/pokt-network/poktroll/pkg/relayer/proxy"
	apptypes "github.com/pokt-network/poktroll/x/application/types"
	servicetypes "github.com/pokt-network/poktroll/x/service/types"
	sessiontypes "github.com/pokt-network/poktroll/x/session/types"
	sharedtypes "github.com/pokt-network/poktroll/x/shared/types"
	sdk "github.com/pokt-network/shannon-sdk"

	"github.com/buildwithgrove/path/gateway"
	protocolobservations "github.com/buildwithgrove/path/observation/protocol"
	"github.com/buildwithgrove/path/protocol"
	"github.com/buildwithgrove/path/websockets"
)

// Maximum endpoint payload length for error logging (100 chars)
const maxEndpointPayloadLenForLogging = 100

// requestContext provides all the functionality required by the gateway package
// for handling a single service request.
var _ gateway.ProtocolRequestContext = &requestContext{}

// RelayRequestSigner:
//   - Used by requestContext to sign relay requests
//   - Takes an unsigned relay request and an application
//   - Returns a relay request signed by the gateway (with delegation from the app)
//   - In future Permissionless Gateway Mode, may use the app's own private key for signing
type RelayRequestSigner interface {
	SignRelayRequest(req *servicetypes.RelayRequest, app apptypes.Application) (*servicetypes.RelayRequest, error)
}

// requestContext captures all data required for handling a single service request.
type requestContext struct {
	logger polylog.Logger

	// Upstream context for timeout propagation and cancellation
	context context.Context

	fullNode FullNode
	// TODO_TECHDEBT(@adshmh): add sanctionedEndpointsStore to the request context.
	serviceID protocol.ServiceID

	relayRequestSigner RelayRequestSigner

	// selectedEndpoint:
	// 	 - Endpoint selected for sending a relay.
	// 	 - Must be set via SelectEndpoint before sending a relay (otherwise sending fails).
	selectedEndpoint *endpoint

	// requestErrorObservation:
	//   - Tracks any errors encountered during request processing.
	requestErrorObservation *protocolobservations.ShannonRequestError

	// endpointObservations:
	//   - Captures observations about endpoints used during request handling.
	//   - Includes enhanced error classification for raw payload analysis.
	endpointObservations []*protocolobservations.ShannonEndpointObservation

	// currentRelayMinerError:
	//   - Tracks RelayMinerError data from the current relay response for reporting.
	//   - Set by trackRelayMinerError method and used when building observations.
	currentRelayMinerError *protocolobservations.ShannonRelayMinerError

	// HTTP client used for sending relay requests to endpoints while also capturing various debug metrics
	httpClient *httpClientWithDebugMetrics
}

// HandleServiceRequest:
//   - Satisfies gateway.ProtocolRequestContext interface.
//   - Uses supplied payload to send a relay request to an endpoint.
//   - Verifies and returns the response.
//   - Captures RelayMinerError data when available for reporting purposes.
func (rc *requestContext) HandleServiceRequest(payload protocol.Payload) (protocol.Response, error) {
	// Internal error: No endpoint selected.
	if rc.selectedEndpoint == nil {
		return rc.handleInternalError(fmt.Errorf("HandleServiceRequest: no endpoint has been selected on service %s", rc.serviceID))
	}

	// Record endpoint query time.
	endpointQueryTime := time.Now()

	// Initialize relay response and error.
	var (
		relayResponse protocol.Response
		err           error
	)
	if rc.selectedEndpoint.isFallback() {
		// If the selected endpoint is a fallback endpoint, send the relay request to the fallback endpoint.
		// This will bypass protocol-level request processing and validation, meaning the request is not sent to a RelayMiner.
		relayResponse, err = rc.sendFallbackRelay(rc.logger, payload)
	} else {
		// If the selected endpoint is not a fallback endpoint, send the relay request to the selected protocolendpoint.
		relayResponse, err = rc.sendProtocolRelay(payload)
	}

	// Ensure the endpoint address is set on the response in all cases, error or success.
	relayResponse.EndpointAddr = rc.selectedEndpoint.Addr()

	// Handle endpoint error and capture RelayMinerError data if available.
	if err != nil {
		// Pass the response (which may contain RelayMinerError data) to error handler.
		return rc.handleEndpointError(endpointQueryTime, err)
	}

	// Success:
	// 	 - Record observation
	// 	 - Return response received from endpoint.
	err = rc.handleEndpointSuccess(endpointQueryTime, &relayResponse)
	return relayResponse, err
}

// HandleWebsocketRequest:
//   - Opens a persistent websocket connection to the selected endpoint.
//   - Satisfies gateway.ProtocolRequestContext interface.
func (rc *requestContext) HandleWebsocketRequest(logger polylog.Logger, req *http.Request, w http.ResponseWriter) error {
	if rc.selectedEndpoint == nil {
		return fmt.Errorf("handleWebsocketRequest: no endpoint has been selected on service %s", rc.serviceID)
	}

	wsLogger := logger.With(
		"endpoint_url", rc.selectedEndpoint.PublicURL(),
		"endpoint_addr", rc.selectedEndpoint.Addr(),
		"service_id", rc.serviceID,
	)

	// Upgrade HTTP request from client to websocket connection.
	// - Connection is passed to websocket bridge for Client <-> Gateway communication.
	upgrader := websocket.Upgrader{CheckOrigin: func(r *http.Request) bool { return true }}
	clientConn, err := upgrader.Upgrade(w, req, nil)
	if err != nil {
		wsLogger.Error().Err(err).Msg("Error upgrading websocket connection request")
		return err
	}

	bridge, err := websockets.NewBridge(
		wsLogger,
		clientConn,
		rc.selectedEndpoint,
		rc.relayRequestSigner,
		rc.fullNode,
	)
	if err != nil {
		wsLogger.Error().Err(err).Msg("Error creating websocket bridge")
		return err
	}

	// Run bridge in goroutine to avoid blocking main thread.
	go bridge.Run()

	wsLogger.Info().Msg("websocket connection established")

	return nil
}

// GetObservations:
// - Returns Shannon protocol-level observations for the current request context.
// - Enhanced observations include detailed error classification for metrics generation.
// - Used to:
//   - Update Shannon's endpoint store
//   - Report PATH metrics (metrics package)
//   - Report requests to the data pipeline
//
// - Implements gateway.ProtocolRequestContext interface.
func (rc *requestContext) GetObservations() protocolobservations.Observations {
	return protocolobservations.Observations{
		Shannon: &protocolobservations.ShannonObservationsList{
			Observations: []*protocolobservations.ShannonRequestObservations{
				{
					ServiceId:            string(rc.serviceID),
					RequestError:         rc.requestErrorObservation,
					EndpointObservations: rc.endpointObservations,
				},
			},
		},
	}
}

// buildHeaders creates the headers map including the RPCType header
func buildHeaders(payload protocol.Payload) map[string]string {
	headers := make(map[string]string)

	// Copy existing headers from payload
	maps.Copy(headers, payload.Headers)

	// Set the RPCType HTTP header, if set on the payload.
	// Used by endpoint/relay miner to determine correct backend service.
	if payload.RPCType != sharedtypes.RPCType_UNKNOWN_RPC {
		headers[proxy.RPCTypeHeader] = strconv.Itoa(int(payload.RPCType))
	}

	return headers
}

// sendProtocolRelay:
//   - Sends the supplied payload as a relay request to the endpoint selected via SelectEndpoint.
//   - Enhanced error handling for more fine-grained endpoint error type classification.
//   - Captures RelayMinerError data for reporting (but doesn't use it for classification).
//   - Required to fulfill the FullNode interface.
func (rc *requestContext) sendProtocolRelay(payload protocol.Payload) (protocol.Response, error) {
	hydratedLogger := rc.getHydratedLogger("sendRelay")
	hydratedLogger = hydrateLoggerWithPayload(hydratedLogger, &payload)

	// Validate endpoint and session
	app, err := rc.validateEndpointAndSession(hydratedLogger)
	if err != nil {
		return protocol.Response{}, err
	}

	// Build and sign the relay request
	signedRelayReq, err := rc.buildAndSignRelayRequest(hydratedLogger, payload, app)
	if err != nil {
		return protocol.Response{}, err
	}

	// Send the HTTP relay request
	// Marshal relay request to bytes
	relayRequestBz, err := signedRelayReq.Marshal()
	if err != nil {
		return protocol.Response{}, fmt.Errorf("SHOULD NEVER HAPPEN: failed to marshal relay request: %w", err)
	}

	// Send the HTTP request using shared logic
	httpRelayResponseBz, _, err := rc.sendHTTPRequest(hydratedLogger, payload, rc.selectedEndpoint.url, relayRequestBz)
	if err != nil {
		return protocol.Response{}, err
	}

	// Validate and process the response
	response, err := rc.validateAndProcessResponse(hydratedLogger, httpRelayResponseBz)
	if err != nil {
		return protocol.Response{}, err
	}

	// Deserialize the response
	deserializedResponse, err := rc.deserializeRelayResponse(response)
	if err != nil {
		return protocol.Response{}, err
	}

	return deserializedResponse, nil
}

// validateEndpointAndSession validates that the endpoint and session are properly configured
func (rc *requestContext) validateEndpointAndSession(hydratedLogger polylog.Logger) (apptypes.Application, error) {
	if rc.selectedEndpoint == nil {
		hydratedLogger.Warn().Msg("SHOULD NEVER HAPPEN: No endpoint has been selected. Relay request will fail.")
		return apptypes.Application{}, fmt.Errorf("sendRelay: no endpoint has been selected on service %s", rc.serviceID)
	}

	session := rc.selectedEndpoint.session
	if session.Application == nil {
		hydratedLogger.Warn().Msg("SHOULD NEVER HAPPEN: selected endpoint session has nil Application. Relay request will fail.")
		return apptypes.Application{}, fmt.Errorf("sendRelay: nil app on session %s for service %s", session.SessionId, rc.serviceID)
	}

	return *session.Application, nil
}

// buildAndSignRelayRequest builds and signs the relay request
func (rc *requestContext) buildAndSignRelayRequest(
	hydratedLogger polylog.Logger,
	payload protocol.Payload,
	app apptypes.Application,
) (*servicetypes.RelayRequest, error) {
	// Prepare the relay request
	relayRequest, err := buildUnsignedRelayRequest(*rc.selectedEndpoint, rc.selectedEndpoint.session, payload)
	if err != nil {
		hydratedLogger.Warn().Err(err).Msg("SHOULD NEVER HAPPEN: Failed to build the unsigned relay request. Relay request will fail.")
		return nil, err
	}

	// Sign the relay request
	signedRelayReq, err := rc.signRelayRequest(relayRequest, app)
	if err != nil {
		hydratedLogger.Warn().Err(err).Msg("SHOULD NEVER HAPPEN: Failed to sign the relay request. Relay request will fail.")
		return nil, fmt.Errorf("sendRelay: error signing the relay request for app %s: %w", app.Address, err)
	}

<<<<<<< HEAD
	return signedRelayReq, nil
}
=======
	// TODO_INVESTIGATE: Evaluate the impact of `rc.context` vs `context.TODO`
	// with respect to handling timeouts.
	// ctxWithTimeout, cancel := context.WithTimeout(context.TODO(), timeout)
	ctxWithTimeout, cancel := context.WithTimeout(rc.context, gateway.RelayRequestTimeout)
	defer cancel()

	// Build headers including RPCType header
	headers := buildHeaders(payload)

	// Send the HTTP relay request
	httpRelayResponseBz, err := rc.httpClient.SendHTTPRelay(
		ctxWithTimeout,
		hydratedLogger,
		rc.selectedEndpoint.url,
		signedRelayReq,
		headers,
	)

	if err != nil {
		// Endpoint failed to respond before the timeout expires.
		// Wrap the net/http error with our classification error
		wrappedErr := fmt.Errorf("%w: %v", errSendHTTPRelay, err)

		hydratedLogger.Error().Err(wrappedErr).Msgf("❌ Failed to receive a response from the selected endpoint: '%s'. Relay request will FAIL 😢", rc.selectedEndpoint.Addr())
		return nil, fmt.Errorf("error sending request to endpoint %s: %w", rc.selectedEndpoint.Addr(), wrappedErr)
	}
>>>>>>> f63af5fc

// validateAndProcessResponse validates the relay response and tracks relay miner errors
func (rc *requestContext) validateAndProcessResponse(
	hydratedLogger polylog.Logger,
	httpRelayResponseBz []byte,
) (*servicetypes.RelayResponse, error) {
	// Validate the response - check for specific validation errors that indicate raw payload issues
	supplierAddr := sdk.SupplierAddress(rc.selectedEndpoint.supplier)
	response, err := rc.fullNode.ValidateRelayResponse(supplierAddr, httpRelayResponseBz)

	// Track RelayMinerError data for tracking, regardless of validation result
	// Cross referenced against endpoint payload parse results via metrics
	rc.trackRelayMinerError(response)

	if err != nil {
		// Log raw payload for error tracking
		responseStr := string(httpRelayResponseBz)
		hydratedLogger.With(
			"endpoint_payload", responseStr[:min(len(responseStr), maxEndpointPayloadLenForLogging)],
			"endpoint_payload_length", len(httpRelayResponseBz),
			"validation_error", err.Error(),
		).Warn().Err(err).Msg("Failed to validate the payload from the selected endpoint. Relay request will fail.")

		// Check if this is a validation error that requires raw payload analysis
		if errors.Is(err, sdk.ErrRelayResponseValidationUnmarshal) || errors.Is(err, sdk.ErrRelayResponseValidationBasicValidation) {
			return nil, fmt.Errorf("raw_payload: %s: %w", responseStr, errMalformedEndpointPayload)
		}

		return nil, fmt.Errorf("relay: error verifying the relay response for app %s, endpoint %s: %w",
			rc.selectedEndpoint.session.Application.Address, rc.selectedEndpoint.url, err)
	}

	return response, nil
}

// deserializeRelayResponse deserializes the relay response payload into a protocol.Response
func (rc *requestContext) deserializeRelayResponse(response *servicetypes.RelayResponse) (protocol.Response, error) {
	// The Payload field of the response from the endpoint (relay miner):
	//   - Is a serialized http.Response struct.
	//   - Needs to be deserialized to access the service's response body, status code, etc.
	deserializedResponse, err := deserializeRelayResponse(response.Payload)
	if err != nil {
		// Wrap error with detailed message
		return protocol.Response{}, fmt.Errorf("error deserializing endpoint into a POKTHTTP response: %w", err)
	}

	return deserializedResponse, nil
}

func (rc *requestContext) signRelayRequest(unsignedRelayReq *servicetypes.RelayRequest, app apptypes.Application) (*servicetypes.RelayRequest, error) {
	// Verify the relay request's metadata, specifically the session header.
	// Note: cannot use the RelayRequest's ValidateBasic() method here, as it looks for a signature in the struct, which has not been added yet at this point.
	meta := unsignedRelayReq.GetMeta()

	if meta.GetSessionHeader() == nil {
		return nil, errors.New("signRelayRequest: relay request is missing session header")
	}

	sessionHeader := meta.GetSessionHeader()
	if err := sessionHeader.ValidateBasic(); err != nil {
		return nil, fmt.Errorf("signRelayRequest: relay request session header is invalid: %w", err)
	}

	// Sign the relay request using the selected app's private key
	return rc.relayRequestSigner.SignRelayRequest(unsignedRelayReq, app)
}

// buildUnsignedRelayRequest:
//   - Builds a ready-to-sign RelayRequest using the supplied endpoint, session, and payload.
//   - Returned RelayRequest is meant to be signed and sent to the endpoint to receive its response.
func buildUnsignedRelayRequest(
	endpoint endpoint,
	session sessiontypes.Session,
	payload protocol.Payload,
) (*servicetypes.RelayRequest, error) {
	// If path is not empty (e.g. for REST service request), append to endpoint URL.
	url := prepareURLFromPayload(endpoint.url, payload)

	// TODO_TECHDEBT: Select the correct underlying request (HTTP, etc.) based on selected service.
	jsonRpcHttpReq, err := shannonJsonRpcHttpRequest(payload, url)
	if err != nil {
		return nil, fmt.Errorf("error building a JSONRPC HTTP request for url %s: %w", url, err)
	}

	relayRequest, err := embedHttpRequest(jsonRpcHttpReq)
	if err != nil {
		return nil, fmt.Errorf("error embedding a JSONRPC HTTP request for url %s: %w", endpoint.url, err)
	}

	// TODO_MVP(@adshmh): Use new `FilteredSession` struct from Shannon SDK to get session and endpoint.
	relayRequest.Meta = servicetypes.RelayRequestMetadata{
		SessionHeader:           session.Header,
		SupplierOperatorAddress: string(endpoint.supplier),
	}

	return relayRequest, nil
}

// sendFallbackRelay:
//   - Sends the supplied payload as a relay request to the fallback endpoint.
//   - This will bypass protocol-level request processing and validation,
//     meaning the request is not sent to a RelayMiner.
//   - Used when all endpoints are sanctioned for a service ID.
//   - Returns the response received from the fallback endpoint.
func (rc *requestContext) sendFallbackRelay(
	hydratedLogger polylog.Logger,
	payload protocol.Payload,
) (protocol.Response, error) {
	// Prepare the fallback URL with optional path
	url := prepareURLFromPayload(rc.selectedEndpoint.url, payload)

	// Send the HTTP request using shared logic
	httpResponseBz, httpStatusCode, err := rc.sendHTTPRequest(hydratedLogger, payload, url, []byte(payload.Data))
	if err != nil {
		return protocol.Response{}, err
	}

	// Build and return the fallback response
	return protocol.Response{
		Bytes:          httpResponseBz,
		HTTPStatusCode: httpStatusCode,
		EndpointAddr:   rc.selectedEndpoint.Addr(),
	}, nil
}

// trackRelayMinerError:
//   - Tracks RelayMinerError data from the RelayResponse for reporting purposes.
//   - Updates the requestContext with RelayMinerError data.
//   - Will be included in observations.
//   - Logs RelayMinerError details for visibility.
func (rc *requestContext) trackRelayMinerError(relayResponse *servicetypes.RelayResponse) {
	// Check if RelayResponse contains RelayMinerError data
	if relayResponse == nil || relayResponse.RelayMinerError == nil {
		// No RelayMinerError data to track
		return
	}

	relayMinerErr := relayResponse.RelayMinerError
	hydratedLogger := rc.getHydratedLogger("trackRelayMinerError")

	// Log RelayMinerError details for visibility
	hydratedLogger.With(
		"relay_miner_error_codespace", relayMinerErr.Codespace,
		"relay_miner_error_code", relayMinerErr.Code,
		"relay_miner_error_message", relayMinerErr.Message,
	).Info().Msg("RelayMiner returned an error in RelayResponse (captured for reporting)")

	// Store RelayMinerError data in request context for use in observations
	rc.currentRelayMinerError = &protocolobservations.ShannonRelayMinerError{
		Codespace: relayMinerErr.Codespace,
		Code:      relayMinerErr.Code,
		Message:   relayMinerErr.Message,
	}
}

// handleInternalError:
//   - Called if request processing fails (before sending to any endpoints).
//   - DEV_NOTE: Should NEVER happen; investigate any logged entries from this method.
//   - Records internal error on request for observations.
//   - Logs error entry.
func (rc *requestContext) handleInternalError(internalErr error) (protocol.Response, error) {
	hydratedLogger := rc.getHydratedLogger("handleInternalError")

	// Log the internal error.
	hydratedLogger.Error().Err(internalErr).Msg("Internal error occurred. This should be investigated as a bug.")

	// Set request processing error for generating observations.
	rc.requestErrorObservation = buildInternalRequestProcessingErrorObservation(internalErr)

	return protocol.Response{}, internalErr
}

// handleEndpointError:
//   - Records endpoint error observation with enhanced classification and returns the response.
//   - Tracks endpoint error in observations with detailed categorization for metrics.
//   - Includes any RelayMinerError data that was captured via trackRelayMinerError.
func (rc *requestContext) handleEndpointError(
	endpointQueryTime time.Time,
	endpointErr error,
) (protocol.Response, error) {
	hydratedLogger := rc.getHydratedLogger("handleEndpointError")
	selectedEndpointAddr := rc.selectedEndpoint.Addr()

	// Error classification based on trusted error sources only
	endpointErrorType, recommendedSanctionType := classifyRelayError(hydratedLogger, endpointErr)

	// Enhanced logging with error type and error source classification
	isMalformedPayloadErr := isMalformedEndpointPayloadError(endpointErrorType)
	hydratedLogger.Error().
		Err(endpointErr).
		Str("error_type", endpointErrorType.String()).
		Str("sanction_type", recommendedSanctionType.String()).
		Bool("is_malformed_payload_error", isMalformedPayloadErr).
		Msg("relay error occurred. Service request will fail.")

	// Build enhanced observation with RelayMinerError data from request context
	endpointObs := buildEndpointErrorObservation(
		rc.logger,
		*rc.selectedEndpoint,
		endpointQueryTime,
		time.Now(), // Timestamp: endpoint query completed.
		endpointErrorType,
		fmt.Sprintf("relay error: %v", endpointErr),
		recommendedSanctionType,
		rc.currentRelayMinerError, // Use RelayMinerError data from request context
	)

	// Track endpoint error observation for metrics and sanctioning
	rc.endpointObservations = append(rc.endpointObservations, endpointObs)

	// Return error.
	return protocol.Response{EndpointAddr: selectedEndpointAddr},
		fmt.Errorf("relay: error sending relay for service %s endpoint %s: %w",
			rc.serviceID, selectedEndpointAddr, endpointErr,
		)
}

// handleEndpointSuccess:
//   - Records successful endpoint observation and returns the response.
//   - Tracks endpoint success in observations with timing data for performance metrics.
//   - Includes any RelayMinerError data that was captured via trackRelayMinerError.
//   - Builds and returns protocol response from endpoint's returned data.
func (rc *requestContext) handleEndpointSuccess(
	endpointQueryTime time.Time,
	endpointResponse *protocol.Response,
) error {
	hydratedLogger := rc.getHydratedLogger("handleEndpointSuccess")
	hydratedLogger = hydratedLogger.With("endpoint_response_payload_len", len(endpointResponse.Bytes))
	hydratedLogger.Debug().Msg("Successfully deserialized the response received from the selected endpoint.")

	// Build success observation with timing data and any RelayMinerError data from request context
	endpointObs := buildEndpointSuccessObservation(
		rc.logger,
		*rc.selectedEndpoint,
		endpointQueryTime,
		time.Now(), // Timestamp: endpoint query completed.
		endpointResponse,
		rc.currentRelayMinerError, // Use RelayMinerError data from request context
	)

	// Track endpoint success observation for metrics
	rc.endpointObservations = append(rc.endpointObservations, endpointObs)

	// Return relay response received from endpoint.
	return nil
}

// sendHTTPRequest is a shared method for sending HTTP requests with common logic
func (rc *requestContext) sendHTTPRequest(
	hydratedLogger polylog.Logger,
	payload protocol.Payload,
	url string,
	requestData []byte,
) ([]byte, int, error) {
	// Prepare a timeout context for the request
	timeout := time.Duration(payload.TimeoutMillisec) * time.Millisecond
	ctxWithTimeout, cancelFn := context.WithTimeout(rc.context, timeout)
	defer cancelFn()

	// Build headers including RPCType header
	headers := buildHeaders(payload)

	// Send the HTTP request
	httpResponseBz, httpStatusCode, err := rc.httpClient.SendHTTPRelay(
		ctxWithTimeout,
		hydratedLogger,
		url,
		requestData,
		headers,
	)

	if err != nil {
		// Endpoint failed to respond before the timeout expires
		// Wrap the net/http error with our classification error
		wrappedErr := fmt.Errorf("%w: %v", errSendHTTPRelay, err)

		hydratedLogger.Error().Err(wrappedErr).Msgf("❌ Failed to receive a response from the selected endpoint: '%s'. Relay request will FAIL 😢", rc.selectedEndpoint.Addr())
		return nil, 0, fmt.Errorf("error sending request to endpoint %s: %w", rc.selectedEndpoint.Addr(), wrappedErr)
	}

	return httpResponseBz, httpStatusCode, nil
}

// prepareURLFromPayload constructs the URL for requests, including optional path.
// Adding the path ensures that REST requests' path is forwarded to the endpoint.
func prepareURLFromPayload(endpointURL string, payload protocol.Payload) string {
	url := endpointURL
	if payload.Path != "" {
		url = fmt.Sprintf("%s%s", url, payload.Path)
	}
	return url
}

// getHydratedLogger:
// - Enhances the base logger with information from the request context.
// - Includes:
//   - Method name
//   - Service ID
//   - Selected endpoint supplier
//   - Selected endpoint URL
func (rc *requestContext) getHydratedLogger(methodName string) polylog.Logger {
	logger := rc.logger.With(
		"method_name", methodName,
		"service_id", rc.serviceID,
	)

	// No endpoint specified on request context.
	// - This should never happen.
	if rc.selectedEndpoint == nil {
		return logger
	}

	logger = logger.With(
		"selected_endpoint_supplier", rc.selectedEndpoint.supplier,
		"selected_endpoint_url", rc.selectedEndpoint.url,
	)

	sessionHeader := rc.selectedEndpoint.session.GetHeader()
	if sessionHeader == nil {
		return logger
	}

	logger = logger.With(
		"selected_endpoint_app", sessionHeader.ApplicationAddress,
	)

	return logger
}<|MERGE_RESOLUTION|>--- conflicted
+++ resolved
@@ -287,37 +287,8 @@
 		return nil, fmt.Errorf("sendRelay: error signing the relay request for app %s: %w", app.Address, err)
 	}
 
-<<<<<<< HEAD
 	return signedRelayReq, nil
 }
-=======
-	// TODO_INVESTIGATE: Evaluate the impact of `rc.context` vs `context.TODO`
-	// with respect to handling timeouts.
-	// ctxWithTimeout, cancel := context.WithTimeout(context.TODO(), timeout)
-	ctxWithTimeout, cancel := context.WithTimeout(rc.context, gateway.RelayRequestTimeout)
-	defer cancel()
-
-	// Build headers including RPCType header
-	headers := buildHeaders(payload)
-
-	// Send the HTTP relay request
-	httpRelayResponseBz, err := rc.httpClient.SendHTTPRelay(
-		ctxWithTimeout,
-		hydratedLogger,
-		rc.selectedEndpoint.url,
-		signedRelayReq,
-		headers,
-	)
-
-	if err != nil {
-		// Endpoint failed to respond before the timeout expires.
-		// Wrap the net/http error with our classification error
-		wrappedErr := fmt.Errorf("%w: %v", errSendHTTPRelay, err)
-
-		hydratedLogger.Error().Err(wrappedErr).Msgf("❌ Failed to receive a response from the selected endpoint: '%s'. Relay request will FAIL 😢", rc.selectedEndpoint.Addr())
-		return nil, fmt.Errorf("error sending request to endpoint %s: %w", rc.selectedEndpoint.Addr(), wrappedErr)
-	}
->>>>>>> f63af5fc
 
 // validateAndProcessResponse validates the relay response and tracks relay miner errors
 func (rc *requestContext) validateAndProcessResponse(
@@ -573,7 +544,10 @@
 	requestData []byte,
 ) ([]byte, int, error) {
 	// Prepare a timeout context for the request
-	timeout := time.Duration(payload.TimeoutMillisec) * time.Millisecond
+	timeout := time.Duration(gateway.RelayRequestTimeout) * time.Millisecond
+
+	// TODO_INVESTIGATE: Evaluate the impact of `rc.context` vs `context.TODO`
+	// with respect to handling timeouts.
 	ctxWithTimeout, cancelFn := context.WithTimeout(rc.context, timeout)
 	defer cancelFn()
 
