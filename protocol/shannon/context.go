--- conflicted
+++ resolved
@@ -202,13 +202,8 @@
 	}
 	app := *session.Application
 
-<<<<<<< HEAD
+	// Prepare and sign the relay request.
 	relayRequest, err := buildUnsignedRelayRequest(*rc.selectedEndpoint, session, payload)
-=======
-	// Prepare and sign the relay request.
-	payloadBz := []byte(payload.Data)
-	relayRequest, err := buildUnsignedRelayRequest(*rc.selectedEndpoint, session, payloadBz, payload.Path)
->>>>>>> 8b9f7f81
 	if err != nil {
 		hydratedLogger.Warn().Err(err).Msg("SHOULD NEVER HAPPEN: Failed to build the unsigned relay request. Relay request will fail.")
 		return nil, err
@@ -224,13 +219,8 @@
 	ctxWithTimeout, cancelFn := context.WithTimeout(rc.context, timeout)
 	defer cancelFn()
 
-<<<<<<< HEAD
-	// Wrap sendHttpRelay errors with errSendHTTPRelay for classification
-	responseBz, err := sendHttpRelay(ctxWithTimeout, rc.selectedEndpoint.url, signedRelayReq, payload.Headers)
-=======
 	// Send the HTTP relay request
-	httpRelayResponseBz, err := sendHttpRelay(ctxWithTimeout, rc.selectedEndpoint.url, signedRelayReq)
->>>>>>> 8b9f7f81
+	httpRelayResponseBz, err := sendHttpRelay(ctxWithTimeout, rc.selectedEndpoint.url, signedRelayReq, payload.Headers)
 	if err != nil {
 		// Endpoint failed to respond before the timeout expires.
 		// Wrap the net/http error with our classification error
