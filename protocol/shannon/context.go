--- conflicted
+++ resolved
@@ -214,13 +214,8 @@
 	ctxWithTimeout, cancelFn := context.WithTimeout(context.Background(), time.Duration(payload.TimeoutMillisec)*time.Millisecond)
 	defer cancelFn()
 
-<<<<<<< HEAD
-	// TODO_MVP(@adshmh): Check the HTTP status code returned by the endpoint.
+	// Wrap sendHttpRelay errors with errSendHTTPRelay for classification
 	responseBz, err := sendHttpRelay(ctxWithTimeout, rc.selectedEndpoint.url, signedRelayReq, payload.Headers)
-=======
-	// Wrap sendHttpRelay errors with errSendHTTPRelay for classification
-	responseBz, err := sendHttpRelay(ctxWithTimeout, rc.selectedEndpoint.url, signedRelayReq)
->>>>>>> b89e0129
 	if err != nil {
 		// Endpoint failed to respond before the timeout expires.
 		// Wrap the net/http error with our classification error
