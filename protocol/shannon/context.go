--- conflicted
+++ resolved
@@ -169,7 +169,6 @@
 }
 
 // HandleWebsocketRequest:
-<<<<<<< HEAD
 // - Opens a persistent websocket connection to the selected endpoint.
 // - Satisfies gateway.ProtocolRequestContext interface.
 func (rc *requestContext) HandleWebsocketRequest(logger polylog.Logger, req *http.Request, w http.ResponseWriter) (gateway.WebsocketsBridge, error) {
@@ -177,23 +176,12 @@
 		return nil, fmt.Errorf("handleWebsocketRequest: no endpoint has been selected on service %s", rc.serviceID)
 	}
 
+	selectedEndpoint := rc.getSelectedEndpoint()
+
 	wsLogger := logger.With(
 		"method_name", "HandleWebsocketRequest",
-		"endpoint_url", rc.selectedEndpoint.PublicURL(),
-		"endpoint_addr", rc.selectedEndpoint.Addr(),
-=======
-//   - Opens a persistent websocket connection to the selected endpoint.
-//   - Satisfies gateway.ProtocolRequestContext interface.
-func (rc *requestContext) HandleWebsocketRequest(logger polylog.Logger, req *http.Request, w http.ResponseWriter) error {
-	selectedEndpoint := rc.getSelectedEndpoint()
-	if selectedEndpoint == nil {
-		return fmt.Errorf("handleWebsocketRequest: no endpoint has been selected on service %s", rc.serviceID)
-	}
-
-	wsLogger := logger.With(
 		"endpoint_url", selectedEndpoint.PublicURL(),
 		"endpoint_addr", selectedEndpoint.Addr(),
->>>>>>> 8e8c2d6d
 		"service_id", rc.serviceID,
 	)
 
@@ -220,7 +208,7 @@
 		rc.relayRequestSigner,
 		rc.fullNode,
 		rc.serviceID,
-		buildWebsocketBridgeEndpointObservation(rc.logger, rc.serviceID, rc.selectedEndpoint),
+		buildWebsocketBridgeEndpointObservation(rc.logger, rc.serviceID, selectedEndpoint),
 	)
 	if err != nil {
 		wrappedErr := fmt.Errorf("%w: %v", errCreatingWebSocketConnection, err)
