package shannon

import (
	"context"
	"errors"
	"fmt"
	"maps"
	"net/http"
	"strconv"
	"time"

	"github.com/gorilla/websocket"
	"github.com/pokt-network/poktroll/pkg/polylog"
	"github.com/pokt-network/poktroll/pkg/relayer/proxy"
	apptypes "github.com/pokt-network/poktroll/x/application/types"
	servicetypes "github.com/pokt-network/poktroll/x/service/types"
	sharedtypes "github.com/pokt-network/poktroll/x/shared/types"
	sdk "github.com/pokt-network/shannon-sdk"

	"github.com/buildwithgrove/path/gateway"
	protocolobservations "github.com/buildwithgrove/path/observation/protocol"
	"github.com/buildwithgrove/path/protocol"
	"github.com/buildwithgrove/path/websockets"
)

// Maximum endpoint payload length for error logging (100 chars)
const maxEndpointPayloadLenForLogging = 100
const defaultShannonSendRelayTimeoutMillisec = 5_000

// requestContext provides all the functionality required by the gateway package
// for handling a single service request.
var _ gateway.ProtocolRequestContext = &requestContext{}

// RelayRequestSigner:
//   - Used by requestContext to sign relay requests
//   - Takes an unsigned relay request and an application
//   - Returns a relay request signed by the gateway (with delegation from the app)
//   - In future Permissionless Gateway Mode, may use the app's own private key for signing
type RelayRequestSigner interface {
	SignRelayRequest(req *servicetypes.RelayRequest, app apptypes.Application) (*servicetypes.RelayRequest, error)
}

// requestContext captures all data required for handling a single service request.
type requestContext struct {
	logger polylog.Logger

	// Upstream context for timeout propagation and cancellation
	context context.Context

	fullNode FullNode
	// TODO_TECHDEBT(@adshmh): add sanctionedEndpointsStore to the request context.
	serviceID protocol.ServiceID

	relayRequestSigner RelayRequestSigner

	// selectedEndpoint:
	// 	 - Endpoint selected for sending a relay.
	// 	 - Must be set via SelectEndpoint before sending a relay (otherwise sending fails).
	selectedEndpoint endpoint

	// requestErrorObservation:
	//   - Tracks any errors encountered during request processing.
	requestErrorObservation *protocolobservations.ShannonRequestError

	// endpointObservations:
	//   - Captures observations about endpoints used during request handling.
	//   - Includes enhanced error classification for raw payload analysis.
	endpointObservations []*protocolobservations.ShannonEndpointObservation

	// currentRelayMinerError:
	//   - Tracks RelayMinerError data from the current relay response for reporting.
	//   - Set by trackRelayMinerError method and used when building observations.
	currentRelayMinerError *protocolobservations.ShannonRelayMinerError

	// HTTP client used for sending relay requests to endpoints while also capturing various debug metrics
	httpClient *httpClientWithDebugMetrics
}

// HandleServiceRequest:
//   - Satisfies gateway.ProtocolRequestContext interface.
//   - Uses supplied payload to send a relay request to an endpoint.
//   - Verifies and returns the response.
//   - Captures RelayMinerError data when available for reporting purposes.
func (rc *requestContext) HandleServiceRequest(payload protocol.Payload) (protocol.Response, error) {
	// Internal error: No endpoint selected.
	if rc.selectedEndpoint == nil {
		return rc.handleInternalError(fmt.Errorf("HandleServiceRequest: no endpoint has been selected on service %s", rc.serviceID))
	}

	// Record endpoint query time.
	endpointQueryTime := time.Now()

<<<<<<< HEAD
	// Send the relay request.
	rc.logger.Info().Msg("🚀 Starting relay request to selected endpoint")
	response, err := rc.sendRelay(payload)

	// Handle endpoint error and capture RelayMinerError data if available
	if err != nil {
		// Pass the response (which may contain RelayMinerError data) to error handler
		return rc.handleEndpointError(endpointQueryTime, err)
=======
	// Initialize relay response and error.
	var (
		relayResponse protocol.Response
		err           error
	)
	if rc.selectedEndpoint.IsFallback() {
		// If the selected endpoint is a fallback endpoint, send the relay request to the fallback endpoint.
		// This will bypass protocol-level request processing and validation, meaning the request is not sent to a RelayMiner.
		relayResponse, err = rc.sendFallbackRelay(rc.logger, payload)
	} else {
		// If the selected endpoint is not a fallback endpoint, send the relay request to the selected protocolendpoint.
		relayResponse, err = rc.sendProtocolRelay(payload)
>>>>>>> 7960005e
	}

	// Ensure the endpoint address is set on the response in all cases, error or success.
	relayResponse.EndpointAddr = rc.selectedEndpoint.Addr()

	// Handle endpoint error and capture RelayMinerError data if available.
	if err != nil {
		// Pass the response (which may contain RelayMinerError data) to error handler.
		return rc.handleEndpointError(endpointQueryTime, err)
	}

	// Success:
	// 	 - Record observation
	// 	 - Return response received from endpoint.
	err = rc.handleEndpointSuccess(endpointQueryTime, &relayResponse)
	return relayResponse, err
}

// HandleWebsocketRequest:
//   - Opens a persistent websocket connection to the selected endpoint.
//   - Satisfies gateway.ProtocolRequestContext interface.
func (rc *requestContext) HandleWebsocketRequest(logger polylog.Logger, req *http.Request, w http.ResponseWriter) error {
	if rc.selectedEndpoint == nil {
		return fmt.Errorf("handleWebsocketRequest: no endpoint has been selected on service %s", rc.serviceID)
	}

	wsLogger := logger.With(
		"endpoint_url", rc.selectedEndpoint.PublicURL(),
		"endpoint_addr", rc.selectedEndpoint.Addr(),
		"service_id", rc.serviceID,
	)

	// Upgrade HTTP request from client to websocket connection.
	// - Connection is passed to websocket bridge for Client <-> Gateway communication.
	upgrader := websocket.Upgrader{CheckOrigin: func(r *http.Request) bool { return true }}
	clientConn, err := upgrader.Upgrade(w, req, nil)
	if err != nil {
		wsLogger.Error().Err(err).Msg("Error upgrading websocket connection request")
		return err
	}

	bridge, err := websockets.NewBridge(
		wsLogger,
		clientConn,
		rc.selectedEndpoint,
		rc.relayRequestSigner,
		rc.fullNode,
	)
	if err != nil {
		wsLogger.Error().Err(err).Msg("Error creating websocket bridge")
		return err
	}

	// Run bridge in goroutine to avoid blocking main thread.
	go bridge.Run()

	wsLogger.Info().Msg("websocket connection established")

	return nil
}

// GetObservations:
// - Returns Shannon protocol-level observations for the current request context.
// - Enhanced observations include detailed error classification for metrics generation.
// - Used to:
//   - Update Shannon's endpoint store
//   - Report PATH metrics (metrics package)
//   - Report requests to the data pipeline
//
// - Implements gateway.ProtocolRequestContext interface.
func (rc *requestContext) GetObservations() protocolobservations.Observations {
	return protocolobservations.Observations{
		Shannon: &protocolobservations.ShannonObservationsList{
			Observations: []*protocolobservations.ShannonRequestObservations{
				{
					ServiceId:            string(rc.serviceID),
					RequestError:         rc.requestErrorObservation,
					EndpointObservations: rc.endpointObservations,
				},
			},
		},
	}
}

// buildHeaders creates the headers map including the RPCType header
func buildHeaders(payload protocol.Payload) map[string]string {
	headers := make(map[string]string)

	// Copy existing headers from payload
	maps.Copy(headers, payload.Headers)

	// Set the RPCType HTTP header, if set on the payload.
	// Used by endpoint/relay miner to determine correct backend service.
	if payload.RPCType != sharedtypes.RPCType_UNKNOWN_RPC {
		headers[proxy.RPCTypeHeader] = strconv.Itoa(int(payload.RPCType))
	}

	return headers
}

// sendProtocolRelay:
//   - Sends the supplied payload as a relay request to the endpoint selected via SelectEndpoint.
//   - Enhanced error handling for more fine-grained endpoint error type classification.
//   - Captures RelayMinerError data for reporting (but doesn't use it for classification).
//   - Required to fulfill the FullNode interface.
func (rc *requestContext) sendProtocolRelay(payload protocol.Payload) (protocol.Response, error) {
	hydratedLogger := rc.getHydratedLogger("sendRelay")
	hydratedLogger = hydrateLoggerWithPayload(hydratedLogger, &payload)

	// Validate endpoint and session
	app, err := rc.validateEndpointAndSession(hydratedLogger)
	if err != nil {
		return protocol.Response{}, err
	}

	// Build and sign the relay request
	signedRelayReq, err := rc.buildAndSignRelayRequest(hydratedLogger, payload, app)
	if err != nil {
		return protocol.Response{}, err
	}

	// Send the HTTP relay request
	// Marshal relay request to bytes
	relayRequestBz, err := signedRelayReq.Marshal()
	if err != nil {
		return protocol.Response{}, fmt.Errorf("SHOULD NEVER HAPPEN: failed to marshal relay request: %w", err)
	}

	// Send the HTTP request to the protocol endpoint.
	httpRelayResponseBz, _, err := rc.sendHTTPRequest(hydratedLogger, payload, rc.selectedEndpoint.PublicURL(), relayRequestBz)
	if err != nil {
		return protocol.Response{}, err
	}

	// Validate and process the response
	response, err := rc.validateAndProcessResponse(hydratedLogger, httpRelayResponseBz)
	if err != nil {
		return protocol.Response{}, err
	}

	// Deserialize the response
	deserializedResponse, err := rc.deserializeRelayResponse(response)
	if err != nil {
		return protocol.Response{}, err
	}

	return deserializedResponse, nil
}

// validateEndpointAndSession validates that the endpoint and session are properly configured
func (rc *requestContext) validateEndpointAndSession(hydratedLogger polylog.Logger) (apptypes.Application, error) {
	if rc.selectedEndpoint == nil {
		hydratedLogger.Warn().Msg("SHOULD NEVER HAPPEN: No endpoint has been selected. Relay request will fail.")
		return apptypes.Application{}, fmt.Errorf("sendRelay: no endpoint has been selected on service %s", rc.serviceID)
	}

	session := rc.selectedEndpoint.Session()
	if session.Application == nil {
		hydratedLogger.Warn().Msg("SHOULD NEVER HAPPEN: selected endpoint session has nil Application. Relay request will fail.")
		return apptypes.Application{}, fmt.Errorf("sendRelay: nil app on session %s for service %s", session.SessionId, rc.serviceID)
	}

	return *session.Application, nil
}

// buildAndSignRelayRequest builds and signs the relay request
func (rc *requestContext) buildAndSignRelayRequest(
	hydratedLogger polylog.Logger,
	payload protocol.Payload,
	app apptypes.Application,
) (*servicetypes.RelayRequest, error) {
	// Prepare the relay request
	relayRequest, err := buildUnsignedRelayRequest(rc.selectedEndpoint, payload)
	if err != nil {
		hydratedLogger.Warn().Err(err).Msg("SHOULD NEVER HAPPEN: Failed to build the unsigned relay request. Relay request will fail.")
		return nil, err
	}

	// Sign the relay request
	signedRelayReq, err := rc.signRelayRequest(relayRequest, app)
	if err != nil {
		hydratedLogger.Warn().Err(err).Msg("SHOULD NEVER HAPPEN: Failed to sign the relay request. Relay request will fail.")
		return nil, fmt.Errorf("sendRelay: error signing the relay request for app %s: %w", app.Address, err)
	}

<<<<<<< HEAD
	// Prepare a timeout context for the relay request.
	timeout := time.Duration(defaultShannonSendRelayTimeoutMillisec) * time.Millisecond
	// TODO_IN_THIS_PR: Decide which context to use (TODO or rc.context)
	// Revert to using the request's original context.
	// We are using `context.TODO` to ensure its not being cancelled upstream.
	ctxWithTimeout, cancel := context.WithTimeout(context.TODO(), timeout)
	// ctxWithTimeout, cancel := context.WithTimeout(rc.context, timeout)
	defer cancel()
	
	rc.logger.Info().
		Dur("shannon_timeout", timeout).
		Msg("🕐 Shannon context timeout set")

	// Build headers including RPCType header
	headers := buildHeaders(payload)

	// Send the HTTP relay request
	httpRelayResponseBz, err := rc.httpClient.SendHTTPRelay(
		ctxWithTimeout,
		hydratedLogger,
		rc.selectedEndpoint.url,
		signedRelayReq,
		headers,
	)

	if err != nil {
		// Endpoint failed to respond before the timeout expires.
		// Wrap the net/http error with our classification error
		wrappedErr := fmt.Errorf("%w: %v", errSendHTTPRelay, err)

		hydratedLogger.Error().Err(wrappedErr).Msgf("❌ Failed to receive a response from the selected endpoint: '%s'. Relay request will FAIL 😢", rc.selectedEndpoint.Addr())
		return nil, fmt.Errorf("error sending request to endpoint %s: %w", rc.selectedEndpoint.Addr(), wrappedErr)
	}
=======
	return signedRelayReq, nil
}
>>>>>>> 7960005e

// validateAndProcessResponse validates the relay response and tracks relay miner errors
func (rc *requestContext) validateAndProcessResponse(
	hydratedLogger polylog.Logger,
	httpRelayResponseBz []byte,
) (*servicetypes.RelayResponse, error) {
	// Validate the response - check for specific validation errors that indicate raw payload issues
	supplierAddr := sdk.SupplierAddress(rc.selectedEndpoint.Supplier())
	response, err := rc.fullNode.ValidateRelayResponse(supplierAddr, httpRelayResponseBz)

	// Track RelayMinerError data for tracking, regardless of validation result
	// Cross referenced against endpoint payload parse results via metrics
	rc.trackRelayMinerError(response)

	if err != nil {
		// Log raw payload for error tracking
		responseStr := string(httpRelayResponseBz)
		hydratedLogger.With(
			"endpoint_payload", responseStr[:min(len(responseStr), maxEndpointPayloadLenForLogging)],
			"endpoint_payload_length", len(httpRelayResponseBz),
			"validation_error", err.Error(),
		).Warn().Err(err).Msg("Failed to validate the payload from the selected endpoint. Relay request will fail.")

		// Check if this is a validation error that requires raw payload analysis
		if errors.Is(err, sdk.ErrRelayResponseValidationUnmarshal) || errors.Is(err, sdk.ErrRelayResponseValidationBasicValidation) {
			return nil, fmt.Errorf("raw_payload: %s: %w", responseStr, errMalformedEndpointPayload)
		}

		return nil, fmt.Errorf("relay: error verifying the relay response for app %s, endpoint %s: %w",
			rc.selectedEndpoint.Session().Application.Address, rc.selectedEndpoint.PublicURL(), err)
	}

	return response, nil
}

// deserializeRelayResponse deserializes the relay response payload into a protocol.Response
func (rc *requestContext) deserializeRelayResponse(response *servicetypes.RelayResponse) (protocol.Response, error) {
	// The Payload field of the response from the endpoint (relay miner):
	//   - Is a serialized http.Response struct.
	//   - Needs to be deserialized to access the service's response body, status code, etc.
	deserializedResponse, err := deserializeRelayResponse(response.Payload)
	if err != nil {
		// Wrap error with detailed message
		return protocol.Response{}, fmt.Errorf("error deserializing endpoint into a POKTHTTP response: %w", err)
	}

	return deserializedResponse, nil
}

func (rc *requestContext) signRelayRequest(unsignedRelayReq *servicetypes.RelayRequest, app apptypes.Application) (*servicetypes.RelayRequest, error) {
	// Verify the relay request's metadata, specifically the session header.
	// Note: cannot use the RelayRequest's ValidateBasic() method here, as it looks for a signature in the struct, which has not been added yet at this point.
	meta := unsignedRelayReq.GetMeta()

	if meta.GetSessionHeader() == nil {
		return nil, errors.New("signRelayRequest: relay request is missing session header")
	}

	sessionHeader := meta.GetSessionHeader()
	if err := sessionHeader.ValidateBasic(); err != nil {
		return nil, fmt.Errorf("signRelayRequest: relay request session header is invalid: %w", err)
	}

	// Sign the relay request using the selected app's private key
	return rc.relayRequestSigner.SignRelayRequest(unsignedRelayReq, app)
}

// buildUnsignedRelayRequest:
//   - Builds a ready-to-sign RelayRequest using the supplied endpoint, session, and payload.
//   - Returned RelayRequest is meant to be signed and sent to the endpoint to receive its response.
func buildUnsignedRelayRequest(
	endpoint endpoint,
	payload protocol.Payload,
) (*servicetypes.RelayRequest, error) {
	// If path is not empty (e.g. for REST service request), append to endpoint URL.
	url := prepareURLFromPayload(endpoint.PublicURL(), payload)

	// TODO_TECHDEBT: Select the correct underlying request (HTTP, etc.) based on selected service.
	jsonRpcHttpReq, err := shannonJsonRpcHttpRequest(payload, url)
	if err != nil {
		return nil, fmt.Errorf("error building a JSONRPC HTTP request for url %s: %w", url, err)
	}

	relayRequest, err := embedHttpRequest(jsonRpcHttpReq)
	if err != nil {
		return nil, fmt.Errorf("error embedding a JSONRPC HTTP request for url %s: %w", endpoint.PublicURL(), err)
	}

	// TODO_MVP(@adshmh): Use new `FilteredSession` struct from Shannon SDK to get session and endpoint.
	relayRequest.Meta = servicetypes.RelayRequestMetadata{
		SessionHeader:           endpoint.Session().Header,
		SupplierOperatorAddress: endpoint.Supplier(),
	}

	return relayRequest, nil
}

// sendFallbackRelay:
//   - Sends the supplied payload as a relay request to the fallback endpoint.
//   - This will bypass protocol-level request processing and validation,
//     meaning the request is not sent to a RelayMiner.
//   - Used when all endpoints are sanctioned for a service ID.
//   - Returns the response received from the fallback endpoint.
func (rc *requestContext) sendFallbackRelay(
	hydratedLogger polylog.Logger,
	payload protocol.Payload,
) (protocol.Response, error) {
	// Get the fallback URL for the selected endpoint.
	// If the RPC type is unknown or not configured for the
	// service, `endpointFallbackURL` will be the default URL.
	endpointFallbackURL := rc.selectedEndpoint.FallbackURL(payload.RPCType)

	// Prepare the fallback URL with optional path
	fallbackURL := prepareURLFromPayload(endpointFallbackURL, payload)

	// Send the HTTP request to the fallback endpoint.
	httpResponseBz, httpStatusCode, err := rc.sendHTTPRequest(
		hydratedLogger,
		payload,
		fallbackURL,
		[]byte(payload.Data),
	)
	if err != nil {
		return protocol.Response{}, err
	}

	// Build and return the fallback response
	return protocol.Response{
		Bytes:          httpResponseBz,
		HTTPStatusCode: httpStatusCode,
		EndpointAddr:   rc.selectedEndpoint.Addr(),
	}, nil
}

// trackRelayMinerError:
//   - Tracks RelayMinerError data from the RelayResponse for reporting purposes.
//   - Updates the requestContext with RelayMinerError data.
//   - Will be included in observations.
//   - Logs RelayMinerError details for visibility.
func (rc *requestContext) trackRelayMinerError(relayResponse *servicetypes.RelayResponse) {
	// Check if RelayResponse contains RelayMinerError data
	if relayResponse == nil || relayResponse.RelayMinerError == nil {
		// No RelayMinerError data to track
		return
	}

	relayMinerErr := relayResponse.RelayMinerError
	hydratedLogger := rc.getHydratedLogger("trackRelayMinerError")

	// Log RelayMinerError details for visibility
	hydratedLogger.With(
		"relay_miner_error_codespace", relayMinerErr.Codespace,
		"relay_miner_error_code", relayMinerErr.Code,
		"relay_miner_error_message", relayMinerErr.Message,
	).Info().Msg("RelayMiner returned an error in RelayResponse (captured for reporting)")

	// Store RelayMinerError data in request context for use in observations
	rc.currentRelayMinerError = &protocolobservations.ShannonRelayMinerError{
		Codespace: relayMinerErr.Codespace,
		Code:      relayMinerErr.Code,
		Message:   relayMinerErr.Message,
	}
}

// handleInternalError:
//   - Called if request processing fails (before sending to any endpoints).
//   - DEV_NOTE: Should NEVER happen; investigate any logged entries from this method.
//   - Records internal error on request for observations.
//   - Logs error entry.
func (rc *requestContext) handleInternalError(internalErr error) (protocol.Response, error) {
	hydratedLogger := rc.getHydratedLogger("handleInternalError")

	// Log the internal error.
	hydratedLogger.Error().Err(internalErr).Msg("Internal error occurred. This should be investigated as a bug.")

	// Set request processing error for generating observations.
	rc.requestErrorObservation = buildInternalRequestProcessingErrorObservation(internalErr)

	return protocol.Response{}, internalErr
}

// handleEndpointError:
//   - Records endpoint error observation with enhanced classification and returns the response.
//   - Tracks endpoint error in observations with detailed categorization for metrics.
//   - Includes any RelayMinerError data that was captured via trackRelayMinerError.
func (rc *requestContext) handleEndpointError(
	endpointQueryTime time.Time,
	endpointErr error,
) (protocol.Response, error) {
	hydratedLogger := rc.getHydratedLogger("handleEndpointError")
	selectedEndpointAddr := rc.selectedEndpoint.Addr()

	// Error classification based on trusted error sources only
	endpointErrorType, recommendedSanctionType := classifyRelayError(hydratedLogger, endpointErr)

	// Enhanced logging with error type and error source classification
	isMalformedPayloadErr := isMalformedEndpointPayloadError(endpointErrorType)
	hydratedLogger.Error().
		Err(endpointErr).
		Str("error_type", endpointErrorType.String()).
		Str("sanction_type", recommendedSanctionType.String()).
		Bool("is_malformed_payload_error", isMalformedPayloadErr).
		Msg("relay error occurred. Service request will fail.")

	// Build enhanced observation with RelayMinerError data from request context
	endpointObs := buildEndpointErrorObservation(
		rc.logger,
		rc.selectedEndpoint,
		endpointQueryTime,
		time.Now(), // Timestamp: endpoint query completed.
		endpointErrorType,
		fmt.Sprintf("relay error: %v", endpointErr),
		recommendedSanctionType,
		rc.currentRelayMinerError, // Use RelayMinerError data from request context
	)

	// Track endpoint error observation for metrics and sanctioning
	rc.endpointObservations = append(rc.endpointObservations, endpointObs)

	// Return error.
	return protocol.Response{EndpointAddr: selectedEndpointAddr},
		fmt.Errorf("relay: error sending relay for service %s endpoint %s: %w",
			rc.serviceID, selectedEndpointAddr, endpointErr,
		)
}

// handleEndpointSuccess:
//   - Records successful endpoint observation and returns the response.
//   - Tracks endpoint success in observations with timing data for performance metrics.
//   - Includes any RelayMinerError data that was captured via trackRelayMinerError.
//   - Builds and returns protocol response from endpoint's returned data.
func (rc *requestContext) handleEndpointSuccess(
	endpointQueryTime time.Time,
	endpointResponse *protocol.Response,
) error {
	hydratedLogger := rc.getHydratedLogger("handleEndpointSuccess")
	hydratedLogger = hydratedLogger.With("endpoint_response_payload_len", len(endpointResponse.Bytes))
	hydratedLogger.Debug().Msg("Successfully deserialized the response received from the selected endpoint.")

	// Build success observation with timing data and any RelayMinerError data from request context
	endpointObs := buildEndpointSuccessObservation(
		rc.logger,
		rc.selectedEndpoint,
		endpointQueryTime,
		time.Now(), // Timestamp: endpoint query completed.
		endpointResponse,
		rc.currentRelayMinerError, // Use RelayMinerError data from request context
	)

	// Track endpoint success observation for metrics
	rc.endpointObservations = append(rc.endpointObservations, endpointObs)

	// Return relay response received from endpoint.
	return nil
}

// sendHTTPRequest is a shared method for sending HTTP requests with common logic
func (rc *requestContext) sendHTTPRequest(
	hydratedLogger polylog.Logger,
	payload protocol.Payload,
	url string,
	requestData []byte,
) ([]byte, int, error) {
	// Prepare a timeout context for the request
	timeout := time.Duration(gateway.RelayRequestTimeout) * time.Millisecond

	// TODO_INVESTIGATE: Evaluate the impact of `rc.context` vs `context.TODO`
	// with respect to handling timeouts.
	ctxWithTimeout, cancelFn := context.WithTimeout(rc.context, timeout)
	defer cancelFn()

	// Build headers including RPCType header
	headers := buildHeaders(payload)

	// Send the HTTP request
	httpResponseBz, httpStatusCode, err := rc.httpClient.SendHTTPRelay(
		ctxWithTimeout,
		hydratedLogger,
		url,
		payload.Method,
		requestData,
		headers,
	)

	if err != nil {
		// Endpoint failed to respond before the timeout expires
		// Wrap the net/http error with our classification error
		wrappedErr := fmt.Errorf("%w: %v", errSendHTTPRelay, err)

		hydratedLogger.Error().Err(wrappedErr).Msgf("❌ Failed to receive a response from the selected endpoint: '%s'. Relay request will FAIL 😢", rc.selectedEndpoint.Addr())
		return nil, 0, fmt.Errorf("error sending request to endpoint %s: %w", rc.selectedEndpoint.Addr(), wrappedErr)
	}

	return httpResponseBz, httpStatusCode, nil
}

// prepareURLFromPayload constructs the URL for requests, including optional path.
// Adding the path ensures that REST requests' path is forwarded to the endpoint.
func prepareURLFromPayload(endpointURL string, payload protocol.Payload) string {
	url := endpointURL
	if payload.Path != "" {
		url = fmt.Sprintf("%s%s", url, payload.Path)
	}
	return url
}

// getHydratedLogger:
// - Enhances the base logger with information from the request context.
// - Includes:
//   - Method name
//   - Service ID
//   - Selected endpoint supplier
//   - Selected endpoint URL
func (rc *requestContext) getHydratedLogger(methodName string) polylog.Logger {
	logger := rc.logger.With(
		"method_name", methodName,
		"service_id", rc.serviceID,
	)

	// No endpoint specified on request context.
	// - This should never happen.
	if rc.selectedEndpoint == nil {
		return logger
	}

	logger = logger.With(
		"selected_endpoint_supplier", rc.selectedEndpoint.Supplier(),
		"selected_endpoint_url", rc.selectedEndpoint.PublicURL(),
	)

	sessionHeader := rc.selectedEndpoint.Session().Header
	if sessionHeader == nil {
		return logger
	}

	logger = logger.With(
		"selected_endpoint_app", sessionHeader.ApplicationAddress,
	)

	return logger
}<|MERGE_RESOLUTION|>--- conflicted
+++ resolved
@@ -90,16 +90,8 @@
 	// Record endpoint query time.
 	endpointQueryTime := time.Now()
 
-<<<<<<< HEAD
 	// Send the relay request.
 	rc.logger.Info().Msg("🚀 Starting relay request to selected endpoint")
-	response, err := rc.sendRelay(payload)
-
-	// Handle endpoint error and capture RelayMinerError data if available
-	if err != nil {
-		// Pass the response (which may contain RelayMinerError data) to error handler
-		return rc.handleEndpointError(endpointQueryTime, err)
-=======
 	// Initialize relay response and error.
 	var (
 		relayResponse protocol.Response
@@ -112,7 +104,6 @@
 	} else {
 		// If the selected endpoint is not a fallback endpoint, send the relay request to the selected protocolendpoint.
 		relayResponse, err = rc.sendProtocolRelay(payload)
->>>>>>> 7960005e
 	}
 
 	// Ensure the endpoint address is set on the response in all cases, error or success.
@@ -298,7 +289,6 @@
 		return nil, fmt.Errorf("sendRelay: error signing the relay request for app %s: %w", app.Address, err)
 	}
 
-<<<<<<< HEAD
 	// Prepare a timeout context for the relay request.
 	timeout := time.Duration(defaultShannonSendRelayTimeoutMillisec) * time.Millisecond
 	// TODO_IN_THIS_PR: Decide which context to use (TODO or rc.context)
@@ -307,7 +297,7 @@
 	ctxWithTimeout, cancel := context.WithTimeout(context.TODO(), timeout)
 	// ctxWithTimeout, cancel := context.WithTimeout(rc.context, timeout)
 	defer cancel()
-	
+
 	rc.logger.Info().
 		Dur("shannon_timeout", timeout).
 		Msg("🕐 Shannon context timeout set")
@@ -332,10 +322,8 @@
 		hydratedLogger.Error().Err(wrappedErr).Msgf("❌ Failed to receive a response from the selected endpoint: '%s'. Relay request will FAIL 😢", rc.selectedEndpoint.Addr())
 		return nil, fmt.Errorf("error sending request to endpoint %s: %w", rc.selectedEndpoint.Addr(), wrappedErr)
 	}
-=======
 	return signedRelayReq, nil
 }
->>>>>>> 7960005e
 
 // validateAndProcessResponse validates the relay response and tracks relay miner errors
 func (rc *requestContext) validateAndProcessResponse(
