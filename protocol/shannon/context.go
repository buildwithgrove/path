--- conflicted
+++ resolved
@@ -526,16 +526,7 @@
 	if err != nil {
 		return defaultResponse, err
 	}
-<<<<<<< HEAD
-
-	// Validate the backend service HTTP status code
-	if err := rc.validateBackendServiceResponse(deserializedResponse); err != nil {
-		return defaultResponse, err
-	}
-
-=======
 	// Hydrate the response with the endpoint address
->>>>>>> 9ded342a
 	deserializedResponse.EndpointAddr = selectedEndpoint.Addr()
 
 	// Ensure that serialized response contains a valid HTTP status code.
