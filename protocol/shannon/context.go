package shannon

import (
	"context"
	"errors"
	"fmt"
	"net/http"
	"time"

	"github.com/gorilla/websocket"
	"github.com/pokt-network/poktroll/pkg/polylog"
	apptypes "github.com/pokt-network/poktroll/x/application/types"
	servicetypes "github.com/pokt-network/poktroll/x/service/types"
	sessiontypes "github.com/pokt-network/poktroll/x/session/types"
	sdk "github.com/pokt-network/shannon-sdk"

	"github.com/buildwithgrove/path/gateway"
	protocolobservations "github.com/buildwithgrove/path/observation/protocol"
	"github.com/buildwithgrove/path/protocol"
	"github.com/buildwithgrove/path/websockets"
)

// requestContext provides all the functionality required by the gateway package
// for handling a single service request.
var _ gateway.ProtocolRequestContext = &requestContext{}

// RelayRequestSigner is used by the request context to sign the relay request.
// It takes an unsigned relay request and an application, and returns a relay request signed either by the gateway that has delegation from the app.
// If/when the Permissionless Gateway Mode is supported by the Shannon integration, the app's own private key may also be used for signing the relay request.
type RelayRequestSigner interface {
	SignRelayRequest(req *servicetypes.RelayRequest, app apptypes.Application) (*servicetypes.RelayRequest, error)
}

// requestContext captures all the data required for handling a single service request.
type requestContext struct {
	logger polylog.Logger

	fullNode FullNode
	// TODO_TECHDEBT(@adshmh): add sanctionedEndpointsStore to the request context.
	serviceID protocol.ServiceID

	relayRequestSigner RelayRequestSigner

	// selectedEndpoint is the endpoint that has been selected for sending a relay.
	// Sending a relay will fail if this field is not set through a call to the SelectEndpoint method.
	selectedEndpoint *endpoint

	// TODO_TECHDEBT(@adshmh): add endpointObservations to the request context.
}

// HandleServiceRequest satisfies the gateway package's ProtocolRequestContext interface.
// It uses the supplied payload to send a relay request to an endpoint, and verifies and returns the response.
func (rc *requestContext) HandleServiceRequest(payload protocol.Payload) (protocol.Response, error) {
	var selectedEndpointAddr protocol.EndpointAddr
	if rc.selectedEndpoint != nil {
		selectedEndpointAddr = rc.selectedEndpoint.Addr()
	}

<<<<<<< HEAD
	latencyStart := time.Now()
=======
	// get a logger, hydrated with the selected endpoint.
	logger := rc.getHydratedLogger()
>>>>>>> e116af8d

	response, err := rc.sendRelay(payload)
	if err != nil {
		logger.Warn().Err(err).Msg("error sending a relay. Service request will fail.")

		return protocol.Response{EndpointAddr: selectedEndpointAddr},
			fmt.Errorf("relay: error sending relay for service %s endpoint %s: %w",
				rc.serviceID, selectedEndpointAddr, err,
			)
	}

<<<<<<< HEAD
	latency := time.Since(latencyStart)
=======
	logger = logger.With("endpoint_response_payload_len", len(response.Payload))
	logger.Debug().Msg("Received a response from the selected endpoint.")
>>>>>>> e116af8d

	// The Payload field of the response received from the endpoint, i.e. the relay miner,
	// is a serialized http.Response struct. It needs to be deserialized into an HTTP Response struct
	// to access the Service's response body, status code, etc.
	relayResponse, err := deserializeRelayResponse(response.Payload)
	if err != nil {
		logger.Warn().Err(err).Msg("error deserializing endpoint response. Service request will fail.")

		return protocol.Response{EndpointAddr: selectedEndpointAddr},
			fmt.Errorf("relay: error unmarshaling endpoint response into a POKTHTTP response for service %s endpoint %s: %w",
				rc.serviceID, selectedEndpointAddr, err,
			)
	}

	relayResponse.Latency = latency

	relayResponse.EndpointAddr = selectedEndpointAddr

	logger.Debug().Msg("Successfully deserialized the response received from the selected endpoint.")
	return relayResponse, nil
}

// HandleWebsocketRequest opens a persistent websocket connection to the selected endpoint.
// Satisfies the gateway.ProtocolRequestContext interface.
func (rc *requestContext) HandleWebsocketRequest(logger polylog.Logger, req *http.Request, w http.ResponseWriter) error {
	if rc.selectedEndpoint == nil {
		return fmt.Errorf("handleWebsocketRequest: no endpoint has been selected on service %s", rc.serviceID)
	}

	wsLogger := logger.With(
		"endpoint_url", rc.selectedEndpoint.PublicURL(),
		"endpoint_addr", rc.selectedEndpoint.Addr(),
		"service_id", rc.serviceID,
	)

	// Upgrade the HTTP request from the client to a websocket connection.
	// This connection is then passed to the websocket bridge to handle the Client<->Gateway communication.
	upgrader := websocket.Upgrader{CheckOrigin: func(r *http.Request) bool { return true }}
	clientConn, err := upgrader.Upgrade(w, req, nil)
	if err != nil {
		wsLogger.Error().Err(err).Msg("Error upgrading websocket connection request")
		return err
	}

	bridge, err := websockets.NewBridge(
		wsLogger,
		clientConn,
		rc.selectedEndpoint,
		rc.relayRequestSigner,
		rc.fullNode,
	)
	if err != nil {
		wsLogger.Error().Err(err).Msg("Error creating websocket bridge")
		return err
	}

	// run bridge in a goroutine to avoid blocking the main thread
	go bridge.Run()

	wsLogger.Info().Msg("websocket connection established")

	return nil
}

// TODO_MVP(@adshmh): implement the following method to return the MVP set of Shannon protocol-level observation.
// GetObservations returns the set of Shannon protocol-level observations for the current request context.
// The returned observations are used to:
// 1. Update the Shannon's endpoint store.
// 2. Report metrics on the operation of PATH (in the metrics package)
// 3. Share the observation on the messaging platform (NATS, REDIS, etc.) to be picked up by the data pipeline and any other interested entities.
//
// Implements the gateway.ProtocolRequestContext interface.
func (rc *requestContext) GetObservations() protocolobservations.Observations {
	return protocolobservations.Observations{}
}

// sendRelay sends a the supplied payload as a relay request to the endpoint selected for the request context through the SelectEndpoint method.
// It is required to fulfill the FullNode interface.
func (rc *requestContext) sendRelay(payload protocol.Payload) (*servicetypes.RelayResponse, error) {
	if rc.selectedEndpoint == nil {
		return nil, fmt.Errorf("sendRelay: no endpoint has been selected on service %s", rc.serviceID)
	}

	session := rc.selectedEndpoint.session
	if session.Application == nil {
		return nil, fmt.Errorf("sendRelay: nil app on session %s for service %s", session.SessionId, rc.serviceID)
	}
	app := *session.Application

	payloadBz := []byte(payload.Data)
	relayRequest, err := buildUnsignedRelayRequest(*rc.selectedEndpoint, session, payloadBz, payload.Path)
	if err != nil {
		return nil, err
	}

	signedRelayReq, err := rc.signRelayRequest(relayRequest, app)
	if err != nil {
		return nil, fmt.Errorf("sendRelay: error signing the relay request for app %s: %w", app.Address, err)
	}

	ctxWithTimeout, cancelFn := context.WithTimeout(context.Background(), time.Duration(payload.TimeoutMillisec)*time.Millisecond)
	defer cancelFn()

	responseBz, err := sendHttpRelay(ctxWithTimeout, rc.selectedEndpoint.url, signedRelayReq)
	if err != nil {
		return nil, fmt.Errorf("relay: error sending request to endpoint %s: %w", rc.selectedEndpoint.url, err)
	}

	// Validate the response
	response, err := rc.fullNode.ValidateRelayResponse(sdk.SupplierAddress(rc.selectedEndpoint.supplier), responseBz)
	if err != nil {
		return nil, fmt.Errorf("relay: error verifying the relay response for app %s, endpoint %s: %w", app.Address, rc.selectedEndpoint.url, err)
	}

	return response, nil
}

func (rc *requestContext) signRelayRequest(unsignedRelayReq *servicetypes.RelayRequest, app apptypes.Application) (*servicetypes.RelayRequest, error) {
	// Verify the relay request's metadata, specifically the session header.
	// Note: cannot use the RelayRequest's ValidateBasic() method here, as it looks for a signature in the struct, which has not been added yet at this point.
	meta := unsignedRelayReq.GetMeta()

	if meta.GetSessionHeader() == nil {
		return nil, errors.New("signRelayRequest: relay request is missing session header")
	}

	sessionHeader := meta.GetSessionHeader()
	if err := sessionHeader.ValidateBasic(); err != nil {
		return nil, fmt.Errorf("signRelayRequest: relay request session header is invalid: %w", err)
	}

	// Sign the relay request using the selected app's private key
	return rc.relayRequestSigner.SignRelayRequest(unsignedRelayReq, app)
}

// buildUnsignedRelayRequest builds a ready-to-sign RelayRequest struct using the
// supplied endpoint, session, and payload.
// The returned RelayRequest is intended to be signed and sent to the endpoint to
// receive the endpoint's response.
func buildUnsignedRelayRequest(
	endpoint endpoint,
	session sessiontypes.Session,
	payload []byte,
	path string,
) (*servicetypes.RelayRequest, error) {
	// If the path is not empty (ie. for a REST service request), append it to the endpoint's URL
	url := endpoint.url
	if path != "" {
		url = fmt.Sprintf("%s%s", url, path)
	}

	// TODO_TECHDEBT: need to select the correct underlying request (HTTP, etc.) based on the selected service.
	jsonRpcHttpReq, err := shannonJsonRpcHttpRequest(payload, url)
	if err != nil {
		return nil, fmt.Errorf("error building a JSONRPC HTTP request for url %s: %w", url, err)
	}

	relayRequest, err := embedHttpRequest(jsonRpcHttpReq)
	if err != nil {
		return nil, fmt.Errorf("error embedding a JSONRPC HTTP request for url %s: %w", endpoint.url, err)
	}

	// TODO_MVP(@adshmh): use the new `FilteredSession` struct provided by the Shannon SDK to get the session and the endpoint.
	relayRequest.Meta = servicetypes.RelayRequestMetadata{
		SessionHeader:           session.Header,
		SupplierOperatorAddress: string(endpoint.supplier),
	}

	return relayRequest, nil
}

func (rc *requestContext) getHydratedLogger() polylog.Logger {
	logger := rc.logger.With(
		"service_id", rc.serviceID,
	)

	// No endpoint specified on the request context.
	// This should never happen.
	if rc.selectedEndpoint == nil {
		return logger
	}

	logger = logger.With(
		"selected_endpoint_supplier", rc.selectedEndpoint.supplier,
		"selected_endpoint_url", rc.selectedEndpoint.url,
	)

	sessionHeader := rc.selectedEndpoint.session.GetHeader()
	if sessionHeader == nil {
		return logger
	}

	logger = logger.With(
		"seleced_endpoint_app", sessionHeader.ApplicationAddress,
	)

	return logger
}<|MERGE_RESOLUTION|>--- conflicted
+++ resolved
@@ -56,12 +56,11 @@
 		selectedEndpointAddr = rc.selectedEndpoint.Addr()
 	}
 
-<<<<<<< HEAD
-	latencyStart := time.Now()
-=======
 	// get a logger, hydrated with the selected endpoint.
 	logger := rc.getHydratedLogger()
->>>>>>> e116af8d
+
+	// start the latency timer, which records only the time taken to send the relay request.
+	latencyStart := time.Now()
 
 	response, err := rc.sendRelay(payload)
 	if err != nil {
@@ -73,12 +72,11 @@
 			)
 	}
 
-<<<<<<< HEAD
+	// record the time taken to send the relay request.
 	latency := time.Since(latencyStart)
-=======
+
 	logger = logger.With("endpoint_response_payload_len", len(response.Payload))
 	logger.Debug().Msg("Received a response from the selected endpoint.")
->>>>>>> e116af8d
 
 	// The Payload field of the response received from the endpoint, i.e. the relay miner,
 	// is a serialized http.Response struct. It needs to be deserialized into an HTTP Response struct
