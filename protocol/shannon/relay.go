--- conflicted
+++ resolved
@@ -17,12 +17,8 @@
 	ctx context.Context,
 	supplierUrlStr string,
 	relayRequest *servicetypes.RelayRequest,
-<<<<<<< HEAD
 	headers map[string]string,
 ) (relayResponseBz []byte, err error) {
-=======
-) (httpRelayResponseBz []byte, err error) {
->>>>>>> 8b9f7f81
 	_, err = url.Parse(supplierUrlStr)
 	if err != nil {
 		return nil, err
