package shannon

import (
	"context"
	"fmt"
	"net/http"
	"slices"

	apptypes "github.com/pokt-network/poktroll/x/application/types"
	sessiontypes "github.com/pokt-network/poktroll/x/session/types"

	"github.com/buildwithgrove/path/protocol"
)

// TODO_DOCUMENT(@adshmh): Convert the following notion doc into a proper README.
//
// Gateway Mode defines the behavior of a specific mode of operation of PATH.
// See the following link for more details on PATH's different modes of operation.
// https://www.notion.so/buildwithgrove/Different-Modes-of-Operation-PATH-LocalNet-Discussions-122a36edfff6805e9090c9a14f72f3b5
//
// SupportedGatewayModes returns the list of gateway modes supported by the Shannon protocol integration.
// Implements the gateway.Protocol interface.
func (p *Protocol) SupportedGatewayModes() []protocol.GatewayMode {
	return supportedGatewayModes()
}

// TODO_TECHDEBT(@commoddity): Most of the functionality in this file should be moved to the Shannon SDK.
// Evaluate the exact implementation of this as defined in issue:
// https://github.com/buildwithgrove/path/issues/291

// getActiveGatewaySessions returns the active sessions under the supplied gateway mode.
// The active sessions are retrieved as follows:
//   - Centralized mode: gateway address and owned apps addresses (specified in configs) are used to retrieve active sessions.
//   - Delegated mode: gateway address and app address (specified in the HTTP header) are used to retrieve active sessions.
func (p *Protocol) getActiveGatewaySessions(
	ctx context.Context,
	serviceID protocol.ServiceID,
	httpReq *http.Request,
) ([]sessiontypes.Session, error) {
	p.logger.With(
		"service_id", serviceID,
		"gateway_mode", p.gatewayMode,
	).Debug().Msg("fetching active sessions using the current gateway mode and applicable applications.")

	switch p.gatewayMode {

	// Centralized gateway mode uses the gateway's private key to sign the relay requests.
	case protocol.GatewayModeCentralized:
		return p.getCentralizedGatewayModeActiveSessions(ctx, serviceID)

	// Delegated gateway mode uses the gateway's private key to sign the relay requests.
	case protocol.GatewayModeDelegated:
		return p.getDelegatedGatewayModeActiveSession(ctx, serviceID, httpReq)

	// TODO_MVP(@adshmh): Uncomment the following code section once support for Permissionless Gateway mode is added to the shannon package.
	//case protocol.GatewayModePermissionless:
	//	return getPermissionlessGatewayModeApps(p.ownedAppsAddr), nil

	default:
		return nil, fmt.Errorf("%w: %s", errProtocolContextSetupUnsupportedGatewayMode, p.gatewayMode)
	}
}

// getGatewayModePermittedRelaySigner returns the relay request signer matching the supplied gateway mode.
func (p *Protocol) getGatewayModePermittedRelaySigner(
	gatewayMode protocol.GatewayMode,
) (RelayRequestSigner, error) {
	switch gatewayMode {

	// Centralized gateway mode uses the gateway's private key to sign the relay requests.
	case protocol.GatewayModeCentralized:
		return &signer{
			accountClient: *p.GetAccountClient(),
<<<<<<< HEAD
=======
			//  Centralized gateway mode uses the gateway's private key to sign the relay requests.
>>>>>>> e74f4730
			privateKeyHex: p.gatewayPrivateKeyHex,
		}, nil

	// Delegated gateway mode uses the gateway's private key to sign the relay requests (i.e. the same as the Centralized gateway mode)
	case protocol.GatewayModeDelegated:
		return &signer{
			accountClient: *p.GetAccountClient(),
<<<<<<< HEAD
=======
			//  Delegated gateway mode uses the gateway's private key to sign the relay requests (i.e. the same as the Centralized gateway mode)
>>>>>>> e74f4730
			privateKeyHex: p.gatewayPrivateKeyHex,
		}, nil

	default:
		return nil, fmt.Errorf("unsupported gateway mode: %s", gatewayMode)
	}
}

// supportedGatewayModes returns the list of gateway modes currently supported by the Shannon protocol integration.
func supportedGatewayModes() []protocol.GatewayMode {
	return []protocol.GatewayMode{
		protocol.GatewayModeCentralized,
		protocol.GatewayModeDelegated,
		// TODO_MVP(@adshmh): Uncomment this line once support for Permissionless Gateway mode is added to the shannon package.
		// protocol.GatewayModePermissionless,
	}
}

// gatewayHasDelegationsForApp returns true if the supplied application delegates to the supplied gateway address.
func gatewayHasDelegationForApp(gatewayAddr string, app *apptypes.Application) bool {
	return slices.Contains(app.DelegateeGatewayAddresses, gatewayAddr)
}<|MERGE_RESOLUTION|>--- conflicted
+++ resolved
@@ -71,10 +71,7 @@
 	case protocol.GatewayModeCentralized:
 		return &signer{
 			accountClient: *p.GetAccountClient(),
-<<<<<<< HEAD
-=======
 			//  Centralized gateway mode uses the gateway's private key to sign the relay requests.
->>>>>>> e74f4730
 			privateKeyHex: p.gatewayPrivateKeyHex,
 		}, nil
 
@@ -82,10 +79,7 @@
 	case protocol.GatewayModeDelegated:
 		return &signer{
 			accountClient: *p.GetAccountClient(),
-<<<<<<< HEAD
-=======
 			//  Delegated gateway mode uses the gateway's private key to sign the relay requests (i.e. the same as the Centralized gateway mode)
->>>>>>> e74f4730
 			privateKeyHex: p.gatewayPrivateKeyHex,
 		}, nil
 
