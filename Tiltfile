# Load necessary Tilt extensions
load("ext://restart_process", "docker_build_with_restart")
load("ext://helm_resource", "helm_resource", "helm_repo")
load('ext://k8s_attach', 'k8s_attach')
load("ext://configmap", "configmap_create")

<<<<<<< HEAD
analytics_settings(
    enabled=False,
)
=======
# Disable Tilt analytics
# Ref: https://docs.tilt.dev/telemetry_faq.html
analytics_settings(enable=False)
>>>>>>> 340fbb57

# A list of directories where changes trigger a hot-reload of PATH.
# IMPORTANT_DEV_NOTE: this list needs to be updated each time a new package is added to the repo.
hot_reload_dirs = [
    "./local/path/.config.yaml",
    "./local/path/.values.yaml",
    "./local/guard",
    "./local/observability",
    "./cmd",
    "./config",
    "./gateway",
    "./health",
    "./message",
    "./qos",
    "./relayer",
    "./request",
    "./router",
    "./protocol",
    "./metrics",
    "./observation",
    "./proto",
    "./websockets",
]

# merge_dicts updates the base dictionary with the updates dictionary.
def merge_dicts(base, updates):
    for k, v in updates.items():
        if k in base and type(base[k]) == "dict" and type(v) == "dict":
            # Assume nested dict and merge
            for vk, vv in v.items():
                base[k][vk] = vv
        else:
            # Replace or set the value
            base[k] = v

# Get the helm charts path from environment variable if set
helm_charts_path = os.getenv("LOCAL_HELM_CHARTS_PATH", "")

# Define configuration values directly
hot_reloading_enabled = True
path_count = 1
delve_enabled = False
observability_enabled = True
grafana_default_dashboards_enabled = False

# Determine whether to use local helm charts based on environment variable
use_local_helm_charts = helm_charts_path and helm_charts_path != ""
local_helm_charts_path = helm_charts_path if use_local_helm_charts else "../helm-charts"

if use_local_helm_charts:
    print("Using helm charts from environment variable: {}".format(helm_charts_path))
else:
    print("Not using local helm charts (env var empty)")

# Configure helm chart reference.
# If using a local repo, set the path to the local repo; otherwise, use our own helm repo.
helm_repo(
    "buildwithgrove",
    "https://buildwithgrove.github.io/helm-charts/",
    labels=["configuration"],
)
chart_prefix = "buildwithgrove/"
if use_local_helm_charts:
    chart_prefix = local_helm_charts_path + "/charts/"
    # TODO_TECHDEBT(@okdas): Find a way to make this cleaner & performant w/ selective builds.
    local("cd " + chart_prefix + "guard && helm dependency update")
    local("cd " + chart_prefix + "path && helm dependency update")
    local("cd " + chart_prefix + "watch && helm dependency update")
    hot_reload_dirs.append(local_helm_charts_path)
    print("Using local helm chart repo {}".format(local_helm_charts_path))


# The folder containing the local configuration files.
LOCAL_DIR = "local"

# The folder containing PATH's local configuration files.
PATH_LOCAL_DIR = LOCAL_DIR + "/path" # ./local/path
# The configuration file for PATH.
PATH_LOCAL_CONFIG_FILE = PATH_LOCAL_DIR + "/.config.yaml" # ./local/path/.config.yaml

# --------------------------------------------------------------------------- #
#                              Configuration Resources                        #
# --------------------------------------------------------------------------- #
# 1. PATH Config Updater                                                      #
# 2. Patch Envoy Gateway LoadBalancer                                         #
# --------------------------------------------------------------------------- #

# Start a Tilt resource to update the PATH config with the local config file.
local_resource(
    'path-config-updater',
    '''
    kubectl delete secret path-config --ignore-not-found=true && \
    kubectl create secret generic path-config --from-file=.config.yaml=./local/path/.config.yaml && \
    kubectl get deployment path > /dev/null 2>&1 && \
    kubectl rollout restart deployment path || \
    echo "Deployment not found - skipping rollout restart"
    ''',
    deps=[PATH_LOCAL_CONFIG_FILE],
    labels=["configuration"],
)

# Start a Tilt resource to patch the Envoy Gateway LoadBalancer resource
# to ensure it is reachable from outside the cluster at "localhost:3070".
#
# For more context, see the comments at:
# `./local/scripts/patch_envoy_gateway.sh`.
#
# TODO_TECHDEBT(@okdas): Remove this and the associated script once helm charts are updated.
local_resource(
    "patch-envoy-gateway",
    "./local/scripts/patch_envoy_gateway.sh",
    resource_deps=["path-stack"],
    labels=["configuration"],
)

# ----------------------------------------------------------------------------------- #
#                                  PATH Resources                                     #
# ----------------------------------------------------------------------------------- #
# The following resources are installed from the PATH Helm chart.                     #
# Repo: https://github.com/buildwithgrove/helm-charts/tree/main/charts/path           #
# ----------------------------------------------------------------------------------- #
# 1. PATH (PATH API & Toolkit Harness): RPC/API Gateway                               #
# 2. GUARD (Gateway Utilities for Authentication, Routing & Defense): Envoy Gateway   #
# 3. WATCH (Workload Analytics and Telemetry for Comprehensive Health): Observability #
# ----------------------------------------------------------------------------------- #

# TODO_TECHDEBT(@adshmh): use secrets for sensitive data with the following steps:
# 1. Add place-holder files for sensitive data
# 2. Add a secret per sensitive data item (e.g. gateway's private key)
# 3. Load the secrets into environment variables of an init container
# 4. Use an init container to run the scripts for updating config from environment variables.
# This can leverage the scripts under `e2e` package to be consistent with the CI workflow.

# Compile the binary inside the container
local_resource(
    'path-binary',
    '''
    echo "Building Go binary..."
    CGO_ENABLED=0 GOOS=linux GOARCH=amd64 go build -buildvcs=false -o bin/path ./cmd
    ''',
    deps=hot_reload_dirs,
    ignore=['**/node_modules', '.git'],
    labels=["hot-reloading"],
)

# Build a minimal Docker image with just the binary
docker_build_with_restart(
    "path-image",
    context=".",
    dockerfile_contents="""FROM alpine:3.19
RUN apk add --no-cache ca-certificates tzdata
WORKDIR /app
COPY bin/path /app/path
RUN chmod +x /app/path
""",
    only=["bin/path"],
    entrypoint=["/app/path"],
    live_update=[
        sync("bin/path", "/app/path"),
    ],
)

# Ensure the binary is built before the image
local_resource(
    "path-trigger",
    "touch bin/path",
    resource_deps=["path-binary"],
    auto_init=False,
    trigger_mode=TRIGGER_MODE_AUTO,
    labels=["hot-reloading"],
)

# Tilt will run the Helm Chart with the following flags by default.
#
# For example:
# helm install path buildwithgrove/path \
#    --set config.fromSecret.enabled=true \
#    --set config.fromSecret.name=path-config \
#    --set config.fromSecret.key=.config.yaml
flags = [
    # TODO_TECHDEBT: Look for a way to make helm secret size smaller for local development.
    # Reduce Helm secret size for local development
    # "--skip-crds",
    # "--atomic=false",

    # Enable GUARD resources.
    "--set", "guard.enabled=true",
    # Enable PATH to load the config from a secret.
    # PATH supports loading the config from either a Secret or a ConfigMap.
    # See: https://github.com/buildwithgrove/helm-charts/blob/main/charts/path/values.yaml
    "--set", "config.fromSecret.enabled=true",
    "--set", "config.fromSecret.name=path-config",
    "--set", "config.fromSecret.key=.config.yaml",
    # Always use the local image.
    "--set", "global.imagePullPolicy=Never",

    # TODO_TECHDEBT: Respect local_config["observability"]
    # "--set", "observability.enabled=" + str(local_config["observability"]["enabled"]),
    # "--set", "grafana.defaultDashboardsEnabled=" + str(local_config["observability"]["grafana"]["defaultDashboardsEnabled"]),
]

# Optional: Use a local values.yaml file to override the default values.
#
# For example, Tilt will append the flags:
#    --values ./local/path/.values.yaml --reset-values
# to the Helm command if the file exists.
valuesFile = "./local/path/.values.yaml"
if read_yaml(valuesFile, default=None) != None:
    flags.append("--reset-values") # Ensure that values are overridden by the .values.yaml file.
    flags.append("--values")
    flags.append(valuesFile)


# Run PATH Helm chart, including GUARD & WATCH.
helm_resource(
    "path",
    chart_prefix + "path",
    image_deps=["path-image"],
    image_keys=[("image.repository", "image.tag")],
    links=[
        link(
            # Forward port 3003 to Grafana's port 3000.
            # Port 3000 is already used by kind cluster's control plane.
            "http://localhost:3003/d/relays/path-service-requests?orgId=1",
            "Grafana dashboard",
        ),
    ],
    flags=flags,
    resource_deps=["path-config-updater"],
    labels=["path"],
)
update_settings(
    k8s_upsert_timeout_secs=90,
)

# --------------------------------------------------------------------------- #
#                              Logs Resources                                 #
# --------------------------------------------------------------------------- #
# 1. PATH Logs                                                                #
# 2. GUARD (Envoy Gateway) Logs                                               #
# 3. WATCH (Observability) Logs                                               #
# --------------------------------------------------------------------------- #

# 1.PATH Logs
# Uses a `k8s_resource` to display logs for the `path` pod.
k8s_resource(
    workload="path",
    new_name="path-stack",
    # Port 6060 is exposed to serve pprof data.
    # Run the following commands to view the pprof data:
    #   $ make debug_goroutines
    port_forwards=["6060:6060"],
    extra_pod_selectors=[{"app.kubernetes.io/name": "path"}],
    labels=["path"]
)

# Attach the proper port forwards to Grafana
# TODO_TECHDEBT(@okdas): Remove admin/password requirements.
k8s_attach(
    'path-grafana',
    'deployment/path-grafana',
    namespace='path',
    port_forwards="3003:3000",
    resource_deps=["path-stack"]
)

# 2. GUARD Logs - Waits for container readiness before following logs
local_resource(
    "guard-logs",
    cmd="echo 'Preparing to follow GUARD logs when pods are ready...'",
    serve_cmd='''
    echo "Waiting for GUARD pods to be fully ready..."
    until kubectl get pods -l 'app.kubernetes.io/name in (envoy,gateway-helm)' -o jsonpath='{.items[*].status.containerStatuses[*].ready}' 2>/dev/null | grep -q true; do
      echo "GUARD pods not ready yet..."; sleep 5
    done
    echo "GUARD pods ready, stabilizing..."; sleep 10
    echo "Following GUARD logs..."
    kubectl logs -l 'app.kubernetes.io/name in (envoy,gateway-helm)' --follow
    ''',
    labels=["k8s_logs"],
    resource_deps=["path-stack"]
)

# # 3. WATCH Logs - Waits for container readiness before following logs
# local_resource(
#     "watch-logs",
#     cmd="echo 'Preparing to follow WATCH logs when pods are ready...'",
#     serve_cmd='''
#     echo "Waiting for WATCH pods to be fully ready..."
#     until kubectl get pod -l app.kubernetes.io/name=grafana -o jsonpath='{.items[0].status.phase}' 2>/dev/null | grep -q Running &&
#           kubectl get pod -l app.kubernetes.io/name=grafana -o jsonpath='{.items[0].status.containerStatuses[0].ready}' 2>/dev/null | grep -q true; do
#       sleep 5
#     done
#     echo "Checking other components..."
#     until kubectl get pods -l 'app.kubernetes.io/name in (kube-state-metrics,prometheus-node-exporter)' -o jsonpath='{.items[*].status.phase}' 2>/dev/null | tr ' ' '\n' | grep -v Running | wc -l | grep -q "^0$"; do
#       sleep 5
#     done
#     echo "All pods ready, stabilizing..."; sleep 20
#     echo "Following WATCH logs..."
#     kubectl logs -l 'app.kubernetes.io/name in (grafana,kube-state-metrics,prometheus-node-exporter)' --follow
#     ''',
#     labels=["k8s_logs"],
#     resource_deps=["path-stack"]
# )<|MERGE_RESOLUTION|>--- conflicted
+++ resolved
@@ -4,15 +4,9 @@
 load('ext://k8s_attach', 'k8s_attach')
 load("ext://configmap", "configmap_create")
 
-<<<<<<< HEAD
-analytics_settings(
-    enabled=False,
-)
-=======
 # Disable Tilt analytics
 # Ref: https://docs.tilt.dev/telemetry_faq.html
 analytics_settings(enable=False)
->>>>>>> 340fbb57
 
 # A list of directories where changes trigger a hot-reload of PATH.
 # IMPORTANT_DEV_NOTE: this list needs to be updated each time a new package is added to the repo.
