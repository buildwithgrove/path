# Load necessary Tilt extensions
load("ext://restart_process", "docker_build_with_restart")
load("ext://helm_resource", "helm_resource", "helm_repo")
load("ext://configmap", "configmap_create")

# A list of directories where changes trigger a hot-reload of PATH.
# Note: this list needs to be updated each time a new package is added to the repo.
hot_reload_dirs = [
    "./cmd",
    "./config",
    "./gateway",
    "./health",
    "./message",
    "./qos",
    "./relayer",
    "./request",
    "./router",
    "./envoy",
    "./envoy/auth_server/auth",
    "./envoy/auth_server/endpoint_store",
    "./envoy/auth_server/proto",
]

# Load the existing config file, if it exists, or use an empty dict as fallback
local_config_path = "local_config.yaml"
local_config = read_yaml(local_config_path, default={})

# PATH operation modes determine which services are loaded:
# 1. path_only - PATH Service Only
# 2. path_with_auth - PATH Service, External Auth Server, Envoy Proxy, PADS, Rate Limiter, Redis.
# The observability stack is loaded in both modes.
MODE = os.getenv("MODE", "path_with_auth")  # Default mode is "path_with_auth"

# --------------------------------------------------------------------------- #
#                                PATH Service                                 #
# --------------------------------------------------------------------------- #
# 1. PATH Service                                                             #
# --------------------------------------------------------------------------- #

# Configure helm chart reference.
# If using a local repo, set the path to the local repo; otherwise, use our own helm repo.
helm_repo("buildwithgrove", "https://buildwithgrove.github.io/helm-charts/")
chart_prefix = "buildwithgrove/"
if local_config["helm_chart_local_repo"]["enabled"]:
    helm_chart_local_repo = local_config["helm_chart_local_repo"]["path"]
    hot_reload_dirs.append(helm_chart_local_repo)
    print("Using local helm chart repo " + helm_chart_local_repo)
    chart_prefix = helm_chart_local_repo + "/charts/"

# TODO_TECHDEBT(@adshmh): use secrets for sensitive data with the following steps:
# 1. Add place-holder files for sensitive data
# 2. Add a secret per sensitive data item (e.g. gateway's private key)
# 3. Load the secrets into environment variables of an init container
# 4. Use an init container to run the scripts for updating config from environment variables.
# This can leverage the scripts under `e2e` package to be consistent with the CI workflow.\\

# Import configuration files into Kubernetes ConfigMap
configmap_create("path-config", from_file="local/path/config/.config.yaml", watch=True)

# Build an image with a path binary
docker_build_with_restart(
    "path",
    ".",
    dockerfile="Dockerfile",
    entrypoint="/app/path",
    live_update=[sync("bin/path", "/app/path")],
)

# Conditionally add port forwarding based on the mode
if MODE == "path_only":
    # Run PATH without any dependencies and port 3069 exposed
    helm_resource(
        "path",
        chart_prefix + "path",
        flags=[
            "--values=./local/kubernetes/path-values.yaml",
        ],
        # TODO_MVP(@adshmh): Add the CLI flag for loading the configuration file.
        # This can only be done once the CLI flags feature has been implemented.
        image_deps=["path"],
        image_keys=[("image.repository", "image.tag")],
        labels=["path"],
        port_forwards=["3069:3069"],
    )
else:
    # Run PATH with all dependencies and no port exposed
    # as all traffic must be routed through Envoy Proxy.
    helm_resource(
        "path",
        chart_prefix + "path",
        flags=[
            "--values=./local/kubernetes/path-values.yaml",
        ],
        # TODO_MVP(@adshmh): Add the CLI flag for loading the configuration file.
        # This can only be done once the CLI flags feature has been implemented.
        image_deps=["path"],
        image_keys=[("image.repository", "image.tag")],
        labels=["path"],
        resource_deps=[
            "ext-authz",
            "envoy-proxy",
            "path-auth-data-server",
            "ratelimit",
            "redis",
        ],
<<<<<<< HEAD
        port_forwards=["3069:3069"],
=======
>>>>>>> 24fa81de
    )

if MODE == "path_with_auth":
    # ---------------------------------------------------------------------------- #
    #                             Envoy Auth Resources                             #
    # ---------------------------------------------------------------------------- #
    # 1. Envoy Proxy                                                               #
    # 2. External Auth Server                                                      #
    # 3. Path Auth Data Server (PADS)                                              #
    # 4. Rate Limiter                                                              #
    # 5. Redis                                                                     #
    # ---------------------------------------------------------------------------- #

    # Import Envoy Auth configuration file into Kubernetes ConfigMaps
    configmap_create(
        "envoy-config",
        from_file="./local/path/envoy/.envoy.yaml",
        watch=True,
    )
    configmap_create(
        "allowed-services",
        from_file="./local/path/envoy/.allowed-services.lua",
        watch=True,
    )
    configmap_create(
        "gateway-endpoints",
        from_file="./local/path/envoy/.gateway-endpoints.yaml",
        watch=True,
    )
    configmap_create(
        "ratelimit-config",
        from_file="./local/path/envoy/.ratelimit.yaml",
        watch=True,
    )

    # 1. Load the Kubernetes YAML for the envoy-proxy service
    k8s_yaml("./local/kubernetes/envoy-proxy.yaml")
    k8s_resource(
        "envoy-proxy",
        labels=["envoy_auth"],
        # By default the Envoy Proxy container will bind to 127.0.0.1:3001.
        # Adding 0.0.0.0 allows it to be accessible from any IP address.
        port_forwards=["0.0.0.0:3001:3001"],
    )

    # 2. Build the External Auth Server image from envoy/auth_server/Dockerfile
    docker_build(
        "ext-authz",
        context="./envoy/auth_server",
        dockerfile="./envoy/auth_server/Dockerfile",
        live_update=[sync("./envoy/auth_server", "/app")],
    )
    # Load the Kubernetes YAML for the External Auth Server
    k8s_yaml("./local/kubernetes/envoy-ext-authz.yaml")
    k8s_resource(
        "ext-authz",
        labels=["envoy_auth"],
        port_forwards=["10003:10003"],
        resource_deps=["path-auth-data-server"],
    )

<<<<<<< HEAD
    # 2. Load the Kubernetes YAML for the envoy-proxy service
    k8s_yaml("./local/kubernetes/envoy-proxy.yaml")
    k8s_resource(
        "envoy-proxy",
        labels=["envoy_auth"],
        port_forwards=["3070:3070"],
    )

=======
>>>>>>> 24fa81de
    # 3. Load the Kubernetes YAML for the path-auth-data-server service
    k8s_yaml("./local/kubernetes/envoy-pads.yaml")
    k8s_resource(
        "path-auth-data-server",
        labels=["envoy_auth"],
    )

    # 4. Load the Kubernetes YAML for the ratelimit service
    k8s_yaml("./local/kubernetes/envoy-ratelimit.yaml")
    k8s_resource(
        "ratelimit",
        labels=["envoy_auth"],
        resource_deps=["redis"],
    )

    # 5. Load the Kubernetes YAML for the redis service
    k8s_yaml("./local/kubernetes/envoy-redis.yaml")
    k8s_resource(
        "redis",
        labels=["envoy_auth"],
    )

# ----------------------------------------------------------------------------- #
#                            Observability Resources                            #
# ----------------------------------------------------------------------------- #
# 1. Prometheus                                                                 #
# 2. Loki                                                                       #
# 3. Grafana                                                                    #
# ----------------------------------------------------------------------------- #

helm_repo("prometheus-community", "https://prometheus-community.github.io/helm-charts")
helm_repo("grafana-helm-repo", "https://grafana.github.io/helm-charts")

# Increase timeout for building the image
update_settings(k8s_upsert_timeout_secs=60)

helm_resource(
    "observability",
    "prometheus-community/kube-prometheus-stack",
    flags=[
        "--values=./local/kubernetes/observability-prometheus-stack.yaml",
        "--set=grafana.defaultDashboardsEnabled=true",
    ],
    resource_deps=["prometheus-community"],
)

helm_resource(
    "loki",
    "grafana-helm-repo/loki-stack",
    flags=[
        "--values=./local/kubernetes/observability-loki-stack.yaml",
    ],
    labels=["monitoring"],
    resource_deps=["grafana-helm-repo"],
)

k8s_resource(
    new_name="grafana",
    workload="observability",
    extra_pod_selectors=[{"app.kubernetes.io/name": "grafana"}],
    port_forwards=["3000:3000"],
    labels=["monitoring"],
    links=[
        link("localhost:3000", "Grafana"),
    ],
    pod_readiness="wait",
    discovery_strategy="selectors-only",
)

# TODO_UPNEXT(@adshmh): Define and import a custom Grafana dashboard.
# Use the poktroll Tiltfile as a template:
# https://github.com/pokt-network/poktroll/blob/12342f016f3238ee7840a85d5056b1fe5ada9767/Tiltfile#L157<|MERGE_RESOLUTION|>--- conflicted
+++ resolved
@@ -103,10 +103,6 @@
             "ratelimit",
             "redis",
         ],
-<<<<<<< HEAD
-        port_forwards=["3069:3069"],
-=======
->>>>>>> 24fa81de
     )
 
 if MODE == "path_with_auth":
@@ -147,9 +143,9 @@
     k8s_resource(
         "envoy-proxy",
         labels=["envoy_auth"],
-        # By default the Envoy Proxy container will bind to 127.0.0.1:3001.
+        # By default the Envoy Proxy container will bind to 127.0.0.1.
         # Adding 0.0.0.0 allows it to be accessible from any IP address.
-        port_forwards=["0.0.0.0:3001:3001"],
+        port_forwards=["0.0.0.0:3070:3070"],
     )
 
     # 2. Build the External Auth Server image from envoy/auth_server/Dockerfile
@@ -168,17 +164,6 @@
         resource_deps=["path-auth-data-server"],
     )
 
-<<<<<<< HEAD
-    # 2. Load the Kubernetes YAML for the envoy-proxy service
-    k8s_yaml("./local/kubernetes/envoy-proxy.yaml")
-    k8s_resource(
-        "envoy-proxy",
-        labels=["envoy_auth"],
-        port_forwards=["3070:3070"],
-    )
-
-=======
->>>>>>> 24fa81de
     # 3. Load the Kubernetes YAML for the path-auth-data-server service
     k8s_yaml("./local/kubernetes/envoy-pads.yaml")
     k8s_resource(
