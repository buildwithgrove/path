--- conflicted
+++ resolved
@@ -66,7 +66,6 @@
     live_update=[sync("bin/path", "/app/path")],
 )
 
-<<<<<<< HEAD
 # Specify the dependencies if PATH is running with auth.
 # No port exposed as all traffic must be routed through Envoy Proxy.
 if MODE == "path_with_auth":
@@ -78,28 +77,10 @@
         "redis",
     ]
     path_port_forwards = []
-=======
-# Conditionally add port forwarding based on the mode
-if MODE == "path_only":
-    # Run PATH without any dependencies and port 3069 exposed
-    helm_resource(
-        "path",
-        chart_prefix + "path",
-        flags=[
-            "--values=./local/kubernetes/path-values.yaml",
-        ],
-        # TODO_MVP(@adshmh): Add the CLI flag for loading the configuration file.
-        # This can only be done once the CLI flags feature has been implemented.
-        image_deps=["path"],
-        image_keys=[("image.repository", "image.tag")],
-        labels=["path"],
-        port_forwards=["3069:3069"],
-    )
->>>>>>> 89dad887
 else:
     path_resource_deps = []
-    # Expose port 3000 if PATH is running without auth.
-    path_port_forwards = ["3000:3000"]
+    # Expose port 3069 if PATH is running without auth.
+    path_port_forwards = ["3069:3069"]
 
 # Run PATH with dependencies and port forwarding settings matching the MODE:
 # 	1. With Auth.: dependencies on envoy-proxy components, and NO exposed ports
@@ -254,7 +235,6 @@
     discovery_strategy="selectors-only",
 )
 
-<<<<<<< HEAD
 # Import custom grafana dashboards into Kubernetes ConfigMap
 configmap_create("path-dashboards", from_file=listdir("local/grafana-dashboards/"))
 
@@ -263,9 +243,4 @@
     "path-dashboards-label",
     "kubectl label configmap path-dashboards grafana_dashboard=1 --overwrite",
     resource_deps=["path-dashboards"],
-)
-=======
-# TODO_MVP(@adshmh): Define and import a custom Grafana dashboard.
-# Use the poktroll Tiltfile as a template:
-# https://github.com/pokt-network/poktroll/blob/12342f016f3238ee7840a85d5056b1fe5ada9767/Tiltfile#L157
->>>>>>> 89dad887
+)