--- conflicted
+++ resolved
@@ -190,6 +190,36 @@
     trigger='.tilt-build-trigger',  # Rebuild when this file changes
 )
 
+# Make sure path-binary runs before the Docker build
+local_resource(
+    "path-trigger",
+    """
+    echo "Triggering Docker build after binary build"
+    touch .tilt-build-trigger
+    """,
+    resource_deps=["path-binary"],
+    auto_init=False,
+    trigger_mode=TRIGGER_MODE_MANUAL,
+    labels=["hot-reloading"],
+)
+
+# Build an image with the PATH binary
+docker_build_with_restart(
+    "path-image",
+    context=".",
+    dockerfile_contents="""FROM golang:1.23.0
+RUN apt-get -q update && apt-get install -qyy curl jq less
+RUN mkdir -p /app/config
+COPY bin/path /app/path
+RUN chmod +x /app/path
+WORKDIR /app
+""",
+    # only=["/app/path"],
+    entrypoint=["/app/path"],
+    live_update=[sync("bin/path", "/app/path")],
+    trigger='.tilt-build-trigger',  # Rebuild when this file changes
+)
+
 
 # Tilt will run the Helm Chart with the following flags by default.
 #
@@ -265,20 +295,6 @@
     new_name="path-stack",
     port_forwards=["6060:6060"],
     extra_pod_selectors=[{"app.kubernetes.io/name": "path"}],
-<<<<<<< HEAD
-    labels=["path"],
-    resource_deps=["path"]
-)
-
-# 2. GUARD Logs
-# Uses a `local_resource` to display logs for the `envoy` and `gateway-helm` pods.
-local_resource(
-    "guard-logs",
-    cmd="echo 'Following GUARD logs...'",
-    serve_cmd="kubectl logs -l 'app.kubernetes.io/name in (envoy,gateway-helm)' --follow",
-    labels=["k8s_logs"],
-    resource_deps=["path"]
-=======
     labels=["path"]
 )
 
@@ -297,18 +313,11 @@
     ''',
     labels=["k8s_logs"],
     resource_deps=["path-stack"]
->>>>>>> 47d1b5c3
 )
 
 # 3. WATCH Logs - Waits for container readiness before following logs
 local_resource(
     "watch-logs",
-<<<<<<< HEAD
-    cmd="echo 'Following WATCH logs...'",
-    serve_cmd="kubectl logs -l 'app.kubernetes.io/name in (grafana,kube-state-metrics,prometheus-node-exporter)' --follow",
-    labels=["k8s_logs"],
-    resource_deps=["path"]
-=======
     cmd="echo 'Preparing to follow WATCH logs when pods are ready...'",
     serve_cmd='''
     echo "Waiting for WATCH pods to be fully ready..."
@@ -326,5 +335,4 @@
     ''',
     labels=["k8s_logs"],
     resource_deps=["path-stack"]
->>>>>>> 47d1b5c3
 )