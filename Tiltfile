# Load necessary Tilt extensions
load("ext://restart_process", "docker_build_with_restart")
load("ext://helm_resource", "helm_resource", "helm_repo")
load("ext://configmap", "configmap_create")

# A list of directories where changes trigger a hot-reload of PATH.
# Note: this list needs to be updated each time a new package is added to the repo.
hot_reload_dirs = [
    "./cmd",
    "./config",
    "./gateway",
    "./health",
    "./message",
    "./qos",
    "./relayer",
    "./request",
    "./router",
    "./envoy",
    "./envoy/auth_server/auth",
    "./envoy/auth_server/endpoint_store",
    "./envoy/auth_server/proto",
]

# Load the existing config file, if it exists, or use an empty dict as fallback
local_config_path = "local_config.yaml"
local_config = read_yaml(local_config_path, default={})

# PATH operation modes determine which services are loaded:
# 1. path_only - PATH Service Only
# 2. path_with_auth - PATH Service, External Auth Server, Envoy Proxy, PADS, Rate Limiter, Redis.
# The observability stack is loaded in both modes.
MODE = os.getenv("MODE", "path_with_auth")  # Default mode is "path_with_auth"

# --------------------------------------------------------------------------- #
#                                PATH Service                                 #
# --------------------------------------------------------------------------- #
# 1. PATH Service                                                             #
# --------------------------------------------------------------------------- #

# Configure helm chart reference.
# If using a local repo, set the path to the local repo; otherwise, use our own helm repo.
helm_repo("buildwithgrove", "https://buildwithgrove.github.io/helm-charts/")
chart_prefix = "buildwithgrove/"
if local_config["helm_chart_local_repo"]["enabled"]:
    helm_chart_local_repo = local_config["helm_chart_local_repo"]["path"]
    hot_reload_dirs.append(helm_chart_local_repo)
    print("Using local helm chart repo " + helm_chart_local_repo)
    chart_prefix = helm_chart_local_repo + "/charts/"

# TODO_TECHDEBT(@adshmh): use secrets for sensitive data with the following steps:
# 1. Add place-holder files for sensitive data
# 2. Add a secret per sensitive data item (e.g. gateway's private key)
# 3. Load the secrets into environment variables of an init container
# 4. Use an init container to run the scripts for updating config from environment variables.
# This can leverage the scripts under `e2e` package to be consistent with the CI workflow.\\

# Import configuration files into Kubernetes ConfigMap
configmap_create("path-config", from_file="local/path/config/.config.yaml", watch=True)

# Build an image with a path binary
docker_build_with_restart(
    "path",
    ".",
    dockerfile="Dockerfile",
    entrypoint="/app/path",
    live_update=[sync("bin/path", "/app/path")],
)

<<<<<<< HEAD
# Specify the dependencies if PATH is running with auth.
# No port exposed as all traffic must be routed through Envoy Proxy.
if MODE == "path_with_auth":
    path_resource_deps = [
        "ext-authz",
        "envoy-proxy",
        "path-auth-data-server",
        "ratelimit",
        "redis",
    ]
    path_port_forwards = []
=======
# Conditionally add port forwarding based on the mode
if MODE == "path_only":
    # Run PATH without any dependencies and port 3069 exposed
    helm_resource(
        "path",
        chart_prefix + "path",
        flags=[
            "--values=./local/kubernetes/path-values.yaml",
        ],
        # TODO_MVP(@adshmh): Add the CLI flag for loading the configuration file.
        # This can only be done once the CLI flags feature has been implemented.
        image_deps=["path"],
        image_keys=[("image.repository", "image.tag")],
        labels=["path"],
        port_forwards=["3069:3069"],
    )
>>>>>>> c7f2d15a
else:
    path_resource_deps = []
    # Expose port 3000 if PATH is running without auth.
    path_port_forwards = ["3000:3000"]

# Run PATH with dependencies and port forwarding settings matching the MODE:
# 	1. With Auth.: dependencies on envoy-proxy components, and NO exposed ports
# 	2. Without Auth.: No dependencies, expose port 3000.
helm_resource(
    "path",
    chart_prefix + "path",
    flags=[
        "--values=./local/kubernetes/path-values.yaml",
    ],
    # TODO_MVP(@adshmh): Add the CLI flag for loading the configuration file.
    # This can only be done once the CLI flags feature has been implemented.
    image_deps=["path"],
    image_keys=[("image.repository", "image.tag")],
    labels=["path"],
    links=[
        link(
            "http://localhost:3003/d/gateway/path-path-gateway?orgId=1",
            "Grafana dashboard",
        ),
    ],
    port_forwards=path_port_forwards,
    resource_deps=path_resource_deps
)

if MODE == "path_with_auth":
    # ---------------------------------------------------------------------------- #
    #                             Envoy Auth Resources                             #
    # ---------------------------------------------------------------------------- #
    # 1. Envoy Proxy                                                               #
    # 2. External Auth Server                                                      #
    # 3. Path Auth Data Server (PADS)                                              #
    # 4. Rate Limiter                                                              #
    # 5. Redis                                                                     #
    # ---------------------------------------------------------------------------- #

    # Import Envoy Auth configuration file into Kubernetes ConfigMaps
    configmap_create(
        "envoy-config",
        from_file="./local/path/envoy/.envoy.yaml",
        watch=True,
    )
    configmap_create(
        "allowed-services",
        from_file="./local/path/envoy/.allowed-services.lua",
        watch=True,
    )
    configmap_create(
        "gateway-endpoints",
        from_file="./local/path/envoy/.gateway-endpoints.yaml",
        watch=True,
    )
    configmap_create(
        "ratelimit-config",
        from_file="./local/path/envoy/.ratelimit.yaml",
        watch=True,
    )

    # 1. Load the Kubernetes YAML for the envoy-proxy service
    k8s_yaml("./local/kubernetes/envoy-proxy.yaml")
    k8s_resource(
        "envoy-proxy",
        labels=["envoy_auth"],
        # By default the Envoy Proxy container will bind to 127.0.0.1.
        # Adding 0.0.0.0 allows it to be accessible from any IP address.
        port_forwards=["0.0.0.0:3070:3070"],
    )

    # 2. Build the External Auth Server image from envoy/auth_server/Dockerfile
    docker_build(
        "ext-authz",
        context="./envoy/auth_server",
        dockerfile="./envoy/auth_server/Dockerfile",
        live_update=[sync("./envoy/auth_server", "/app")],
    )
    # Load the Kubernetes YAML for the External Auth Server
    k8s_yaml("./local/kubernetes/envoy-ext-authz.yaml")
    k8s_resource(
        "ext-authz",
        labels=["envoy_auth"],
        port_forwards=["10003:10003"],
        resource_deps=["path-auth-data-server"],
    )

    # 3. Load the Kubernetes YAML for the path-auth-data-server service
    k8s_yaml("./local/kubernetes/envoy-pads.yaml")
    k8s_resource(
        "path-auth-data-server",
        labels=["envoy_auth"],
    )

    # 4. Load the Kubernetes YAML for the ratelimit service
    k8s_yaml("./local/kubernetes/envoy-ratelimit.yaml")
    k8s_resource(
        "ratelimit",
        labels=["envoy_auth"],
        resource_deps=["redis"],
    )

    # 5. Load the Kubernetes YAML for the redis service
    k8s_yaml("./local/kubernetes/envoy-redis.yaml")
    k8s_resource(
        "redis",
        labels=["envoy_auth"],
    )

# ----------------------------------------------------------------------------- #
#                            Observability Resources                            #
# ----------------------------------------------------------------------------- #
# 1. Prometheus                                                                 #
# 2. Loki                                                                       #
# 3. Grafana                                                                    #
# ----------------------------------------------------------------------------- #

helm_repo("prometheus-community", "https://prometheus-community.github.io/helm-charts")
helm_repo("grafana-helm-repo", "https://grafana.github.io/helm-charts")

# Increase timeout for building the image
update_settings(k8s_upsert_timeout_secs=120)

helm_resource(
    "observability",
    "prometheus-community/kube-prometheus-stack",
    flags=[
        "--values=./local/kubernetes/observability-prometheus-stack.yaml",
        "--set=grafana.defaultDashboardsEnabled="
        + str(local_config["observability"]["grafana"]["defaultDashboardsEnabled"]),
    ],
    resource_deps=["prometheus-community"],
)

helm_resource(
    "loki",
    "grafana-helm-repo/loki-stack",
    flags=[
        "--values=./local/kubernetes/observability-loki-stack.yaml",
    ],
    labels=["monitoring"],
    resource_deps=["grafana-helm-repo"],
)

k8s_resource(
    new_name="grafana",
    workload="observability",
    extra_pod_selectors=[{"app.kubernetes.io/name": "grafana"}],
    port_forwards=["3000:3000"],
    labels=["monitoring"],
    links=[
        link("localhost:3000", "Grafana"),
    ],
    pod_readiness="wait",
    discovery_strategy="selectors-only",
)

# Import custom grafana dashboards into Kubernetes ConfigMap
configmap_create("path-dashboards", from_file=listdir("local/grafana-dashboards/"))

# Grafana discovers dashboards to "import" via a label
local_resource(
    "path-dashboards-label",
    "kubectl label configmap path-dashboards grafana_dashboard=1 --overwrite",
    resource_deps=["path-dashboards"],
)<|MERGE_RESOLUTION|>--- conflicted
+++ resolved
@@ -66,7 +66,6 @@
     live_update=[sync("bin/path", "/app/path")],
 )
 
-<<<<<<< HEAD
 # Specify the dependencies if PATH is running with auth.
 # No port exposed as all traffic must be routed through Envoy Proxy.
 if MODE == "path_with_auth":
@@ -78,9 +77,10 @@
         "redis",
     ]
     path_port_forwards = []
-=======
+
 # Conditionally add port forwarding based on the mode
 if MODE == "path_only":
+    path_resource_deps = []
     # Run PATH without any dependencies and port 3069 exposed
     helm_resource(
         "path",
@@ -93,13 +93,9 @@
         image_deps=["path"],
         image_keys=[("image.repository", "image.tag")],
         labels=["path"],
+        # Expose port 3069 if PATH is running without auth.
         port_forwards=["3069:3069"],
     )
->>>>>>> c7f2d15a
-else:
-    path_resource_deps = []
-    # Expose port 3000 if PATH is running without auth.
-    path_port_forwards = ["3000:3000"]
 
 # Run PATH with dependencies and port forwarding settings matching the MODE:
 # 	1. With Auth.: dependencies on envoy-proxy components, and NO exposed ports
