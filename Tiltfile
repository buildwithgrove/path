--- conflicted
+++ resolved
@@ -6,7 +6,6 @@
 # A list of directories where changes trigger a hot-reload of PATH.
 # Note: this list needs to be updated each time a new package is added to the repo.
 hot_reload_dirs = [
-<<<<<<< HEAD
     "./cmd",
     "./config",
     "./gateway",
@@ -20,36 +19,16 @@
     "./envoy/auth_server/auth",
     "./envoy/auth_server/endpoint_store",
     "./envoy/auth_server/proto",
-=======
-    "cmd",
-    "config",
-    "gateway",
-    "health",
-    "message",
-    "qos",
-    "relayer",
-    "request",
-    "router",
->>>>>>> 14141963
 ]
 
 # Load the existing config file, if it exists, or use an empty dict as fallback
 local_config_path = "local_config.yaml"
 local_config = read_yaml(local_config_path, default={})
 
-<<<<<<< HEAD
-# Define modes:
-# Mode determines which resources are loaded. Possible options are:
-# 1. path_only - Loads only the PATH service.
-# 2. path_with_auth - Loads the PATH service, Envoy Proxy, External Authorization Server, PADS, Ratelimit, and Redis.
-# 
-# Observability stack is loaded in both modes.
-=======
 # PATH operation modes determine which services are loaded:
 # 1. path_only - PATH Service Only
 # 2. path_with_auth - PATH Service, External Auth Server, Envoy Proxy, PADS, Rate Limiter, Redis.
 # The observability stack is loaded in both modes.
->>>>>>> 14141963
 MODE = os.getenv("MODE", "path_with_auth")  # Default mode is "path_with_auth"
 
 # --------------------------------------------------------------------------- #
@@ -74,6 +53,9 @@
 # 3. Load the secrets into environment variables of an init container
 # 4. Use an init container to run the scripts for updating config from environment variables.
 # This can leverage the scripts under `e2e` package to be consistent with the CI workflow.\\
+
+# Import configuration files into Kubernetes ConfigMap
+configmap_create("path-config", from_file="local/path/config/.config.yaml", watch=True)
 
 # Build an image with a path binary
 docker_build_with_restart(
@@ -101,11 +83,7 @@
         port_forwards=["3000:3000"],
     )
 else:
-<<<<<<< HEAD
-    # Run PATH with all dependencies and no port exposed 
-=======
     # Run PATH with all dependencies and no port exposed
->>>>>>> 14141963
     # as all traffic must be routed through Envoy Proxy.
     helm_resource(
         "path",
@@ -125,10 +103,7 @@
             "ratelimit",
             "redis",
         ],
-<<<<<<< HEAD
-=======
         port_forwards=["3000:3000"],
->>>>>>> 14141963
     )
 
 if MODE == "path_with_auth":
@@ -138,20 +113,11 @@
     # 1. External Authorization Server                                             #
     # 2. Envoy Proxy                                                               #
     # 3. Path Auth Data Server (PADS)                                              #
-<<<<<<< HEAD
-    # 4. Ratelimit                                                                 #
-=======
     # 4. Rate Limiter                                                              #
->>>>>>> 14141963
     # 5. Redis                                                                     #
     # ---------------------------------------------------------------------------- #
 
     # Import Envoy Auth configuration file into Kubernetes ConfigMaps
-<<<<<<< HEAD
-    configmap_create("envoy-config", from_file="./local/path/envoy/.envoy.yaml", watch=True)
-    configmap_create("gateway-endpoints", from_file="./local/path/envoy/.gateway-endpoints.yaml", watch=True)
-    configmap_create("ratelimit-config", from_file="./local/path/envoy/.ratelimit.yaml", watch=True)
-=======
     configmap_create(
         "envoy-config", from_file="./local/path/envoy/.envoy.yaml", watch=True
     )
@@ -163,7 +129,6 @@
     configmap_create(
         "ratelimit-config", from_file="./local/path/envoy/.ratelimit.yaml", watch=True
     )
->>>>>>> 14141963
 
     # 1. Build the External Authorization Server image from envoy/auth_server/Dockerfile
     docker_build(
@@ -177,11 +142,7 @@
     k8s_resource(
         "ext-authz",
         labels=["envoy_auth"],
-<<<<<<< HEAD
-        port_forwards=["10003:10003"],        
-=======
         port_forwards=["10003:10003"],
->>>>>>> 14141963
         resource_deps=["path-auth-data-server"],
     )
 
@@ -190,33 +151,21 @@
     k8s_resource(
         "envoy-proxy",
         labels=["envoy_auth"],
-<<<<<<< HEAD
-        port_forwards=["3001:3001"],        
-=======
         port_forwards=["3001:3001"],
->>>>>>> 14141963
     )
 
     # 3. Load the Kubernetes YAML for the path-auth-data-server service
     k8s_yaml("./local/kubernetes/envoy-pads.yaml")
     k8s_resource(
         "path-auth-data-server",
-<<<<<<< HEAD
-        labels=["envoy_auth"],        
-=======
-        labels=["envoy_auth"],
->>>>>>> 14141963
+        labels=["envoy_auth"],
     )
 
     # 4. Load the Kubernetes YAML for the ratelimit service
     k8s_yaml("./local/kubernetes/envoy-ratelimit.yaml")
     k8s_resource(
         "ratelimit",
-<<<<<<< HEAD
-        labels=["envoy_auth"],        
-=======
-        labels=["envoy_auth"],
->>>>>>> 14141963
+        labels=["envoy_auth"],
         resource_deps=["redis"],
     )
 
