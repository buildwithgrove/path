--- conflicted
+++ resolved
@@ -78,7 +78,6 @@
     ]
     path_port_forwards = []
 else:
-<<<<<<< HEAD
     path_resource_deps = []
     # Expose port 3000 if PATH is running without auth.
     path_port_forwards = ["3000:3000"]
@@ -106,29 +105,6 @@
     port_forwards=path_port_forwards,
     resource_deps=path_resource_deps
 )
-=======
-    # Run PATH with all dependencies and no port exposed
-    # as all traffic must be routed through Envoy Proxy.
-    helm_resource(
-        "path",
-        chart_prefix + "path",
-        flags=[
-            "--values=./local/kubernetes/path-values.yaml",
-        ],
-        # TODO_MVP(@adshmh): Add the CLI flag for loading the configuration file.
-        # This can only be done once the CLI flags feature has been implemented.
-        image_deps=["path"],
-        image_keys=[("image.repository", "image.tag")],
-        labels=["path"],
-        resource_deps=[
-            "ext-authz",
-            "envoy-proxy",
-            "path-auth-data-server",
-            "ratelimit",
-            "redis",
-        ],
-    )
->>>>>>> 24fa81de
 
 if MODE == "path_with_auth":
     # ---------------------------------------------------------------------------- #
