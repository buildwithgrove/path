--- conflicted
+++ resolved
@@ -58,20 +58,6 @@
     live_update=[sync("bin/path", "/app/path")],
 )
 
-<<<<<<< HEAD
-# Provision PATH
-helm_resource(
-    "path",
-    chart_prefix + "path",
-    flags=[
-        "--values=./local/path/config/path-values.yaml",
-    ],
-    # TODO_MVP(@adshmh): Add the CLI flag for loading the configuration file.
-    # This can only be done once the CLI flags feature has been implemented.
-    image_deps=["path"],
-    image_keys=[("image.repository", "image.tag")],
-)
-=======
 # Conditionally add port forwarding based on the mode
 if MODE == "path_only":
     # Run PATH without any dependencies and port 3000 exposed
@@ -189,7 +175,6 @@
 # 2. Loki                                                                       #
 # 3. Grafana                                                                    #
 # ----------------------------------------------------------------------------- #
->>>>>>> c93efa40
 
 # Observability
 helm_repo("prometheus-community", "https://prometheus-community.github.io/helm-charts")
