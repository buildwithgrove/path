# Load necessary Tilt extensions
load("ext://restart_process", "docker_build_with_restart")
load("ext://helm_resource", "helm_resource", "helm_repo")
load('ext://k8s_attach', 'k8s_attach')
load("ext://configmap", "configmap_create")

# A list of directories where changes trigger a hot-reload of PATH.
# IMPORTANT_DEV_NOTE: this list needs to be updated each time a new package is added to the repo.
hot_reload_dirs = [
    "./local/path/.config.yaml",
    "./local/guard",
    "./local/observability",
    "./cmd",
    "./config",
    "./gateway",
    "./health",
    "./message",
    "./qos",
    "./relayer",
    "./request",
    "./router",
    "./protocol",
    "./metrics",
    "./observation",
    "./proto",
    "./websockets",
]

# merge_dicts updates the base dictionary with the updates dictionary.
def merge_dicts(base, updates):
    for k, v in updates.items():
        if k in base and type(base[k]) == "dict" and type(v) == "dict":
            # Assume nested dict and merge
            for vk, vv in v.items():
                base[k][vk] = vv
        else:
            # Replace or set the value
            base[k] = v

# Load the existing config file, if it exists, or use an empty dict as fallback
local_config_path = "local_config.yaml"
local_config_defaults = {
    "hot-reloading": True,
    "path": {
        "count": 1,
        "delve": {
            "enabled": False
        }
    },
    "observability": {
        "enabled": True,
        "grafana": {
            "defaultDashboardsEnabled": False
        }
    },
    # DEV_NOTE: to use a local copy of Helm charts, set BOTH of the following:
    #   1. enabled: true
    #   2. path: {PATH_TO_LOCAL_HELM_CHART}
    "helm_chart_local_repo": {
        "enabled": False,
        "path": "../helm-charts"
    }
}

# Initial empty config
local_config = {}
# Load the existing config file, if it exists, or use an empty dict as fallback
local_config_file = read_yaml(local_config_path, default={})
# Merge defaults into the local_config first
merge_dicts(local_config, local_config_defaults)
# Then merge file contents over defaults
merge_dicts(local_config, local_config_file)
# Check if there are differences or if the file doesn't exist
if (local_config_file != local_config) or (not os.path.exists(local_config_path)):
    print("Updating " + local_config_path + " with defaults")
    local("cat - > " + local_config_path, stdin=encode_yaml(local_config))

# Configure helm chart reference.
# If using a local repo, set the path to the local repo; otherwise, use our own helm repo.
helm_repo(
    "buildwithgrove",
    "https://buildwithgrove.github.io/helm-charts/",
    labels=["configuration"],
)
chart_prefix = "buildwithgrove/"
if local_config["helm_chart_local_repo"]["enabled"]:
    helm_chart_local_repo = local_config["helm_chart_local_repo"]["path"]
    chart_prefix = helm_chart_local_repo + "/charts/"
    # TODO_TECHDEBT(@okdas): Find a way to make this cleaner & performant w/ selective builds.
    local("cd " + chart_prefix + "guard && helm dependency update")
    local("cd " + chart_prefix + "path && helm dependency update")
    local("cd " + chart_prefix + "watch && helm dependency update")
    hot_reload_dirs.append(helm_chart_local_repo)
    print("Using local helm chart repo " + helm_chart_local_repo)


# The folder containing the local configuration files.
LOCAL_DIR = "local"

# The folder containing PATH's local configuration files.
PATH_LOCAL_DIR = LOCAL_DIR + "/path"
# The configuration file for PATH.
PATH_LOCAL_CONFIG_FILE = PATH_LOCAL_DIR + "/.config.yaml"

# --------------------------------------------------------------------------- #
#                              Configuration Resources                        #
# --------------------------------------------------------------------------- #
# 1. PATH Config Updater                                                      #
# 2. Patch Envoy Gateway LoadBalancer                                         #
# --------------------------------------------------------------------------- #

# Start a Tilt resource to update the PATH config with the local config file.
local_resource(
    'path-config-updater',
    '''
    kubectl delete secret path-config --ignore-not-found=true && \
    kubectl create secret generic path-config --from-file=.config.yaml=./local/path/.config.yaml && \
    kubectl get deployment path > /dev/null 2>&1 && \
    kubectl rollout restart deployment path || \
    echo "Deployment not found - skipping rollout restart"
    ''',
    deps=[PATH_LOCAL_CONFIG_FILE],
    labels=["configuration"],
)

# Start a Tilt resource to patch the Envoy Gateway LoadBalancer resource
# to ensure it is reachable from outside the cluster at "localhost:3070".
#
# For more context, see the comments at:
# `./local/scripts/patch_envoy_gateway.sh`.
#
# TODO_TECHDEBT(@okdas): Remove this and the associated script once helm charts are updated.
local_resource(
    "patch-envoy-gateway",
    "./local/scripts/patch_envoy_gateway.sh",
    resource_deps=["path-stack"],
    labels=["configuration"],
)

# ----------------------------------------------------------------------------------- #
#                                  PATH Resources                                     #
# ----------------------------------------------------------------------------------- #
# The following resources are installed from the PATH Helm chart.                     #
# Repo: https://github.com/buildwithgrove/helm-charts/tree/main/charts/path           #
# ----------------------------------------------------------------------------------- #
# 1. PATH (PATH API & Toolkit Harness): RPC/API Gateway                               #
# 2. GUARD (Gateway Utilities for Authentication, Routing & Defense): Envoy Gateway   #
# 3. WATCH (Workload Analytics and Telemetry for Comprehensive Health): Observability #
# ----------------------------------------------------------------------------------- #

# TODO_TECHDEBT(@adshmh): use secrets for sensitive data with the following steps:
# 1. Add place-holder files for sensitive data
# 2. Add a secret per sensitive data item (e.g. gateway's private key)
# 3. Load the secrets into environment variables of an init container
# 4. Use an init container to run the scripts for updating config from environment variables.
# This can leverage the scripts under `e2e` package to be consistent with the CI workflow.

# if local_config["hot-reloading"]:
# Build the Go binary with proper settings for Alpine
local_resource(
    'path-binary',
    '''
    echo "Building Go binary..."
    CGO_ENABLED=0 GOOS=linux GOARCH=amd64 go build -o bin/path ./cmd
    ''',
    deps=hot_reload_dirs,
    ignore=['**/node_modules', '.git'],
    labels=["hot-reloading"],
)

# Make sure path-binary runs before the Docker build
local_resource(
    "path-trigger",
    """
    echo "Triggering Docker build after binary build"
    touch .tilt-build-trigger
    """,
    resource_deps=["path-binary"],
    auto_init=False,
    trigger_mode=TRIGGER_MODE_MANUAL,
    labels=["hot-reloading"],
)

# Build an image with the PATH binary
docker_build_with_restart(
    "path-image",
    context=".",
    dockerfile_contents="""FROM golang:1.24.3
RUN apt-get -q update && apt-get install -qyy curl jq less
RUN mkdir -p /app/config
COPY bin/path /app/path
RUN chmod +x /app/path
WORKDIR /app
""",
    # only=["/app/path"],
    entrypoint=["/app/path"],
    live_update=[sync("bin/path", "/app/path")],
    trigger='.tilt-build-trigger',  # Rebuild when this file changes
)

# Tilt will run the Helm Chart with the following flags by default.
#
# For example:
# helm install path buildwithgrove/path \
#    --set config.fromSecret.enabled=true \
#    --set config.fromSecret.name=path-config \
#    --set config.fromSecret.key=.config.yaml
flags = [
    # TODO_TECHDEBT: Look for a way to make helm secret size smaller for local development.
    # Reduce Helm secret size for local development
<<<<<<< HEAD
    # NOTE: CRDs are required for observability stack (Prometheus Operator, Alertmanager, etc.)
    # Only skip CRDs if observability is explicitly disabled
    "--atomic=false",
    # Enable GUARD resources - disabled in .values.yaml for local dev
    "--set", "guard.enabled=false",
=======
    # "--skip-crds",
    # "--atomic=false",

    # Enable GUARD resources.
    "--set", "guard.enabled=true",
>>>>>>> 40148a41
    # Enable PATH to load the config from a secret.
    # PATH supports loading the config from either a Secret or a ConfigMap.
    # See: https://github.com/buildwithgrove/helm-charts/blob/main/charts/path/values.yaml
    "--set", "config.fromSecret.enabled=true",
    "--set", "config.fromSecret.name=path-config",
    "--set", "config.fromSecret.key=.config.yaml",
    # Always use the local image.
    "--set", "global.imagePullPolicy=Never",

    # TODO_TECHDEBT: Respect local_config["observability"]
    # "--set", "observability.enabled=" + str(local_config["observability"]["enabled"]),
    # "--set", "grafana.defaultDashboardsEnabled=" + str(local_config["observability"]["grafana"]["defaultDashboardsEnabled"]),
]

# Only skip CRDs if observability is explicitly disabled
# CRDs are required for the Prometheus Operator and Alertmanager to work properly
if not local_config["observability"]["enabled"]:
    flags.append("--skip-crds")
else:
    # When observability is enabled, ensure Prometheus Operator CRDs are installed
    # This prevents the "no matches for kind "Alertmanager" in version "monitoring.coreos.com/v1"" error
    local_resource(
        'install-prometheus-operator-crds',
        'kubectl apply --server-side -f https://raw.githubusercontent.com/prometheus-operator/prometheus-operator/main/bundle.yaml',
        labels=["configuration"],
    )

# Optional: Use a local values.yaml file to override the default values.
#
# For example, Tilt will append the flags:
#    --values ./local/path/.values.yaml --reset-values
# to the Helm command if the file exists.
#
# See file `./local/path/values.tmpl.yaml` for more details.
valuesFile = "./local/path/.values.yaml"
if read_yaml(valuesFile, default=None) != None:
    watch_file(valuesFile)
    flags.append("--reset-values") # Ensure that values are overridden by the .values.yaml file.
    flags.append("--values")
    flags.append(valuesFile)


# Run PATH Helm chart, including GUARD & WATCH.
# Build the resource dependencies list
resource_deps = ["path-config-updater"]
if local_config["observability"]["enabled"]:
    resource_deps.append("install-prometheus-operator-crds")

helm_resource(
    "path",
    chart_prefix + "path",
    image_deps=["path-image"],
    image_keys=[("image.repository", "image.tag")],
    links=[
        link(
            # Forward port 3003 to Grafana's port 3000.
            # Port 3000 is already used by kind cluster's control plane.
            "http://localhost:3003/d/relays/path-service-requests?orgId=1",
            "Grafana dashboard",
        ),
    ],
    flags=flags,
    resource_deps=resource_deps,
    labels=["path"],
)
update_settings(
    k8s_upsert_timeout_secs=90,
)

# --------------------------------------------------------------------------- #
#                              Logs Resources                                 #
# --------------------------------------------------------------------------- #
# 1. PATH Logs                                                                #
# 2. GUARD (Envoy Gateway) Logs                                               #
# 3. WATCH (Observability) Logs                                               #
# --------------------------------------------------------------------------- #

# 1.PATH Logs
# Uses a `k8s_resource` to display logs for the `path` pod.
k8s_resource(
    workload="path",
    new_name="path-stack",
    # Port 6060 is exposed to serve pprof data.
    # Run the following commands to view the pprof data:
    #   $ make debug_goroutines
    port_forwards=["6060:6060"],
    extra_pod_selectors=[{"app.kubernetes.io/name": "path"}],
    labels=["path"]
)

# Attach the proper port forwards to Grafana
# TODO_TECHDEBT(@okdas): Remove admin/password requirements.
k8s_attach(
    'path-grafana',
    'deployment/path-grafana',
    namespace='path',
    port_forwards="3003:3000",
    resource_deps=["path-stack"]
)

# 2. GUARD Logs - Waits for container readiness before following logs
local_resource(
    "guard-logs",
    cmd="echo 'Preparing to follow GUARD logs when pods are ready...'",
    serve_cmd='''
    echo "Waiting for GUARD pods to be fully ready..."
    until kubectl get pods -l 'app.kubernetes.io/name in (envoy,gateway-helm)' -o jsonpath='{.items[*].status.containerStatuses[*].ready}' 2>/dev/null | grep -q true; do
      echo "GUARD pods not ready yet..."; sleep 5
    done
    echo "GUARD pods ready, stabilizing..."; sleep 10
    echo "Following GUARD logs..."
    kubectl logs -l 'app.kubernetes.io/name in (envoy,gateway-helm)' --follow
    ''',
    labels=["k8s_logs"],
    resource_deps=["path-stack"]
)

# 3. WATCH Logs - Waits for container readiness before following logs
local_resource(
    "watch-logs",
    cmd="echo 'Preparing to follow WATCH logs when pods are ready...'",
    serve_cmd='''
    echo "Waiting for WATCH pods to be fully ready..."
    until kubectl get pod -l app.kubernetes.io/name=grafana -o jsonpath='{.items[0].status.phase}' 2>/dev/null | grep -q Running &&
          kubectl get pod -l app.kubernetes.io/name=grafana -o jsonpath='{.items[0].status.containerStatuses[0].ready}' 2>/dev/null | grep -q true; do
      sleep 5
    done
    echo "Checking other components..."
    until kubectl get pods -l 'app.kubernetes.io/name in (kube-state-metrics,prometheus-node-exporter)' -o jsonpath='{.items[*].status.phase}' 2>/dev/null | tr ' ' '\n' | grep -v Running | wc -l | grep -q "^0$"; do
      sleep 5
    done
    echo "All pods ready, stabilizing..."; sleep 20
    echo "Following WATCH logs..."
    kubectl logs -l 'app.kubernetes.io/name in (grafana,kube-state-metrics,prometheus-node-exporter)' --follow
    ''',
    labels=["k8s_logs"],
    resource_deps=["path-stack"]
)<|MERGE_RESOLUTION|>--- conflicted
+++ resolved
@@ -208,19 +208,11 @@
 flags = [
     # TODO_TECHDEBT: Look for a way to make helm secret size smaller for local development.
     # Reduce Helm secret size for local development
-<<<<<<< HEAD
-    # NOTE: CRDs are required for observability stack (Prometheus Operator, Alertmanager, etc.)
-    # Only skip CRDs if observability is explicitly disabled
-    "--atomic=false",
-    # Enable GUARD resources - disabled in .values.yaml for local dev
-    "--set", "guard.enabled=false",
-=======
     # "--skip-crds",
     # "--atomic=false",
 
     # Enable GUARD resources.
     "--set", "guard.enabled=true",
->>>>>>> 40148a41
     # Enable PATH to load the config from a secret.
     # PATH supports loading the config from either a Secret or a ConfigMap.
     # See: https://github.com/buildwithgrove/helm-charts/blob/main/charts/path/values.yaml
@@ -235,19 +227,6 @@
     # "--set", "grafana.defaultDashboardsEnabled=" + str(local_config["observability"]["grafana"]["defaultDashboardsEnabled"]),
 ]
 
-# Only skip CRDs if observability is explicitly disabled
-# CRDs are required for the Prometheus Operator and Alertmanager to work properly
-if not local_config["observability"]["enabled"]:
-    flags.append("--skip-crds")
-else:
-    # When observability is enabled, ensure Prometheus Operator CRDs are installed
-    # This prevents the "no matches for kind "Alertmanager" in version "monitoring.coreos.com/v1"" error
-    local_resource(
-        'install-prometheus-operator-crds',
-        'kubectl apply --server-side -f https://raw.githubusercontent.com/prometheus-operator/prometheus-operator/main/bundle.yaml',
-        labels=["configuration"],
-    )
-
 # Optional: Use a local values.yaml file to override the default values.
 #
 # For example, Tilt will append the flags:
@@ -264,11 +243,6 @@
 
 
 # Run PATH Helm chart, including GUARD & WATCH.
-# Build the resource dependencies list
-resource_deps = ["path-config-updater"]
-if local_config["observability"]["enabled"]:
-    resource_deps.append("install-prometheus-operator-crds")
-
 helm_resource(
     "path",
     chart_prefix + "path",
@@ -283,7 +257,7 @@
         ),
     ],
     flags=flags,
-    resource_deps=resource_deps,
+    resource_deps=["path-config-updater"],
     labels=["path"],
 )
 update_settings(
