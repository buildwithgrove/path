// relayer package defines the requirements and steps
// of sending relays from the perspective of:
// a) protocols, i.e. Morse and Shannon protocols, which provide:
// - a list of endpoints available for a service.
// - a function for sending a relay to a specific endpoint.
// b) gateways, which are required to provide a function for
// selecting an endpoint to which the relay is to be sent.
package relayer

import (
	"context"
	"fmt"

	"github.com/buildwithgrove/path/health"
)

// ServiceID represents a unique onchain ID for a service.
// It is defined in the `relayer` package and not the `service` package
// because `service` is intended to handle off-chain details, while
// `relayer` handles onchain details. See discussion here for more:
// https://github.com/buildwithgrove/path/pull/767#discussion_r1722001685
type ServiceID string

// AppAddr is used as the unique identifier on an onchain application.
// Both Morse and Shannon use the Application's Address for this purpose.
type AppAddr string

// App represents an onchain application on a supported protocol.
type App interface {
	Addr() AppAddr
}

// EndpointAddr is used as the unique identifier for an endpoint.
type EndpointAddr string

// Endpoint represents an entity which serves relay requests.
type Endpoint interface {
	// Addr is used to uniquely identify an endpoint
	Addr() EndpointAddr
	// PublicURL is the URL to which relay requests can be sent.
	PublicURL() string
}

// TODO_TECHDEBT: use an interace here that returns the serialized form the request:
// Payload should return the serialized form of the request to be delivered to the backend service,
// i.e. the service to which the protocol endpoint proxies relay requests.
//
// Payload currently only supports HTTP requests to an EVM blockchain (through its Data/Method/Path fields)
// TODO_DOCUMENT: add more examples, e.g. for RESTful services, as support for more types of services
// is added.
type Payload struct {
	Data            string
	Method          string
	Path            string
	TimeoutMillisec int
}

type Request struct {
	ServiceID
	AppAddr
	EndpointAddr
	Payload
}

// Response is a general purpose struct for capturing the response
// to a relay, received from an endpoint.
// TODO_FUTURE: It only supports HTTP responses for now.
type Response struct {
	// Bytes is the response to a relay received from an endpoint.
	// This can be a response to any type of RPC(GRPC, HTTP, etc.)
	Bytes []byte
	// HTTPStatusCode is the HTTP status returned by an endpoint
	// in response to a relay request.
	HTTPStatusCode int

	// EndpointAddr is the address of the endpoint which returned
	// the response.
	EndpointAddr
}

// Protocol defines the core functionality of a protocol,
// from the perspective of a gateway.
// It expects a protocol to provide functions to:
// 1) List the endpoints available for sending relays for a specific service.
// 2) Send a relay to a specific endpoint and return its response.
// There are two implementations of this interface:
// - Morse: in the relayer/morse package, and
// - Shannon: in the relayer/shannon package.
type Protocol interface {
	// TODO_UPNEXT(@adshmh): Update the Endpoints() method to return []EndpointAddr
	// This is because no entity other than the relayer package and
	// the underlying protocol integrations should deal with apps.
	// e.g. QoS is only concerned with the quality of a specific endpoints,
	// regardless of the app to which it is attached in the current session.
	// TODO_TECHDEBT: any protocol/network-level errors should result in
	// the endpoint being dropped by the protocol instance from the returned
	// set of available endpoints.
	// e.g. an endpoint that is temporarily/permanently unavailable.
	Endpoints(ServiceID) (map[AppAddr][]Endpoint, error)
	SendRelay(Request) (Response, error)
	// All components that report their ready status to /healthz must implement the health.Check interface.
	health.Check
}

// EndpointSelector defines the functionality that the user of a relayer needs to provide,
// i.e. selecting an endpoint, from the list of available ones, to which the relay is to be sent.
type EndpointSelector interface {
	Select(map[AppAddr][]Endpoint) (AppAddr, EndpointAddr, error)
}

// Relayer defines the components and their interactions
// required for sending relays through a single entry point,
// i.e. the SendRelay method.
type Relayer struct {
	Protocol
}

// TODO_INCOMPLETE: use the supplied context to store any details, including protocol-specific details,
// which are not an immediate concern for the caller of SendRelay.
// e.g. EndpointLatency should be attached to the relay request's context, rather than being stored
// in the Response struct.
//
// SendRelay is sending a relay from the perspective of a gateway.
// It is responsible for calling Protocol.SendRelay to a specific endpoint
// for a specific application.
// It does so by calling the correct sequence of functions on
// the Relayer and the EndpointSelector.
//
// SendRelay is written as a template method to allow the customization of key steps,
// e.g. endpoint selection and protocol-specific details of sending a relay.
// See the following link for more details:
// https://en.wikipedia.org/wiki/Template_method_pattern
func (r Relayer) SendRelay(
	// TODO_UPNEXT(@adshmh): Remove the context input argument, because:
<<<<<<< HEAD
	//	1- It is not used.
	//	2- If the need for more data from the relayer comes up, this
=======
	//	1. It is not used.
	//	2. If the need for more data from the relayer comes up, this
>>>>>>> fcf75fed
	//	function can return a specialized "context" struct/interface
	//	instead.
	ctx context.Context,
	serviceID ServiceID,
	payload Payload,
	endpointSelector EndpointSelector,
) (Response, error) {
	endpoints, err := r.Protocol.Endpoints(serviceID)
	if err != nil {
		return Response{}, fmt.Errorf("Relay: error getting available endpoints for service %s: %w", serviceID, err)
	}

	appAddr, endpointAddr, err := endpointSelector.Select(endpoints)
	if err != nil {
		return Response{}, fmt.Errorf("Serve: error selecting an endpoint for service %s: %w", serviceID, err)
	}

	return r.Protocol.SendRelay(Request{
		ServiceID:    serviceID,
		AppAddr:      appAddr,
		EndpointAddr: endpointAddr,
		Payload:      payload,
	})
}<|MERGE_RESOLUTION|>--- conflicted
+++ resolved
@@ -132,13 +132,8 @@
 // https://en.wikipedia.org/wiki/Template_method_pattern
 func (r Relayer) SendRelay(
 	// TODO_UPNEXT(@adshmh): Remove the context input argument, because:
-<<<<<<< HEAD
-	//	1- It is not used.
-	//	2- If the need for more data from the relayer comes up, this
-=======
 	//	1. It is not used.
 	//	2. If the need for more data from the relayer comes up, this
->>>>>>> fcf75fed
 	//	function can return a specialized "context" struct/interface
 	//	instead.
 	ctx context.Context,
