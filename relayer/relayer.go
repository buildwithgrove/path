// relayer package defines the requirements and steps
// of sending relays from the perspective of:
// a) protocols, i.e. Morse and Shannon protocols, which provide:
// - a list of endpoints available for a service.
// - a function for sending a relay to a specific endpoint.
// b) gateways, which are required to provide a function for
// selecting an endpoint to which the relay is to be sent.
package relayer

import (
	"context"
	"fmt"
)

// TODO_UPNEXT(@adshmh): move the Relayer struct to its own package,
// and rename this package to 'protocol'

// ServiceID represents a unique onchain ID for a service.
// It is defined in the `relayer` package and not the `service` package
// because `service` is intended to handle off-chain details, while
// `relayer` handles onchain details. See discussion here for more:
// https://github.com/buildwithgrove/path/pull/767#discussion_r1722001685
type ServiceID string

// TODO_TECHDEBT: use an interace here that returns the serialized form the request:
// Payload should return the serialized form of the request to be delivered to the backend service,
// i.e. the service to which the protocol endpoint proxies relay requests.
//
// Payload currently only supports HTTP requests to an EVM blockchain (through its Data/Method/Path fields)
// TODO_DOCUMENT: add more examples, e.g. for RESTful services, as support for more types of services
// is added.
type Payload struct {
	Data            string
	Method          string
	Path            string
	TimeoutMillisec int
}

// Response is a general purpose struct for capturing the response
// to a relay, received from an endpoint.
// TODO_FUTURE: It only supports HTTP responses for now.
type Response struct {
	// Bytes is the response to a relay received from an endpoint.
	// This can be a response to any type of RPC(GRPC, HTTP, etc.)
	Bytes []byte
	// HTTPStatusCode is the HTTP status returned by an endpoint
	// in response to a relay request.
	HTTPStatusCode int

	// EndpointAddr is the address of the endpoint which returned
	// the response.
	EndpointAddr
}

// Relayer defines the components and their interactions
// required for sending relays through a single entry point,
// i.e. the SendRelay method.
type Relayer struct {
	Protocol
}

// TODO_INCOMPLETE: use the supplied context to store any details, including protocol-specific details,
// which are not an immediate concern for the caller of SendRelay.
// e.g. EndpointLatency should be attached to the relay request's context, rather than being stored
// in the Response struct.
//
// SendRelay is sending a relay from the perspective of a gateway.
// It is responsible for calling Protocol.SendRelay to a specific endpoint
// for a specific application.
// It does so by calling the correct sequence of functions on
// the Relayer and the EndpointSelector.
//
// SendRelay is written as a template method to allow the customization of key steps,
// e.g. endpoint selection and protocol-specific details of sending a relay.
// See the following link for more details:
// https://en.wikipedia.org/wiki/Template_method_pattern
func (r Relayer) SendRelay(
	// TODO_UPNEXT(@adshmh): Remove the context input argument, because:
	//	1. It is not used.
	//	2. If the need for more data from the relayer comes up, this
	//	function can return a specialized "context" struct/interface
	//	instead.
	ctx context.Context,
	serviceID ServiceID,
	payload Payload,
	endpointSelector EndpointSelector,
) (Response, error) {
	protocolRequestCtx, err := r.Protocol.BuildRequestContext(serviceID)
	if err != nil {
		return Response{}, fmt.Errorf("Relay: error getting available endpoints for service %s: %w", serviceID, err)
	}

<<<<<<< HEAD
	// appAddr, endpointAddr, err := endpointSelector.Select(endpoints)
	// if err != nil {
=======
>>>>>>> a783152a
	if err := protocolRequestCtx.SelectEndpoint(endpointSelector); err != nil {
		return Response{}, fmt.Errorf("Serve: error selecting an endpoint for service %s: %w", serviceID, err)
	}

	// TODO_FUTURE: add a protocol publisher to enable sending feedback on the endpoint that served the request.
	// e.g. on Morse protocol, an endpoint that rejects a request due to being maxed out for the app+service
	// combination, should be dropped until the start of the next session.
	return protocolRequestCtx.HandleServiceRequest(payload)
}<|MERGE_RESOLUTION|>--- conflicted
+++ resolved
@@ -90,11 +90,6 @@
 		return Response{}, fmt.Errorf("Relay: error getting available endpoints for service %s: %w", serviceID, err)
 	}
 
-<<<<<<< HEAD
-	// appAddr, endpointAddr, err := endpointSelector.Select(endpoints)
-	// if err != nil {
-=======
->>>>>>> a783152a
 	if err := protocolRequestCtx.SelectEndpoint(endpointSelector); err != nil {
 		return Response{}, fmt.Errorf("Serve: error selecting an endpoint for service %s: %w", serviceID, err)
 	}
