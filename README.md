<div align="center">
<h1>PATH<br/>Path API & Toolkit Harness</h1>
<img src="https://storage.googleapis.com/grove-brand-assets/Presskit/Logo%20Joined-2.png" alt="Grove logo" width="500"/>

</div>
<br/>

![Static Badge](https://img.shields.io/badge/Maintained_by-Grove-green)
![GitHub Actions Workflow Status](https://img.shields.io/github/actions/workflow/status/buildwithgrove/path/main-build.yml)
![GitHub last commit](https://img.shields.io/github/last-commit/buildwithgrove/path)
![GitHub go.mod Go version](https://img.shields.io/github/go-mod/go-version/buildwithgrove/path)
![GitHub Release](https://img.shields.io/github/v/release/buildwithgrove/path)
![GitHub Downloads (all assets, all releases)](https://img.shields.io/github/downloads/buildwithgrove/path/total)
![GitHub Issues or Pull Requests](https://img.shields.io/github/issues/buildwithgrove/path)
![GitHub Issues or Pull Requests](https://img.shields.io/github/issues-pr/buildwithgrove/path)
![GitHub Issues or Pull Requests](https://img.shields.io/github/issues-closed/buildwithgrove/path)
![App Status](https://argocd.tooling.buildintheshade.com/api/badge?name=path-gateway&revision=true&showAppName=true)

# Table of Contents <!-- omit in toc -->

- [1. Introduction](#1-introduction)
  - [1.1. Prerequisites](#11-prerequisites)
- [2. Path Releases](#2-path-releases)
- [3. Quickstart](#3-quickstart)
  - [3.1 Shannon Quickstart](#31-shannon-quickstart)
  - [3.2 Morse Quickstart](#32-morse-quickstart)
- [4. Configuration](#4-configuration)
  - [4.1 Configuration File](#41-configuration-file)
  - [4.2 Example Shannon Configuration Format](#42-example-shannon-configuration-format)
  - [4.3 Example Morse Configuration Format](#43-example-morse-configuration-format)
  - [4.4 Other Examples](#44-other-examples)
- [5. Authorization \& Rate Limiting](#5-authorization--rate-limiting)
- [6. Running PATH](#6-running-path)
  - [6.1. Setup Config YAML](#61-setup-config-yaml)
  - [6.2. Start the Container](#62-start-the-container)
- [7. E2E Tests](#7-e2e-tests)
  - [7.1. Running Tests](#71-running-tests)
- [8. Troubleshooting](#8-troubleshooting)
  - [8.1. Docker Permissions Issues - Need to run sudo?](#81-docker-permissions-issues---need-to-run-sudo)
- [Special Thanks](#special-thanks)

<<<<<<< HEAD
=======
<!-- TODO_MVP(@commoddity): Prepare a cheatsheet version of this README and add a separate docusaurus page for it. -->

>>>>>>> 7c61bd7a
## 1. Introduction

**PATH** (Path API & Toolkit Harness) is an open source framework for enabling
access to a decentralized supply network.

It provides various tools and libraries to streamline the integration and
interaction with decentralized protocols.

### 1.1. Prerequisites

**Deployment:**

- [Docker](https://docs.docker.com/get-docker/)

**Development only:**

- [SQLC](https://docs.sqlc.dev/)
- [Mockgen](https://github.com/uber-go/mock)

## 2. Path Releases

Path releases provide a Docker image you can start using right away to bootstrap
your Path gateway without the need of building your own image.

You can find:

- All the releases [here](https://github.com/buildwithgrove/path/releases)
- All the package versions [here](https://github.com/buildwithgrove/path/pkgs/container/path/versions)
- The containers page [here](https://github.com/buildwithgrove/path/pkgs/container/path)

You can pull them directly using the following command:

```sh
docker pull ghcr.io/buildwithgrove/path
```

## 3. Quickstart

### 3.1 Shannon Quickstart

1. **Stake Apps and Gateway:** Refer to the [Poktroll Docker Compose Walkthrough](https://dev.poktroll.com/operate/quickstart/docker_compose_walkthrough) for instructions on staking your Application and Gateway on Shannon.

2. **Populate Config File:** Run `make copy_shannon_config` to copy the example configuration file to `cmd/.config.yaml`.

   Update the configuration file `cmd/.config.yaml` with your Gateway's private key & address and your delegated Application's address.

   > 💡 **TIP:** If you followed the [Debian Cheat Sheet](https://dev.poktroll.com/operate/quickstart/docker_compose_debian_cheatsheet#start-the-relayminer), you can run `path_prepare_config`
   to get you most of the way there. Make sure to review the `gateway_private_key` field.

3. **Start the PATH Container:** Run `make path_up_build_gateway` or `make path_up_gateway` to start & build the PATH gateway.

4. **Run a curl command**: Example `eth_blockNumber` request to a PATH supporting `eth`:

   ```bash
   curl http://eth.localhost:3000/v1 \
       -X POST \
       -H "Content-Type: application/json" \
       -d '{"jsonrpc": "2.0", "id": 1, "method": "eth_blockNumber" }'
   ```

### 3.2 Morse Quickstart

1. **Retrieve Application Authentication Token & Keys**

   This is a relatively manual process in Morse that is not well documented.

   You should reach out to the team directly if you are doing this, but can refer to the following resources as references:

   - [Host a Gateway on Morse](https://docs.pokt.network/gateways/host-a-gateway)
   - [pocket-core/doc/specs/application-auth-token.md](https://github.com/pokt-network/pocket-core/blob/7f936ff7353249b161854e24435e4bc32d47aa3f/doc/specs/application-auth-token.md)
   - [pocket-core/doc/specs/cli/apps.md](https://github.com/pokt-network/pocket-core/blob/7f936ff7353249b161854e24435e4bc32d47aa3f/doc/specs/cli/apps.md)
   - [Gateway Server Kit instructions (as a reference)](https://github.com/pokt-network/gateway-server/blob/main/docs/quick-onboarding-guide.md#5-insert-app-stake-private-keys)

2. **Populate Config File:** Run `make copy_morse_config` to copy the example configuration file to `cmd/.config.yaml`.

   Update the configuration file `cmd/.config.yaml` with your Gateway's private key, address and your delegated Application's address.

   2.1 **If you're a Grove employee**, you can use copy-paste the PROD configs from [here](https://www.notion.so/buildwithgrove/PATH-Morse-Configuration-Helpers-Instructions-111a36edfff6807c8846f78244394e74?pvs=4).

   2.2 **If you're a community member**, run the following command to get started quickly with a prefilled configuration
   for Bitcoin MainNet on Pocket Morse TestNet: `cp ./cmd/.config.morse_example_testnet.yaml ./cmd/.config.yaml`

3. **Start the PATH Container:** Run `make path_up_build_gateway` or `make path_up_gateway` to start & build PATH gateway

4. **Run a curl command**: Example `eth_blockNumber` request to a PATH supporting `eth`:

   ```bash
   curl http://eth.localhost:3000/v1 \
       -X POST \
       -H "Content-Type: application/json" \
       -d '{"jsonrpc": "2.0", "id": 1, "method": "eth_blockNumber" }'
   ```

## 4. Configuration

### 4.1 Configuration File

The configuration for PATH is defined in a YAML file, which should be named `.config.yaml`.

This file is required for setting up a PATH instance and must be populated with the appropriate values.

The configuration is divided into several sections:

1. **Morse Configuration (`morse_config`)**:

   - **Required for Morse gateways.**
   - Must include full node URL and relay signing key.
   - Must include AAT data for all onchain staked applications assigned to the gateway operator

2. **Shannon Configuration (`shannon_config`)**:

   - **Required for Shannon gateways.**
   - Must include RPC URL, gRPC host/port, and gateway address/private key.
   - Must include the addresses of the onchain Applications that are delegated to the onchain Gateway.

3. **Services Configuration (`services`)**:

   - **Required for all gateways; at least one service must be listed.**
   - The key is the Service ID (e.g. `F00C`) and the value is the service configuration.
   - Only the Service ID is required. All other fields are optional.

4. **Router Configuration (`router_config`)**:

   - _Optional. Default values will be used if not specified._
   - Configures router settings such as port and timeouts.

### 4.2 Example Shannon Configuration Format

```yaml
shannon_config:
  full_node_config:
    rpc_url: "https://rpc-url.io"
    grpc_config:
      host_port: "grpc-url.io:443"
    gateway_address: "pokt1710ed9a8d0986d808e607c5815cc5a13f15dba"
    gateway_private_key: "d5fcbfb894059a21e914a2d6bf1508319ce2b1b8878f15aa0c1cdf883feb018d"
    delegated_app_addresses:
      - "pokt1a2b3c4d5e6f7g8h9i0j1k2l3m4n5o6p7q8r9s0"
      - "pokt1u2v3w4x5y6z7a8b9c0d1e2f3g4h5i6j7k8l9m0"

services:
  "F00C":
    alias: "eth"
```

### 4.3 Example Morse Configuration Format

```yaml
# For a morse gateway, the following config is required:
morse_config:
  full_node_config:
    url: "https://pocket-network-full-full-node-url.io"
    relay_signing_key: "example_relay_signing_key"
    http_config:
      retries: 3
      timeout: "5000ms"
    request_config:
      retries: 3

  signed_aats:
    "example_application_address":
      client_public_key: "example_application_client_public_key"
      application_public_key: "example_application_public_key"
      application_signature: "example_application_signature"

# services is required. At least one service must be configured with a valid id.
# All fields are optional but the id is required.
services:
  "F00C":
    alias: "eth"
    request_timeout: "3000ms"
```

### 4.4 Other Examples

- Full example config YAML files:
  - [Morse](https://github.com/buildwithgrove/path/tree/main/cmd/config/testdata/morse.example.yaml)
  - [Shannon](https://github.com/buildwithgrove/path/tree/main/cmd/config/testdata/shannon.example.yaml)
- [Config YAML Schema](https://github.com/buildwithgrove/path/tree/main/config/config.schema.yaml)

## 5. Authorization & Rate Limiting
<<<<<<< HEAD

By default, the PATH service runs without any authorization or rate limiting. This means all requests are allowed.

To enable authorization and rate limiting, you can run the PATH service with the dependencies using the `make path_up` target.

This will start the PATH service with all the appropriate dependencies, seen in the [docker-compose.yml](./docker-compose.yml) file, under the **Profile 2: PATH Entire Stack** section.

**For more information about PATH's authorization and rate limiting, see the [Envoy Proxy & Auth Server README.md](./envoy/README.md).**

## 6. Running PATH

### 6.1. Setup Config YAML
=======

By default, the PATH service runs without any authorization or rate limiting. This means all requests are allowed.
>>>>>>> 7c61bd7a

To enable authorization and rate limiting, you can run the PATH service with the dependencies using the `make path_up` target.

This will start the PATH service with all the appropriate dependencies, seen in the [docker-compose.yml](./docker-compose.yml) file, under the **Profile 2: PATH Entire Stack** section.

  > 💡 For more information about PATH's authorization and rate limiting, see the [Envoy Proxy & Auth Server README.md](./envoy/README.md).


<<<<<<< HEAD
### 6.2. Start the Container

**NOTE: The protocol version (`morse` or `shannon`) depends on whether `morse_config` or `shannon_config` is populated in the `.config.yaml` file.**

1. Once the `.config.yaml` file is populated, to start the PATH service for a specific protocol, use one of the following `make` targets:

   - To run PATH with no dependencies, use:

      ```sh
      make path_up_gateway
      ```

     **In this mode, all requests go directly to the PATH service, which runs on port `3000`.
**
   - To run PATH with authorization and rate limiting dependencies, use:

      ```sh
      make path_up
      ```
      **In this mode, all requests pass through Envoy Proxy, which runs on port `3001`.**
=======
## 6. Running PATH

### 6.1. Setup Config YAML

1. Run `make copy_shannon_config` or `make copy_morse_config` to prepare the `.config.yaml` file.

    > 💡 For a full example of the config YAML format for both Shannon and Morse protocols, see the [example config YAML files](https://github.com/buildwithgrove/path/tree/main/cmd/config/testdata).
>>>>>>> 7c61bd7a

2. You will then need to populate the `.config.yaml` file with the appropriate values for the protocol you wish to use.

<<<<<<< HEAD
=======
    > 🚨 **Warning: The data required to populate the `.config.yaml` file is sensitive and the contents of this file must never be shared outside of your organization.**
>>>>>>> 7c61bd7a

### 6.2. Start the Container

The protocol version (`morse` or `shannon`) depends on whether `morse_config` or `shannon_config` is populated in the `.config.yaml` file.

<<<<<<< HEAD
=======
1. Populate `.config.yaml` correctly.
2. Run one of the following `make` targets:
   - `make path_up_gateway` - Start PATH without any dependencies (straight to the PATH service) on port `3000`.
   - `make path_up` - Start PATH with all dependencies (through the Envoy Proxy) on port `3001`.
3. Once the Docker container is running, you may send service requests to the PATH service.
4. Run `make path_down` to stop the PATH service.

>>>>>>> 7c61bd7a
## 7. E2E Tests

This repository contains end-to-end (E2E) tests for the Shannon relay protocol. The tests ensure that the protocol behaves as expected under various conditions.

To use E2E tests, a `make` target is provided to copy the example configuration file to the `.config.test.yaml` needed by the E2E tests:

```sh
make copy_test_config
```

Then update the `protocol.shannon_config.full_node_config` values with the appropriate values.

You can find the example configuration file [here](https://github.com/buildwithgrove/path/tree/main/e2e/.example.test.yaml).

Currently, the E2E tests are configured to run against the Shannon testnet.

Future work will include adding support for other protocols.

### 7.1. Running Tests

To run the tests, use the following `make` targets:

```sh
# Run all tests
make test_all

# Unit tests only
make test_unit

# Shannon E2E test only
make test_e2e_shannon_relay
```

## 8. Troubleshooting

### 8.1. Docker Permissions Issues - Need to run sudo?

If you're hitting docker permission issues (e.g. you need to use sudo),
see the solution [here](https://github.com/jgsqware/clairctl/issues/60#issuecomment-358698788)
or just copy-paste the following command:

```bash
sudo chmod 666 /var/run/docker.sock
```

## Special Thanks

The origins of this repository were inspired by the work kicked off in [gateway-server](https://github.com/pokt-network/gateway-server) by the
[Nodies](https://nodies.app/) team. We were inspired and heavily considering forking and building off of that effort.

However, after a week-long sprint, the team deemed that starting from scratch was the better path forward for multiple reasons. These include but are not limited to:

- Enabling multi-protocol support; Morse, Shanon and beyond
- Set a foundation to migrate Grove's quality of service and data pipelineta
- Integrating with web2 standards like [Envoy](https://www.envoyproxy.io/), [gRPC](https://grpc.io/), [Stripe](https://stripe.com/), [NATS](https://nats.io/), [Auth0](https://auth0.com/), etc...
- Etc...

<!-- TODO(@olshansk): Move over the docs from [gateway-server](https://github.com/pokt-network/gateway-server) to a Morse section under [path.grove.city](https://path.grove.city) --><|MERGE_RESOLUTION|>--- conflicted
+++ resolved
@@ -39,11 +39,8 @@
   - [8.1. Docker Permissions Issues - Need to run sudo?](#81-docker-permissions-issues---need-to-run-sudo)
 - [Special Thanks](#special-thanks)
 
-<<<<<<< HEAD
-=======
 <!-- TODO_MVP(@commoddity): Prepare a cheatsheet version of this README and add a separate docusaurus page for it. -->
 
->>>>>>> 7c61bd7a
 ## 1. Introduction
 
 **PATH** (Path API & Toolkit Harness) is an open source framework for enabling
@@ -225,7 +222,6 @@
 - [Config YAML Schema](https://github.com/buildwithgrove/path/tree/main/config/config.schema.yaml)
 
 ## 5. Authorization & Rate Limiting
-<<<<<<< HEAD
 
 By default, the PATH service runs without any authorization or rate limiting. This means all requests are allowed.
 
@@ -233,24 +229,21 @@
 
 This will start the PATH service with all the appropriate dependencies, seen in the [docker-compose.yml](./docker-compose.yml) file, under the **Profile 2: PATH Entire Stack** section.
 
-**For more information about PATH's authorization and rate limiting, see the [Envoy Proxy & Auth Server README.md](./envoy/README.md).**
+  > 💡 For more information about PATH's authorization and rate limiting, see the [Envoy Proxy & Auth Server README.md](./envoy/README.md).
+
 
 ## 6. Running PATH
 
 ### 6.1. Setup Config YAML
-=======
-
-By default, the PATH service runs without any authorization or rate limiting. This means all requests are allowed.
->>>>>>> 7c61bd7a
-
-To enable authorization and rate limiting, you can run the PATH service with the dependencies using the `make path_up` target.
-
-This will start the PATH service with all the appropriate dependencies, seen in the [docker-compose.yml](./docker-compose.yml) file, under the **Profile 2: PATH Entire Stack** section.
-
-  > 💡 For more information about PATH's authorization and rate limiting, see the [Envoy Proxy & Auth Server README.md](./envoy/README.md).
-
-
-<<<<<<< HEAD
+
+1. Run `make copy_shannon_config` or `make copy_morse_config` to prepare the `.config.yaml` file.
+
+    > 💡 For a full example of the config YAML format for both Shannon and Morse protocols, see the [example config YAML files](https://github.com/buildwithgrove/path/tree/main/cmd/config/testdata).
+
+2. You will then need to populate the `.config.yaml` file with the appropriate values for the protocol you wish to use.
+
+    > 🚨 **Warning: The data required to populate the `.config.yaml` file is sensitive and the contents of this file must never be shared outside of your organization.**
+
 ### 6.2. Start the Container
 
 **NOTE: The protocol version (`morse` or `shannon`) depends on whether `morse_config` or `shannon_config` is populated in the `.config.yaml` file.**
@@ -271,37 +264,16 @@
       make path_up
       ```
       **In this mode, all requests pass through Envoy Proxy, which runs on port `3001`.**
-=======
-## 6. Running PATH
-
-### 6.1. Setup Config YAML
-
-1. Run `make copy_shannon_config` or `make copy_morse_config` to prepare the `.config.yaml` file.
-
-    > 💡 For a full example of the config YAML format for both Shannon and Morse protocols, see the [example config YAML files](https://github.com/buildwithgrove/path/tree/main/cmd/config/testdata).
->>>>>>> 7c61bd7a
-
-2. You will then need to populate the `.config.yaml` file with the appropriate values for the protocol you wish to use.
-
-<<<<<<< HEAD
-=======
-    > 🚨 **Warning: The data required to populate the `.config.yaml` file is sensitive and the contents of this file must never be shared outside of your organization.**
->>>>>>> 7c61bd7a
-
-### 6.2. Start the Container
-
-The protocol version (`morse` or `shannon`) depends on whether `morse_config` or `shannon_config` is populated in the `.config.yaml` file.
-
-<<<<<<< HEAD
-=======
-1. Populate `.config.yaml` correctly.
-2. Run one of the following `make` targets:
-   - `make path_up_gateway` - Start PATH without any dependencies (straight to the PATH service) on port `3000`.
-   - `make path_up` - Start PATH with all dependencies (through the Envoy Proxy) on port `3001`.
-3. Once the Docker container is running, you may send service requests to the PATH service.
-4. Run `make path_down` to stop the PATH service.
-
->>>>>>> 7c61bd7a
+
+2. Once the Docker container is running, you may send service requests to the PATH service.
+
+
+3. To stop the PATH service, use the following `make` target:
+
+   ```sh
+   make path_down
+   ```
+
 ## 7. E2E Tests
 
 This repository contains end-to-end (E2E) tests for the Shannon relay protocol. The tests ensure that the protocol behaves as expected under various conditions.
