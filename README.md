<div align="center">
<h1>PATH<br/>Path API & Toolkit Harness</h1>
<img src="https://storage.googleapis.com/grove-brand-assets/Presskit/Logo%20Joined-2.png" alt="Grove logo" width="500"/>

</div>
<br/>

![Static Badge](https://img.shields.io/badge/Maintained_by-Grove-green)
![GitHub Actions Workflow Status](https://img.shields.io/github/actions/workflow/status/buildwithgrove/path/main-build.yml)
![GitHub last commit](https://img.shields.io/github/last-commit/buildwithgrove/path)
![GitHub go.mod Go version](https://img.shields.io/github/go-mod/go-version/buildwithgrove/path)
![GitHub Release](https://img.shields.io/github/v/release/buildwithgrove/path)
![GitHub Downloads (all assets, all releases)](https://img.shields.io/github/downloads/buildwithgrove/path/total)
![GitHub Issues or Pull Requests](https://img.shields.io/github/issues/buildwithgrove/path)
![GitHub Issues or Pull Requests](https://img.shields.io/github/issues-pr/buildwithgrove/path)
![GitHub Issues or Pull Requests](https://img.shields.io/github/issues-closed/buildwithgrove/path)
![App Status](https://argocd.tooling.buildintheshade.com/api/badge?name=path-gateway&revision=true&showAppName=true)

# Table of Contents <!-- omit in toc -->

- [1. Introduction](#1-introduction)
  - [1.1. Prerequisites](#11-prerequisites)
- [2. Path Releases](#2-path-releases)
- [3. Quickstart](#3-quickstart)
  - [3.1 Shannon Quickstart](#31-shannon-quickstart)
  - [3.2 Morse Quickstart](#32-morse-quickstart)
- [4. Configuration](#4-configuration)
  - [4.1 Configuration File](#41-configuration-file)
  - [4.2 Example Shannon Configuration Format](#42-example-shannon-configuration-format)
  - [4.3 Example Morse Configuration Format](#43-example-morse-configuration-format)
  - [4.4 Other Examples](#44-other-examples)
<<<<<<< HEAD
- [5. Running PATH](#5-running-path)
  - [5.1. Setup Config YAML](#51-setup-config-yaml)
  - [5.2. Start the Container](#52-start-the-container)
- [6. E2E Tests](#6-e2e-tests)
  - [6.1. Running Tests](#61-running-tests)
- [7. Running Localnet](#7-running-localnet)
  - [7.1 Pre-requisites](#71-pre-requisites)
  - [7.2 Spinning up / Tearing down Localnet](#72-spinning-up--tearing-down-localnet)
- [Troubleshooting](#troubleshooting)
  - [Docker Permissions Issues - Need to run sudo?](#docker-permissions-issues---need-to-run-sudo)
=======
- [5. Authorization \& Rate Limiting](#5-authorization--rate-limiting)
- [6. Running PATH](#6-running-path)
  - [6.1. Setup Config YAML](#61-setup-config-yaml)
  - [6.2. Start the Container](#62-start-the-container)
- [7. E2E Tests](#7-e2e-tests)
  - [7.1. Running Tests](#71-running-tests)
- [8. Troubleshooting](#8-troubleshooting)
  - [8.1. Docker Permissions Issues - Need to run sudo?](#81-docker-permissions-issues---need-to-run-sudo)
>>>>>>> 7c61bd7a
- [Special Thanks](#special-thanks)

<!-- TODO_MVP(@commoddity): Prepare a cheatsheet version of this README and add a separate docusaurus page for it. -->

## 1. Introduction

**PATH** (Path API & Toolkit Harness) is an open source framework for enabling
access to a decentralized supply network.

It provides various tools and libraries to streamline the integration and
interaction with decentralized protocols.

### 1.1. Prerequisites

**Deployment:**

- [Docker](https://docs.docker.com/get-docker/)

**Development only:**

- [SQLC](https://docs.sqlc.dev/)
- [Mockgen](https://github.com/uber-go/mock)

## 2. Path Releases

Path releases provide a Docker image you can start using right away to bootstrap
your Path gateway without the need of building your own image.

You can find:

- All the releases [here](https://github.com/buildwithgrove/path/releases)
- All the package versions [here](https://github.com/buildwithgrove/path/pkgs/container/path/versions)
- The containers page [here](https://github.com/buildwithgrove/path/pkgs/container/path)

You can pull them directly using the following command:

```sh
docker pull ghcr.io/buildwithgrove/path
```

## 3. Quickstart

### 3.1 Shannon Quickstart

1. **Stake Apps and Gateway:** Refer to the [Poktroll Docker Compose Walkthrough](https://dev.poktroll.com/operate/quickstart/docker_compose_walkthrough) for instructions on staking your Application and Gateway on Shannon.

2. **Populate Config File:** Run `make copy_shannon_config` to copy the example configuration file to `cmd/.config.yaml`.

   Update the configuration file `cmd/.config.yaml` with your Gateway's private key & address and your delegated Application's address.

   > 💡 **TIP:** If you followed the [Debian Cheat Sheet](https://dev.poktroll.com/operate/quickstart/docker_compose_debian_cheatsheet#start-the-relayminer), you can run `path_prepare_config`
   to get you most of the way there. Make sure to review the `gateway_private_key` field.

3. **Start the PATH Container:** Run `make path_up_build_gateway` or `make path_up_gateway` to start & build the PATH gateway.

4. **Run a curl command**: Example `eth_blockNumber` request to a PATH supporting `eth`:

   ```bash
   curl http://eth.localhost:3000/v1 \
       -X POST \
       -H "Content-Type: application/json" \
       -d '{"jsonrpc": "2.0", "id": 1, "method": "eth_blockNumber" }'
   ```

### 3.2 Morse Quickstart

1. **Retrieve Application Authentication Token & Keys**

   This is a relatively manual process in Morse that is not well documented.

   You should reach out to the team directly if you are doing this, but can refer to the following resources as references:

   - [Host a Gateway on Morse](https://docs.pokt.network/gateways/host-a-gateway)
   - [pocket-core/doc/specs/application-auth-token.md](https://github.com/pokt-network/pocket-core/blob/7f936ff7353249b161854e24435e4bc32d47aa3f/doc/specs/application-auth-token.md)
   - [pocket-core/doc/specs/cli/apps.md](https://github.com/pokt-network/pocket-core/blob/7f936ff7353249b161854e24435e4bc32d47aa3f/doc/specs/cli/apps.md)
   - [Gateway Server Kit instructions (as a reference)](https://github.com/pokt-network/gateway-server/blob/main/docs/quick-onboarding-guide.md#5-insert-app-stake-private-keys)

2. **Populate Config File:** Run `make copy_morse_config` to copy the example configuration file to `cmd/.config.yaml`.

   Update the configuration file `cmd/.config.yaml` with your Gateway's private key, address and your delegated Application's address.

   2.1 **If you're a Grove employee**, you can use copy-paste the PROD configs from [here](https://www.notion.so/buildwithgrove/PATH-Morse-Configuration-Helpers-Instructions-111a36edfff6807c8846f78244394e74?pvs=4).

   2.2 **If you're a community member**, run the following command to get started quickly with a prefilled configuration
   for Bitcoin MainNet on Pocket Morse TestNet: `cp ./cmd/.config.morse_example_testnet.yaml ./cmd/.config.yaml`

3. **Start the PATH Container:** Run `make path_up_build_gateway` or `make path_up_gateway` to start & build PATH gateway

4. **Run a curl command**: Example `eth_blockNumber` request to a PATH supporting `eth`:

   ```bash
   curl http://eth.localhost:3000/v1 \
       -X POST \
       -H "Content-Type: application/json" \
       -d '{"jsonrpc": "2.0", "id": 1, "method": "eth_blockNumber" }'
   ```

## 4. Configuration

### 4.1 Configuration File

The configuration for PATH is defined in a YAML file, which should be named `.config.yaml`.

This file is required for setting up a PATH instance and must be populated with the appropriate values.

The configuration is divided into several sections:

1. **Morse Configuration (`morse_config`)**:

   - **Required for Morse gateways.**
   - Must include full node URL and relay signing key.
   - Must include AAT data for all onchain staked applications assigned to the gateway operator

2. **Shannon Configuration (`shannon_config`)**:

   - **Required for Shannon gateways.**
   - Must include RPC URL, gRPC host/port, and gateway address/private key.
   - Must include the addresses of the onchain Applications that are delegated to the onchain Gateway.

3. **Services Configuration (`services`)**:

   - **Required for all gateways; at least one service must be listed.**
   - The key is the Service ID (e.g. `F00C`) and the value is the service configuration.
   - Only the Service ID is required. All other fields are optional.

4. **Router Configuration (`router_config`)**:

   - _Optional. Default values will be used if not specified._
   - Configures router settings such as port and timeouts.

### 4.2 Example Shannon Configuration Format

```yaml
shannon_config:
  full_node_config:
    rpc_url: "https://rpc-url.io"
    grpc_config:
      host_port: "grpc-url.io:443"
    gateway_address: "pokt1710ed9a8d0986d808e607c5815cc5a13f15dba"
    gateway_private_key: "d5fcbfb894059a21e914a2d6bf1508319ce2b1b8878f15aa0c1cdf883feb018d"
    delegated_app_addresses:
      - "pokt1a2b3c4d5e6f7g8h9i0j1k2l3m4n5o6p7q8r9s0"
      - "pokt1u2v3w4x5y6z7a8b9c0d1e2f3g4h5i6j7k8l9m0"

services:
  "F00C":
    alias: "eth"
```

### 4.3 Example Morse Configuration Format

```yaml
# For a morse gateway, the following config is required:
morse_config:
  full_node_config:
    url: "https://pocket-network-full-full-node-url.io"
    relay_signing_key: "example_relay_signing_key"
    http_config:
      retries: 3
      timeout: "5000ms"
    request_config:
      retries: 3

  signed_aats:
    "example_application_address":
      client_public_key: "example_application_client_public_key"
      application_public_key: "example_application_public_key"
      application_signature: "example_application_signature"

# services is required. At least one service must be configured with a valid id.
# All fields are optional but the id is required.
services:
  "F00C":
    alias: "eth"
    request_timeout: "3000ms"
```

### 4.4 Other Examples

- Full example config YAML files:
  - [Morse](https://github.com/buildwithgrove/path/tree/main/cmd/config/testdata/morse.example.yaml)
  - [Shannon](https://github.com/buildwithgrove/path/tree/main/cmd/config/testdata/shannon.example.yaml)
- [Config YAML Schema](https://github.com/buildwithgrove/path/tree/main/config/config.schema.yaml)

## 5. Authorization & Rate Limiting

By default, the PATH service runs without any authorization or rate limiting. This means all requests are allowed.

To enable authorization and rate limiting, you can run the PATH service with the dependencies using the `make path_up` target.

This will start the PATH service with all the appropriate dependencies, seen in the [docker-compose.yml](./docker-compose.yml) file, under the **Profile 2: PATH Entire Stack** section.

  > 💡 For more information about PATH's authorization and rate limiting, see the [Envoy Proxy & Auth Server README.md](./envoy/README.md).


## 6. Running PATH

### 6.1. Setup Config YAML

1. Run `make copy_shannon_config` or `make copy_morse_config` to prepare the `.config.yaml` file.

    > 💡 For a full example of the config YAML format for both Shannon and Morse protocols, see the [example config YAML files](https://github.com/buildwithgrove/path/tree/main/cmd/config/testdata).

2. You will then need to populate the `.config.yaml` file with the appropriate values for the protocol you wish to use.

    > 🚨 **Warning: The data required to populate the `.config.yaml` file is sensitive and the contents of this file must never be shared outside of your organization.**

### 6.2. Start the Container

The protocol version (`morse` or `shannon`) depends on whether `morse_config` or `shannon_config` is populated in the `.config.yaml` file.

1. Populate `.config.yaml` correctly.
2. Run one of the following `make` targets:
   - `make path_up_gateway` - Start PATH without any dependencies (straight to the PATH service) on port `3000`.
   - `make path_up` - Start PATH with all dependencies (through the Envoy Proxy) on port `3001`.
3. Once the Docker container is running, you may send service requests to the PATH service.
4. Run `make path_down` to stop the PATH service.

## 7. E2E Tests

This repository contains end-to-end (E2E) tests for the Shannon relay protocol. The tests ensure that the protocol behaves as expected under various conditions.

To use E2E tests, a `make` target is provided to copy the example configuration file to the `.config.test.yaml` needed by the E2E tests:

```sh
make copy_test_config
```

Then update the `protocol.shannon_config.full_node_config` values with the appropriate values.

You can find the example configuration file [here](https://github.com/buildwithgrove/path/tree/main/e2e/.example.test.yaml).

Currently, the E2E tests are configured to run against the Shannon testnet.

Future work will include adding support for other protocols.

### 7.1. Running Tests

To run the tests, use the following `make` targets:

```sh
# Run all tests
make test_all

# Unit tests only
make test_unit

# Shannon E2E test only
make test_e2e_shannon_relay
```

<<<<<<< HEAD
## 7. Running Localnet

You can use path configuration under `/local` to spin up a local development environment using `Kind` + `Tilt`.

### 7.1 Pre-requisites

Make sure you have the following tools installed:

- [Kind](https://kind.sigs.k8s.io/#installation-and-usage)
- [Tilt](https://docs.tilt.dev/install.html)

Once you have these tools installed, make sure to review [Tiltfile](https://github.com/buildwithgrove/path/tree/main/Tiltfile) and [values file](https://github.com/buildwithgrove/path/tree/main/local/path/config/path-values.yaml) to make sure they have your desired configuration.

### 7.2 Spinning up / Tearing down Localnet

Localnet can be spin up/tear down using the following targets:

- `localnet_up` -> Spins up localnet environment using Kind + Tilt
- `localnet_down` -> Tears down localnet.

## Troubleshooting
=======
## 8. Troubleshooting
>>>>>>> 7c61bd7a

### 8.1. Docker Permissions Issues - Need to run sudo?

If you're hitting docker permission issues (e.g. you need to use sudo),
see the solution [here](https://github.com/jgsqware/clairctl/issues/60#issuecomment-358698788)
or just copy-paste the following command:

```bash
sudo chmod 666 /var/run/docker.sock
```

## Special Thanks

The origins of this repository were inspired by the work kicked off in [gateway-server](https://github.com/pokt-network/gateway-server) by the
[Nodies](https://nodies.app/) team. We were inspired and heavily considering forking and building off of that effort.

However, after a week-long sprint, the team deemed that starting from scratch was the better path forward for multiple reasons. These include but are not limited to:

- Enabling multi-protocol support; Morse, Shanon and beyond
- Set a foundation to migrate Grove's quality of service and data pipelineta
- Integrating with web2 standards like [Envoy](https://www.envoyproxy.io/), [gRPC](https://grpc.io/), [Stripe](https://stripe.com/), [NATS](https://nats.io/), [Auth0](https://auth0.com/), etc...
- Etc...

<!-- TODO(@olshansk): Move over the docs from [gateway-server](https://github.com/pokt-network/gateway-server) to a Morse section under [path.grove.city](https://path.grove.city) --><|MERGE_RESOLUTION|>--- conflicted
+++ resolved
@@ -29,27 +29,17 @@
   - [4.2 Example Shannon Configuration Format](#42-example-shannon-configuration-format)
   - [4.3 Example Morse Configuration Format](#43-example-morse-configuration-format)
   - [4.4 Other Examples](#44-other-examples)
-<<<<<<< HEAD
-- [5. Running PATH](#5-running-path)
-  - [5.1. Setup Config YAML](#51-setup-config-yaml)
-  - [5.2. Start the Container](#52-start-the-container)
-- [6. E2E Tests](#6-e2e-tests)
-  - [6.1. Running Tests](#61-running-tests)
-- [7. Running Localnet](#7-running-localnet)
-  - [7.1 Pre-requisites](#71-pre-requisites)
-  - [7.2 Spinning up / Tearing down Localnet](#72-spinning-up--tearing-down-localnet)
-- [Troubleshooting](#troubleshooting)
-  - [Docker Permissions Issues - Need to run sudo?](#docker-permissions-issues---need-to-run-sudo)
-=======
 - [5. Authorization \& Rate Limiting](#5-authorization--rate-limiting)
 - [6. Running PATH](#6-running-path)
   - [6.1. Setup Config YAML](#61-setup-config-yaml)
   - [6.2. Start the Container](#62-start-the-container)
 - [7. E2E Tests](#7-e2e-tests)
   - [7.1. Running Tests](#71-running-tests)
-- [8. Troubleshooting](#8-troubleshooting)
-  - [8.1. Docker Permissions Issues - Need to run sudo?](#81-docker-permissions-issues---need-to-run-sudo)
->>>>>>> 7c61bd7a
+- [8. Running Localnet](#8-running-localnet)
+  - [8.1 Pre-requisites](#81-pre-requisites)
+  - [8.2 Spinning up / Tearing down Localnet](#82-spinning-up--tearing-down-localnet)
+- [9. Troubleshooting](#9-troubleshooting)
+  - [9.1. Docker Permissions Issues - Need to run sudo?](#91-docker-permissions-issues---need-to-run-sudo)
 - [Special Thanks](#special-thanks)
 
 <!-- TODO_MVP(@commoddity): Prepare a cheatsheet version of this README and add a separate docusaurus page for it. -->
@@ -301,12 +291,11 @@
 make test_e2e_shannon_relay
 ```
 
-<<<<<<< HEAD
-## 7. Running Localnet
+## 8. Running Localnet
 
 You can use path configuration under `/local` to spin up a local development environment using `Kind` + `Tilt`.
 
-### 7.1 Pre-requisites
+### 8.1 Pre-requisites
 
 Make sure you have the following tools installed:
 
@@ -315,19 +304,16 @@
 
 Once you have these tools installed, make sure to review [Tiltfile](https://github.com/buildwithgrove/path/tree/main/Tiltfile) and [values file](https://github.com/buildwithgrove/path/tree/main/local/path/config/path-values.yaml) to make sure they have your desired configuration.
 
-### 7.2 Spinning up / Tearing down Localnet
+### 8.2 Spinning up / Tearing down Localnet
 
 Localnet can be spin up/tear down using the following targets:
 
 - `localnet_up` -> Spins up localnet environment using Kind + Tilt
 - `localnet_down` -> Tears down localnet.
 
-## Troubleshooting
-=======
-## 8. Troubleshooting
->>>>>>> 7c61bd7a
-
-### 8.1. Docker Permissions Issues - Need to run sudo?
+## 9. Troubleshooting
+
+### 9.1. Docker Permissions Issues - Need to run sudo?
 
 If you're hitting docker permission issues (e.g. you need to use sudo),
 see the solution [here](https://github.com/jgsqware/clairctl/issues/60#issuecomment-358698788)
