<div align="center">
<h1>PATH<br/>Path API & Toolkit Harness</h1>
<img src="https://storage.googleapis.com/grove-brand-assets/Presskit/Logo%20Joined-2.png" alt="Grove logo" width="500"/>

</div>
<br/>

<<<<<<< HEAD
- [1. Introduction](#1-introduction)
  - [1.1 Prerequisites](#11-prerequisites)
- [2. Quickstart (Shannon)](#2-quickstart-shannon)
- [3. Configuration](#3-configuration)
  - [3.1 Configuration File](#31-configuration-file)
  - [3.2 Example Configuration Format](#32-example-configuration-format)
- [4. Running PATH](#4-running-path)
  - [4.1 Setup Config YAML](#41-setup-config-yaml)
  - [4.2 Start the Container](#42-start-the-container)
- [5. E2E Tests](#5-e2e-tests)
  - [5.1 Running Tests](#51-running-tests)

## 1. Introduction
=======
![Static Badge](https://img.shields.io/badge/Maintained_by-Grove-green)
![GitHub Actions Workflow Status](https://img.shields.io/github/actions/workflow/status/buildwithgrove/path/main-build.yml)
![GitHub last commit](https://img.shields.io/github/last-commit/buildwithgrove/path)
![GitHub go.mod Go version](https://img.shields.io/github/go-mod/go-version/buildwithgrove/path)
![GitHub Release](https://img.shields.io/github/v/release/buildwithgrove/path)
![GitHub Downloads (all assets, all releases)](https://img.shields.io/github/downloads/buildwithgrove/path/total)
![GitHub Issues or Pull Requests](https://img.shields.io/github/issues/buildwithgrove/path)
![GitHub Issues or Pull Requests](https://img.shields.io/github/issues-pr/buildwithgrove/path)
![GitHub Issues or Pull Requests](https://img.shields.io/github/issues-closed/buildwithgrove/path)

# Table of Contents <!-- omit in toc -->

- [Introduction](#introduction)
- [Releases](#path-releases)
- [Quickstart (Shannon)](#quickstart-shannon)
- [Configuration](#configuration)
  - [Configuration File](#configuration-file)
    - [Example Configuration Format](#example-configuration-format)
- [Running PATH](#running-path)
  - [Setup Config YAML](#setup-config-yaml)
  - [Start the Container](#start-the-container)
- [E2E Tests](#e2e-tests)
  - [Running Tests](#running-tests)

## Introduction
>>>>>>> c7e5e7b7

**PATH** (Path API & Toolkit Harness) is an open source framework for enabling access to a decentralized supply network.

It provides various tools and libraries to streamline the integration and interaction with decentralized protocols.

<<<<<<< HEAD
### 1.1 Prerequisites

- [Docker](https://docs.docker.com/get-docker/)

**Required For Development:**

- [SQLC](https://docs.sqlc.dev/)
- [Mockgen](https://github.com/uber-go/mock)

## 2. Quickstart (Shannon)
=======
## Path Releases

Path releases provide a Docker image you can start using right away to bootstrap your Path gateway without the need of building your own image. Images are available in our [Packages](https://github.com/buildwithgrove/path/pkgs/container/path) page. You can pull them directly using the following command:

```sh
docker pull ghcr.io/buildwithgrove/path
```

Additionally, our releases contain additional information about what's up with updates/fixes. Head over to [releases](https://github.com/buildwithgrove/path/releases) to check them out.



## Quickstart (Shannon)
>>>>>>> c7e5e7b7

1. Stake Apps and Gateway

   Refer to the [Poktroll Docker Compose Walkthrough](https://dev.poktroll.com/operate/quickstart/docker_compose_walkthrough) for instructions on staking your Application and Gateway on Shannon.

2. Populate Config File

   Run `make copy_config` to copy the example configuration file to `cmd/.config.yaml`.

   Update the configuration file `cmd/.config.yaml` with your Gateway's private key & address and your delegated Application's address.

   \*TIP: If you followed the [Debian Cheat Sheet](https://dev.poktroll.com/operate/quickstart/docker_compose_debian_cheatsheet#start-the-relayminer), you can run `path_prepare_config`
   to get you most of the way there. Make sure to review the `gateway_private_key` field.\*

3. Start the PATH Container

   Run `make path_up` to start the PATH container.

   _Example request to the PATH service:_

   ```bash
   curl http://eth-mainnet.localhost:3000/v1 \
       -X POST \
       -H "Content-Type: application/json" \
       -d '{"jsonrpc": "2.0", "id": 1, "method": "eth_blockNumber" }'
   ```

   _For detailed instructions on running PATH, see the [Running PATH](#running-path) section._

## 3. Configuration

### 3.1 Configuration File

The configuration for PATH is defined in a YAML file, which should be named `.config.yaml`.

This file is required for setting up a PATH instance and must be populated with the appropriate values.

The configuration is divided into several sections:

1. **Morse Configuration (`morse_config`)**:

   - **Required for Morse gateways.**
   - Must include full node URL and relay signing key.
   - Must include AAT data for all onchain staked applications assigned to the gateway operator

2. **Shannon Configuration (`shannon_config`)**:

   - **Required for Shannon gateways.**
   - Must include RPC URL, gRPC host/port, and gateway address/private key.
   - Must include the addresses of the onchain Applications that are delegated to the onchain Gateway.

3. **Services Configuration (`services`)**:

   - **Required for all gateways; at least one service must be listed.**
   - The key is the Service ID (e.g. `0021`) and the value is the service configuration.
   - Only the Service ID is required. All other fields are optional.

4. **Router Configuration (`router_config`)**:

   - _Optional. Default values will be used if not specified._
   - Configures router settings such as port and timeouts.

### 3.2 Example Configuration Format

```yaml
shannon_config:
  full_node_config:
    rpc_url: "https://rpc-url.io"
    grpc_config:
      host_port: "grpc-url.io:443"
    gateway_address: "pokt1710ed9a8d0986d808e607c5815cc5a13f15dba"
    gateway_private_key: "d5fcbfb894059a21e914a2d6bf1508319ce2b1b8878f15aa0c1cdf883feb018d"
    delegated_app_addresses:
      - "pokt1a2b3c4d5e6f7g8h9i0j1k2l3m4n5o6p7q8r9s0"
      - "pokt1u2v3w4x5y6z7a8b9c0d1e2f3g4h5i6j7k8l9m0"

services:
  "0021":
    alias: "eth-mainnet"
```

- Full example config YAML files:
  - [Morse](./cmd/config/testdata/morse.example.yaml)
  - [Shannon](./cmd/config/testdata/shannon.example.yaml)
- [Config YAML Schema](./config/config.schema.yaml)

## 4. Running PATH

### 4.1 Setup Config YAML

- The PATH service requires the config YAML file to be populated.

1. The following `make` target is provided to copy the example configuration file - which is for the `Shannon` protocol - to the `.config.yaml` file needed by the PATH service:

   ```sh
   make copy_config
   ```

   **NOTE: For a full example of the config YAML format for both Shannon and Morse protocols, see the [example config YAML files](./cmd/config/testdata).**

2. You will then need to populate the `.config.yaml` file with the appropriate values for the protocol you wish to use.

   **⚠️ IMPORTANT: The data required to populate the `.config.yaml` file is sensitive and the contents of this file must never be shared outside of your organization. ⚠️**

### 4.2 Start the Container

1. Once the `.config.yaml` file is populated, to start the PATH service for a specific protocol, use the `make` target:

   ```sh
   make path_up
   ```

   **NOTE: The protocol version (`morse` or `shannon`) depends on whether `morse_config` or `shannon_config` is populated in the `.config.yaml` file.**

2. Once the Docker container is running, you may send service requests to the PATH service.

   By default, the PATH service will run on port `3000`.

3. To stop the PATH service, use the following `make` target:

   ```sh
   make path_down
   ```

## 5. E2E Tests

This repository contains end-to-end (E2E) tests for the Shannon relay protocol. The tests ensure that the protocol behaves as expected under various conditions.

To use E2E tests, a `make` target is provided to copy the example configuration file to the `.config.test.yaml` needed by the E2E tests:

```sh
make copy_test_config
```

Then update the `protocol.shannon_config.full_node_config` values with the appropriate values.

You can find the example configuration file [here](./e2e/.example.test.yaml).

Currently, the E2E tests are configured to run against the Shannon testnet.

Future work will include adding support for other protocols.

### 5.1 Running Tests

To run the tests, use the following `make` targets:

```sh
# Run all tests
make test_all

# Unit tests only
make test_unit

# Shannon E2E test only
make test_e2e_shannon_relay
```<|MERGE_RESOLUTION|>--- conflicted
+++ resolved
@@ -5,21 +5,6 @@
 </div>
 <br/>
 
-<<<<<<< HEAD
-- [1. Introduction](#1-introduction)
-  - [1.1 Prerequisites](#11-prerequisites)
-- [2. Quickstart (Shannon)](#2-quickstart-shannon)
-- [3. Configuration](#3-configuration)
-  - [3.1 Configuration File](#31-configuration-file)
-  - [3.2 Example Configuration Format](#32-example-configuration-format)
-- [4. Running PATH](#4-running-path)
-  - [4.1 Setup Config YAML](#41-setup-config-yaml)
-  - [4.2 Start the Container](#42-start-the-container)
-- [5. E2E Tests](#5-e2e-tests)
-  - [5.1 Running Tests](#51-running-tests)
-
-## 1. Introduction
-=======
 ![Static Badge](https://img.shields.io/badge/Maintained_by-Grove-green)
 ![GitHub Actions Workflow Status](https://img.shields.io/github/actions/workflow/status/buildwithgrove/path/main-build.yml)
 ![GitHub last commit](https://img.shields.io/github/last-commit/buildwithgrove/path)
@@ -32,27 +17,26 @@
 
 # Table of Contents <!-- omit in toc -->
 
-- [Introduction](#introduction)
-- [Releases](#path-releases)
-- [Quickstart (Shannon)](#quickstart-shannon)
-- [Configuration](#configuration)
-  - [Configuration File](#configuration-file)
-    - [Example Configuration Format](#example-configuration-format)
-- [Running PATH](#running-path)
-  - [Setup Config YAML](#setup-config-yaml)
-  - [Start the Container](#start-the-container)
-- [E2E Tests](#e2e-tests)
-  - [Running Tests](#running-tests)
-
-## Introduction
->>>>>>> c7e5e7b7
+- [1. Introduction](#1-introduction)
+  - [1.1. Prerequisites](#11-prerequisites)
+- [2. Path Releases](#2-path-releases)
+- [3. Quickstart (Shannon)](#3-quickstart-shannon)
+- [4. Configuration](#4-configuration)
+  - [4.1. Configuration File](#41-configuration-file)
+  - [4.2. Example Configuration Format](#42-example-configuration-format)
+- [5. Running PATH](#5-running-path)
+  - [5.1. Setup Config YAML](#51-setup-config-yaml)
+  - [5.2. Start the Container](#52-start-the-container)
+- [6. E2E Tests](#6-e2e-tests)
+  - [6.1. Running Tests](#61-running-tests)
+
+## 1. Introduction
 
 **PATH** (Path API & Toolkit Harness) is an open source framework for enabling access to a decentralized supply network.
 
 It provides various tools and libraries to streamline the integration and interaction with decentralized protocols.
 
-<<<<<<< HEAD
-### 1.1 Prerequisites
+### 1.1. Prerequisites
 
 - [Docker](https://docs.docker.com/get-docker/)
 
@@ -60,10 +44,8 @@
 
 - [SQLC](https://docs.sqlc.dev/)
 - [Mockgen](https://github.com/uber-go/mock)
-
-## 2. Quickstart (Shannon)
-=======
-## Path Releases
+  
+## 2. Path Releases
 
 Path releases provide a Docker image you can start using right away to bootstrap your Path gateway without the need of building your own image. Images are available in our [Packages](https://github.com/buildwithgrove/path/pkgs/container/path) page. You can pull them directly using the following command:
 
@@ -75,8 +57,7 @@
 
 
 
-## Quickstart (Shannon)
->>>>>>> c7e5e7b7
+## 3. Quickstart (Shannon)
 
 1. Stake Apps and Gateway
 
@@ -106,9 +87,9 @@
 
    _For detailed instructions on running PATH, see the [Running PATH](#running-path) section._
 
-## 3. Configuration
-
-### 3.1 Configuration File
+## 4. Configuration
+
+### 4.1. Configuration File
 
 The configuration for PATH is defined in a YAML file, which should be named `.config.yaml`.
 
@@ -139,7 +120,7 @@
    - _Optional. Default values will be used if not specified._
    - Configures router settings such as port and timeouts.
 
-### 3.2 Example Configuration Format
+### 4.2. Example Configuration Format
 
 ```yaml
 shannon_config:
@@ -163,9 +144,9 @@
   - [Shannon](./cmd/config/testdata/shannon.example.yaml)
 - [Config YAML Schema](./config/config.schema.yaml)
 
-## 4. Running PATH
-
-### 4.1 Setup Config YAML
+## 5. Running PATH
+
+### 5.1. Setup Config YAML
 
 - The PATH service requires the config YAML file to be populated.
 
@@ -181,7 +162,7 @@
 
    **⚠️ IMPORTANT: The data required to populate the `.config.yaml` file is sensitive and the contents of this file must never be shared outside of your organization. ⚠️**
 
-### 4.2 Start the Container
+### 5.2. Start the Container
 
 1. Once the `.config.yaml` file is populated, to start the PATH service for a specific protocol, use the `make` target:
 
@@ -201,7 +182,7 @@
    make path_down
    ```
 
-## 5. E2E Tests
+## 6. E2E Tests
 
 This repository contains end-to-end (E2E) tests for the Shannon relay protocol. The tests ensure that the protocol behaves as expected under various conditions.
 
@@ -219,7 +200,7 @@
 
 Future work will include adding support for other protocols.
 
-### 5.1 Running Tests
+### 6.1. Running Tests
 
 To run the tests, use the following `make` targets:
 
