--- conflicted
+++ resolved
@@ -26,30 +26,19 @@
   - [3.2 Morse Quickstart](#32-morse-quickstart)
 - [4. Configuration](#4-configuration)
   - [4.1 Configuration File](#41-configuration-file)
-<<<<<<< HEAD
-- [5. Authorization \& Rate Limiting](#5-authorization--rate-limiting)
-- [6. Running PATH](#6-running-path)
-  - [6.1. Setup Config YAML](#61-setup-config-yaml)
-  - [6.2. Start the Container](#62-start-the-container)
-- [7. E2E Tests](#7-e2e-tests)
-  - [7.1. Running Tests](#71-running-tests)
-- [8. Running Localnet](#8-running-localnet)
-  - [8.1 Spinning up / Tearing down Localnet](#81-spinning-up--tearing-down-localnet)
-- [9. Troubleshooting](#9-troubleshooting)
-  - [9.1. Docker Permissions Issues - Need to run sudo?](#91-docker-permissions-issues---need-to-run-sudo)
-=======
-  - [4.2 Example Shannon Configuration Format](#42-example-shannon-configuration-format)
-  - [4.3 Example Morse Configuration Format](#43-example-morse-configuration-format)
   - [4.4 Other Examples](#44-other-examples)
 - [5. Running PATH](#5-running-path)
   - [5.1. Setup Config YAML](#51-setup-config-yaml)
   - [5.2. Run the PATH binary](#52-run-the-path-binary)
 - [6. E2E Tests](#6-e2e-tests)
   - [6.1. Running the E2E tests against Shannon Testnet](#61-running-the-e2e-tests-against-shannon-testnet)
+    - [6.1.1. Preparing the configuration](#611-preparing-the-configuration)
+    - [6.1.2. Running the E2E tests](#612-running-the-e2e-tests)
   - [6.2. Running the E2E tests against Morse](#62-running-the-e2e-tests-against-morse)
+    - [6.2.1. Preparing the configuration](#621-preparing-the-configuration)
+    - [6.2.2. Running the E2E tests](#622-running-the-e2e-tests)
 - [7. Running Localnet](#7-running-localnet)
   - [7.1. Spinning up / Tearing down Localnet](#71-spinning-up--tearing-down-localnet)
->>>>>>> b7a87747
 - [Special Thanks](#special-thanks)
 - [License](#license)
 
@@ -196,21 +185,15 @@
 - [Example Morse Configuration File](https://github.com/buildwithgrove/path/tree/main/cmd/config/testdata/morse.example.yaml)
 - [Config YAML Schema File](https://github.com/buildwithgrove/path/tree/main/config/config.schema.yaml)
 
-## 5. Authorization & Rate Limiting
-
-By default, the PATH service runs without any authorization or rate limiting. This means all requests are allowed.
-
-To enable authorization and rate limiting, you can run the PATH service with the dependencies using the `make path_up` target.
-
-This will start the PATH service with all the appropriate dependencies configured in the [Tiltfile](./Tiltfile).
-
-<<<<<<< HEAD
-> 💡 For more information about PATH's authorization and rate limiting, see the [Envoy Proxy & Auth Server README.md](./envoy/README.md).
-
-## 6. Running PATH
-
-### 6.1. Setup Config YAML
-=======
+### 4.4 Other Examples
+
+- Full example config YAML files:
+  - [Morse](https://github.com/buildwithgrove/path/tree/main/cmd/config/testdata/morse.example.yaml)
+  - [Shannon](https://github.com/buildwithgrove/path/tree/main/cmd/config/testdata/shannon.example.yaml)
+- [Config YAML Schema](https://github.com/buildwithgrove/path/tree/main/config/config.schema.yaml)
+
+## 5. Running PATH
+
 By default, the PATH service runs without any authorization or rate limiting. This means all requests are allowed.
 
 To enable authorization and rate limiting, you can run the PATH service with the dependencies using the `make path_up` target.
@@ -221,7 +204,6 @@
   > 💡 For more information about PATH's authorization and rate limiting, see the [Envoy Proxy & Auth Server README.md](./envoy/README.md).
 
 ### 5.1. Setup Config YAML
->>>>>>> b7a87747
 
 1. Run `make copy_shannon_config` or `make copy_morse_config` to prepare the `bin/config/.config.yaml` file.
 
@@ -231,13 +213,6 @@
 
    **⚠️ IMPORTANT: The data required to populate the `.config.yaml` file is sensitive and the contents of this file must never be shared outside of your organization. ⚠️**
 
-<<<<<<< HEAD
-### 6.2. Start the Container
-
-**NOTE: The protocol version (`morse` or `shannon`) depends on whether `morse_config` or `shannon_config` is populated in the `.config.yaml` file.**
-
-1. Once the `.config.yaml` file is populated,start the PATH service like so: `make path_up`
-=======
 ### 5.2. Run the PATH binary
 
 1. Once the `.config.yaml` file is populated under the `bin/config` directory, to start the PATH service for a specific protocol, use the following make target to run path:
@@ -245,17 +220,10 @@
    ```sh
    make path_run
    ```
->>>>>>> b7a87747
 
    - All requests pass through Envoy Proxy on port `3001`
    - The PATH service runs on port `3000`
 
-<<<<<<< HEAD
-2. To stop the PATH service, use the following `make` target: `make path_down`
-3. NOTE: The protocol version (`morse` or `shannon`) depends on whether `morse_config` or `shannon_config` is populated in the `.config.yaml` file.
-
-## 7. E2E Tests
-=======
 2. Once PATH is running, you may send service requests to it.
 
    By default, PATH will listen on port `3000`.
@@ -263,13 +231,12 @@
 3. To stop the PATH instance, press Ctrl-C in the terminal from which the `make path_run` command was issued.
 
 ## 6. E2E Tests
->>>>>>> b7a87747
 
 This repository contains end-to-end (E2E) tests for the Shannon relay protocol. The tests ensure that the protocol behaves as expected under various conditions.
 
 ### 6.1. Running the E2E tests against Shannon Testnet
 
-1. Preparing the configuration
+#### 6.1.1. Preparing the configuration
 
 A `make` target is provided to copy the example Shannon configuration file to the `e2e/.shannon.config.yaml` needed by the E2E tests on Shannon.
 
@@ -281,11 +248,7 @@
 
 You can find the example Shannon configuration file [here](https://github.com/buildwithgrove/path/tree/main/e2e/shannon.example.yaml).
 
-<<<<<<< HEAD
-### 7.1. Running Tests
-=======
-2. Running the E2E tests
->>>>>>> b7a87747
+#### 6.1.2. Running the E2E tests
 
 To run the tests, use the following `make` targets:
 
@@ -299,7 +262,7 @@
 
 ### 6.2. Running the E2E tests against Morse
 
-1. Preparing the configuration
+#### 6.2.1. Preparing the configuration
 
 A `make` target is provided to copy the example Morse configuration file to the `e2e/.morse.config.yaml` needed by the E2E tests on Morse.
 To run the tests, use the following `make` targets:
@@ -312,7 +275,7 @@
 
 You can find the example Morse configuration file [here](https://github.com/buildwithgrove/path/tree/main/e2e/morse.example.yaml).
 
-2. Running the E2E tests
+#### 6.2.2. Running the E2E tests
 
 To run the tests, use the following `make` targets:
 
@@ -328,13 +291,9 @@
 
 You can use path configuration under `/local` to spin up a local development environment using `Kind` + `Tilt`.
 
-<<<<<<< HEAD
-### 8.1 Spinning up / Tearing down Localnet
-=======
 Make sure to review [Tiltfile](https://github.com/buildwithgrove/path/tree/main/Tiltfile) and [values file](https://github.com/buildwithgrove/path/tree/main/local/path/config/path-values.yaml) to make sure they have your desired configuration.
 
 ### 7.1. Spinning up / Tearing down Localnet
->>>>>>> b7a87747
 
 Localnet can be spin up/tear down using the following targets:
 
