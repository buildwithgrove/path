<div align="center">
<h1>PATH<br/>Path API & Toolkit Harness</h1>
<img src="https://storage.googleapis.com/grove-brand-assets/Presskit/Logo%20Joined-2.png" alt="Grove logo" width="500"/>

</div>
<br/>

![Static Badge](https://img.shields.io/badge/Maintained_by-Grove-green)
![GitHub Actions Workflow Status](https://img.shields.io/github/actions/workflow/status/buildwithgrove/path/main-build.yml)
![GitHub last commit](https://img.shields.io/github/last-commit/buildwithgrove/path)
![GitHub go.mod Go version](https://img.shields.io/github/go-mod/go-version/buildwithgrove/path)
![GitHub Release](https://img.shields.io/github/v/release/buildwithgrove/path)
![GitHub Downloads (all assets, all releases)](https://img.shields.io/github/downloads/buildwithgrove/path/total)
![GitHub Issues or Pull Requests](https://img.shields.io/github/issues/buildwithgrove/path)
![GitHub Issues or Pull Requests](https://img.shields.io/github/issues-pr/buildwithgrove/path)
![GitHub Issues or Pull Requests](https://img.shields.io/github/issues-closed/buildwithgrove/path)
![App Status](https://argocd.tooling.buildintheshade.com/api/badge?name=path-gateway&revision=true&showAppName=true)

# Table of Contents <!-- omit in toc -->

- [1. Introduction](#1-introduction)
  - [1.1. Prerequisites](#11-prerequisites)
- [2. Path Releases](#2-path-releases)
- [3. Quickstart](#3-quickstart)
  - [3.1 Shannon Quickstart](#31-shannon-quickstart)
  - [3.2 Morse Quickstart](#32-morse-quickstart)
- [4. Configuration](#4-configuration)
  - [4.1 Configuration File](#41-configuration-file)
- [5. Running PATH](#5-running-path)
  - [5.1. Setup Config YAML](#51-setup-config-yaml)
  - [5.2. Run the PATH binary](#52-run-the-path-binary)
- [6. E2E Tests](#6-e2e-tests)
  - [6.1. Running the E2E tests against Shannon Testnet](#61-running-the-e2e-tests-against-shannon-testnet)
    - [6.1.1 Preparing the configuration](#611-preparing-the-configuration)
    - [6.1.2 Running the E2E tests](#612-running-the-e2e-tests)
  - [6.2. Running the E2E tests against Morse](#62-running-the-e2e-tests-against-morse)
    - [6.2.1. Preparing the configuration](#621-preparing-the-configuration)
    - [6.2.2 Running the E2E tests](#622-running-the-e2e-tests)
- [7. Running Localnet](#7-running-localnet)
  - [7.1. Spinning up / Tearing down Localnet](#71-spinning-up--tearing-down-localnet)
- [8. Troubleshooting](#8-troubleshooting)
  - [8.1. Docker Permissions Issues - Need to run sudo?](#81-docker-permissions-issues---need-to-run-sudo)
- [Special Thanks](#special-thanks)
- [License](#license)

<!--
TODO_UPNEXT(@commoddity): Convert all the tips, notes & warnings int his file into
docusaurus admonitions; https://docusaurus.io/docs/markdown-features/admonitions.
-->

## 1. Introduction

**PATH** (Path API & Toolkit Harness) is an open source framework for enabling
access to a decentralized supply network.

It provides various tools and libraries to streamline the integration and
interaction with decentralized protocols.

We use Tilt + Kind to spin up local environment for development and local testing purposes.

<!--TODO_UPNEXT(@HebertCL): Create a FAQ just like Poktroll for additional explanation on the chosen tooling -->

Kind is intentionally used instead of Docker Kubernetes cluster since we have observed that images created through Tilt are not accesible when using Docker K8s cluster.

### 1.1. Prerequisites

**Deployment:**

- [Docker](https://docs.docker.com/get-docker/)
- [Kind](https://kind.sigs.k8s.io/#installation-and-usage)
- [Tilt](https://docs.tilt.dev/install.html)
- [Helm](https://helm.sh/docs/intro/install/)

**Development only:**

- [Uber Mockgen](https://github.com/uber-go/mock)

## 2. Path Releases

Path releases provide a Docker image you can start using right away to bootstrap
your Path gateway without the need of building your own image.

You can find:

- All the releases [here](https://github.com/buildwithgrove/path/releases)
- All the package versions [here](https://github.com/buildwithgrove/path/pkgs/container/path/versions)
- The containers page [here](https://github.com/buildwithgrove/path/pkgs/container/path)

You can pull them directly using the following command:

```sh
docker pull ghcr.io/buildwithgrove/path
```

## 3. Quickstart

### 3.1 Shannon Quickstart

1. **Stake Apps and Gateway:** Refer to the [Poktroll Docker Compose Walkthrough](https://dev.poktroll.com/operate/quickstart/docker_compose_walkthrough) for instructions on staking your Application and Gateway on Shannon.

2. **Populate Config File:** Run `make config_shannon_localnet` to copy the example configuration file to `local/path/config/.config.yaml`.

   Update the configuration file `local/path/config/.config.yaml` with your Gateway's private key & address and your Application's address.

   \*TIP: If you followed the [Debian Cheat Sheet](https://dev.poktroll.com/operate/quickstart/docker_compose_debian_cheatsheet#start-the-relayminer), you can run `path_prepare_config`
   to get you most of the way there. Make sure to review the `gateway_private_key` field.\*

3. **Start the PATH Container:** Run `make path_up` to build and start the PATH gateway in the Local development environment using Tilt.

4. **Run a curl command**: Example `eth_blockNumber` request to a PATH supporting `eth`:

   ```bash
   curl http://eth.localhost:3000/v1 \
       -X POST \
       -H "Content-Type: application/json" \
       -d '{"jsonrpc": "2.0", "id": 1, "method": "eth_blockNumber" }'
   ```

### 3.2 Morse Quickstart

1. **Retrieve Application Authentication Token & Keys**

   This is a relatively manual process in Morse that is not well documented.

   You should reach out to the team directly if you are doing this, but can refer to the following resources as references:

   - [Host a Gateway on Morse](https://docs.pokt.network/gateways/host-a-gateway)
   - [pocket-core/doc/specs/application-auth-token.md](https://github.com/pokt-network/pocket-core/blob/7f936ff7353249b161854e24435e4bc32d47aa3f/doc/specs/application-auth-token.md)
   - [pocket-core/doc/specs/cli/apps.md](https://github.com/pokt-network/pocket-core/blob/7f936ff7353249b161854e24435e4bc32d47aa3f/doc/specs/cli/apps.md)
   - [Gateway Server Kit instructions (as a reference)](https://github.com/pokt-network/gateway-server/blob/main/docs/quick-onboarding-guide.md#5-insert-app-stake-private-keys)

2. **Populate Config File:** Run `make config_morse_localnet` to copy the example configuration file to `local/path/config/.config.yaml`.

   Update the configuration file `local/path/config/.config.yaml` with your Gateway's private key, address and your delegated Application's address.

   2.1 **If you're a Grove employee**, you can use copy-paste the PROD configs from [here](https://www.notion.so/buildwithgrove/PATH-Morse-Configuration-Helpers-Instructions-111a36edfff6807c8846f78244394e74?pvs=4).

   2.2 **If you're a community member**, run the following command to get started quickly with a prefilled configuration
   for Bitcoin MainNet on Pocket Morse TestNet: `cp ./cmd/.config.morse_example_testnet.yaml ./cmd/.config.yaml`

3. **Start the PATH Container:** Run `make path_up` to build and start the PATH gateway in the Local development environment using Tilt.

4. **Run a curl command**: Example `eth_blockNumber` request to a PATH supporting `eth`:

   ```bash
   curl http://eth.localhost:3000/v1 \
       -X POST \
       -H "Content-Type: application/json" \
       -d '{"jsonrpc": "2.0", "id": 1, "method": "eth_blockNumber" }'
   ```

## 4. Configuration

The location of the configuration file may be set using the `-config` flag.

For example, when running the compiled PATH binary using `make path_run`, the configuration file will be located at `./bin/config/.config.yaml`.

When running PATH in Tilt, the configuration file mount point is `/app/config/.config.yaml`.

### 4.1 Configuration File

The configuration for PATH is defined in a YAML file, which should be named `.config.yaml`.

- [Example Shannon Config YAML File](https://github.com/buildwithgrove/path/tree/main/cmd/config/testdata/shannon.example.yaml)
- [Example Morse Config YAML File](https://github.com/buildwithgrove/path/tree/main/cmd/config/testdata/morse.example.yaml)
- [Config YAML Schema File](https://github.com/buildwithgrove/path/tree/main/config/config.schema.yaml)


This file is required for setting up a PATH instance and must be populated with the appropriate values.

The configuration is divided into several sections:

1. **Morse Configuration (`morse_config`)**:

   - **Required for Morse gateways.**
   - Must include full node URL and relay signing key.
   - Must include AAT data for all onchain staked applications assigned to the gateway operator

2. **Shannon Configuration (`shannon_config`)**:

   - **Required for Shannon gateways.**
   - Must include RPC URL, gRPC host/port, and gateway address/private key.
   - Must include the addresses of the onchain Applications that are delegated to the onchain Gateway.

3. **Services Configuration (`services`)**:

   - **Required for all gateways; at least one service must be listed.**
   - The key is the Service ID (e.g. `F00C`) and the value is the service configuration.
   - Only the Service ID is required. All other fields are optional.

4. **Router Configuration (`router_config`)**:

   - _Optional. Default values will be used if not specified._
   - Configures router settings such as port and timeouts.

<<<<<<< HEAD
- [Example Shannon Configuration File](https://github.com/buildwithgrove/path/tree/main/cmd/config/examples/config.shannon_example.yaml)
- [Example Morse Configuration File](https://github.com/buildwithgrove/path/tree/main/cmd/config/examples/config.morse_example.yaml)
- [Config YAML Schema File](https://github.com/buildwithgrove/path/tree/main/config/config.schema.yaml)

=======
>>>>>>> 2b671070
## 5. Running PATH

By default, the PATH service runs without any authorization or rate limiting. This means all requests are allowed.

To enable authorization and rate limiting, you can run the PATH service with the dependencies using the `make path_up` target.

<!-- TODO_MVP(@commoddity): Update this section to replace the docker-compose references with Local development / Tilt. -->

This will start the PATH service with all the appropriate dependencies, seen in the `docker-compose.yml file, under the **Profile 2: PATH Entire Stack** section.

> 💡 For more information about PATH's authorization and rate limiting, see the [Envoy Proxy & Auth Server README.md](https://github.com/buildwithgrove/path/blob/main/envoy/README.md).

<!-- TODO_MVP(@olshansk): Make the envoy link above part of the README -->

### 5.1. Setup Config YAML

1. Run `make copy_shannon_config` or `make copy_morse_config` to prepare the `bin/config/.config.yaml` file.

   **NOTE: For a full example of the config YAML format for both Shannon and Morse protocols, see the [example config YAML files](https://github.com/buildwithgrove/path/tree/main/cmd/config/examples).**

2. You will then need to populate the `.config.yaml` file with the appropriate values for the protocol you wish to use.

   **⚠️ IMPORTANT: The data required to populate the `.config.yaml` file is sensitive and the contents of this file must never be shared outside of your organization. ⚠️**

### 5.2. Run the PATH binary

1. Once the `.config.yaml` file is populated under the `bin/config` directory, to start the PATH service for a specific protocol, use the following make target to run path:

   ```sh
   make path_run
   ```

   - All requests pass through Envoy Proxy on port `3001`
   - The PATH service runs on port `3000`

2. Once PATH is running, you may send service requests to it.

   By default, PATH will listen on port `3000`.

3. To stop the PATH instance, press Ctrl-C in the terminal from which the `make path_run` command was issued.

## 6. E2E Tests

This repository contains end-to-end (E2E) tests for the Shannon relay protocol. The tests ensure that the protocol behaves as expected under various conditions.

### 6.1. Running the E2E tests against Shannon Testnet

#### 6.1.1 Preparing the configuration

A `make` target is provided to copy the example Shannon configuration file to the `e2e/.shannon.config.yaml` needed by the E2E tests on Shannon.

```sh
make copy_shannon_e2e_config
```

Then update the `shannon_config.gateway_config` values with the appropriate values.

You can find the example Shannon configuration file [here](https://github.com/buildwithgrove/path/tree/main/e2e/shannon.example.yaml).

#### 6.1.2 Running the E2E tests

To run the tests, use the following `make` targets:

```sh
# Run E2E tests against Shannon Testnet
make test_e2e_shannon_relay

# Run all tests
make test_all
```

### 6.2. Running the E2E tests against Morse

#### 6.2.1. Preparing the configuration

A `make` target is provided to copy the example Morse configuration file to the `e2e/.morse.config.yaml` needed by the E2E tests on Morse.
To run the tests, use the following `make` targets:

```sh
make copy_morse_e2e_config
```

Then update the `morse_config.full_node_config` and `morse_config.signed_aats` values with the appropriate values.

You can find the example Morse configuration file [here](https://github.com/buildwithgrove/path/tree/main/e2e/morse.example.yaml).

#### 6.2.2 Running the E2E tests

To run the tests, use the following `make` targets:

```sh
# Run E2E tests against Morse
make test_e2e_morse_relay

# Run all tests
make test_all
```

## 7. Running Localnet

You can use path configuration under `/local` to spin up a local development environment using `Kind` + `Tilt`.

Make sure to review [Tiltfile](https://github.com/buildwithgrove/path/tree/main/Tiltfile) and [values file](https://github.com/buildwithgrove/path/tree/main/local/path/config/path-values.yaml) to make sure they have your desired configuration.

### 7.1. Spinning up / Tearing down Localnet

Localnet can be spun up/torn down using the following targets:

- `path_up` -> Spins up localnet environment using Kind + Tilt
- `path_down` -> Tears down localnet.

## 8. Troubleshooting

### 8.1. Docker Permissions Issues - Need to run sudo?

If you're hitting docker permission issues (e.g. you need to use sudo),
see the solution [here](https://github.com/jgsqware/clairctl/issues/60#issuecomment-358698788)
or just copy-paste the following command:

```bash
sudo chmod 666 /var/run/docker.sock
```

## Special Thanks

The origins of this repository were inspired by the work kicked off in [gateway-server](https://github.com/pokt-network/gateway-server) by the
[Nodies](https://nodies.app/) team. We were inspired and heavily considering forking and building off of that effort.

However, after a week-long sprint, the team deemed that starting from scratch was the better path forward for multiple reasons. These include but are not limited to:

- Enabling multi-protocol support; Morse, Shanon and beyond
- Set a foundation to migrate Grove's quality of service and data pipelineta
- Integrating with web2 standards like [Envoy](https://www.envoyproxy.io/), [gRPC](https://grpc.io/), [Stripe](https://stripe.com/), [NATS](https://nats.io/), [Auth0](https://auth0.com/), etc...
- Etc...

<!-- TODO(@olshansk): Move over the docs from [gateway-server](https://github.com/pokt-network/gateway-server) to a Morse section under [path.grove.city](https://path.grove.city) -->

---

## License

This project is licensed under the MIT License; see the [LICENSE](https://github.com/buildwithgrove/path/blob/main/LICENSE) file for details.<|MERGE_RESOLUTION|>--- conflicted
+++ resolved
@@ -193,13 +193,6 @@
    - _Optional. Default values will be used if not specified._
    - Configures router settings such as port and timeouts.
 
-<<<<<<< HEAD
-- [Example Shannon Configuration File](https://github.com/buildwithgrove/path/tree/main/cmd/config/examples/config.shannon_example.yaml)
-- [Example Morse Configuration File](https://github.com/buildwithgrove/path/tree/main/cmd/config/examples/config.morse_example.yaml)
-- [Config YAML Schema File](https://github.com/buildwithgrove/path/tree/main/config/config.schema.yaml)
-
-=======
->>>>>>> 2b671070
 ## 5. Running PATH
 
 By default, the PATH service runs without any authorization or rate limiting. This means all requests are allowed.
