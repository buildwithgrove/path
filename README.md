--- conflicted
+++ resolved
@@ -29,34 +29,17 @@
   - [4.2 Example Shannon Configuration Format](#42-example-shannon-configuration-format)
   - [4.3 Example Morse Configuration Format](#43-example-morse-configuration-format)
   - [4.4 Other Examples](#44-other-examples)
-<<<<<<< HEAD
 - [5. Authorization \& Rate Limiting](#5-authorization--rate-limiting)
 - [6. Running PATH](#6-running-path)
   - [6.1. Setup Config YAML](#61-setup-config-yaml)
   - [6.2. Start the Container](#62-start-the-container)
 - [7. E2E Tests](#7-e2e-tests)
   - [7.1. Running Tests](#71-running-tests)
-=======
-- [5. Running PATH](#5-running-path)
-  - [5.1. Setup Config YAML](#51-setup-config-yaml)
-  - [5.2. Start the Container](#52-start-the-container)
-- [6. E2E Tests](#6-e2e-tests)
-  - [6.1. Running Tests](#61-running-tests)
->>>>>>> 14141963
 - [8. Running Localnet](#8-running-localnet)
   - [8.1 Pre-requisites](#81-pre-requisites)
   - [8.2 Spinning up / Tearing down Localnet](#82-spinning-up--tearing-down-localnet)
 - [9. Troubleshooting](#9-troubleshooting)
   - [9.1. Docker Permissions Issues - Need to run sudo?](#91-docker-permissions-issues---need-to-run-sudo)
-<<<<<<< HEAD
-=======
-- [Troubleshooting](#troubleshooting)
-  - [Docker Permissions Issues - Need to run sudo?](#docker-permissions-issues---need-to-run-sudo)
-- [8. Running Localnet](#8-running-localnet-1)
-  - [8.1 Spinning up / Tearing down Localnet](#81-spinning-up--tearing-down-localnet)
-- [9. Troubleshooting](#9-troubleshooting-1)
-  - [9.1. Docker Permissions Issues - Need to run sudo?](#91-docker-permissions-issues---need-to-run-sudo-1)
->>>>>>> 14141963
 - [Special Thanks](#special-thanks)
 - [License](#license)
 
@@ -256,7 +239,7 @@
 
 This will start the PATH service with all the appropriate dependencies, seen in the [docker-compose.yml](./docker-compose.yml) file, under the **Profile 2: PATH Entire Stack** section.
 
-  > 💡 For more information about PATH's authorization and rate limiting, see the [Envoy Proxy & Auth Server README.md](./envoy/README.md).
+> 💡 For more information about PATH's authorization and rate limiting, see the [Envoy Proxy & Auth Server README.md](./envoy/README.md).
 
 ## 6. Running PATH
 
@@ -274,43 +257,45 @@
 
 **NOTE: The protocol version (`morse` or `shannon`) depends on whether `morse_config` or `shannon_config` is populated in the `.config.yaml` file.**
 
-1. Once the `.config.yaml` file is populated, to start the PATH service for a specific protocol, use one of the following `make` targets:
-
-   - To run PATH with no dependencies, use:
-
-      ```sh
-      make path_up_gateway
-      ```
-
-     **In this mode, all requests go directly to the PATH service, which runs on port `3000`.
-**
-   - To run PATH with authorization and rate limiting dependencies, use:
+1.  Once the `.config.yaml` file is populated, to start the PATH service for a specific protocol, use one of the following `make` targets:
+
+    - To run PATH with no dependencies, use:
+
+            ```sh
+            make path_up_gateway
+            ```
+
+           **In this mode, all requests go directly to the PATH service, which runs on port `3000`.
+
+      \*\*
+
+    - To run PATH with authorization and rate limiting dependencies, use:
 
       ```sh
       make path_up
       ```
+
       **In this mode, all requests pass through Envoy Proxy, which runs on port `3001`.**
 
-2. Once the Docker container is running, you may send service requests to the PATH service.
-
-
-3. To stop the PATH service, use the following `make` target:
-
-   ```sh
-   make path_down
-   ```
-
-   **NOTE: The protocol version (`morse` or `shannon`) depends on whether `morse_config` or `shannon_config` is populated in the `.config.yaml` file.**
-
-2. Once the Docker container is running, you may send service requests to the PATH service.
-
-   By default, the PATH service will run on port `3000`.
-
-3. To stop the PATH service, use the following `make` target:
-
-   ```sh
-   make path_down
-   ```
+2.  Once the Docker container is running, you may send service requests to the PATH service.
+
+3.  To stop the PATH service, use the following `make` target:
+
+    ```sh
+    make path_down
+    ```
+
+    **NOTE: The protocol version (`morse` or `shannon`) depends on whether `morse_config` or `shannon_config` is populated in the `.config.yaml` file.**
+
+4.  Once the Docker container is running, you may send service requests to the PATH service.
+
+    By default, the PATH service will run on port `3000`.
+
+5.  To stop the PATH service, use the following `make` target:
+
+    ```sh
+    make path_down
+    ```
 
 ## 7. E2E Tests
 
@@ -345,12 +330,6 @@
 make test_e2e_shannon_relay
 ```
 
-<<<<<<< HEAD
-=======
-<<<<<<< HEAD
-<<<<<<< HEAD
-
->>>>>>> 14141963
 ## 8. Running Localnet
 
 You can use path configuration under `/local` to spin up a local development environment using `Kind` + `Tilt`.
@@ -372,38 +351,8 @@
 - `localnet_down` -> Tears down localnet.
 
 ## 9. Troubleshooting
-<<<<<<< HEAD
-=======
 
 ### 9.1. Docker Permissions Issues - Need to run sudo?
-
-=======
-
-## Troubleshooting
->>>>>>> 14141963
-
-### 9.1. Docker Permissions Issues - Need to run sudo?
-
-> > > > > > > # 187732dd0a5d6dd4be01a2ecb66c3a7b8d8479e9
-
-## 8. Running Localnet
-
-You can use path configuration under `/local` to spin up a local development environment using `Kind` + `Tilt`.
-
-Make sure to review [Tiltfile](https://github.com/buildwithgrove/path/tree/main/Tiltfile) and [values file](https://github.com/buildwithgrove/path/tree/main/local/path/config/path-values.yaml) to make sure they have your desired configuration.
-
-### 8.1 Spinning up / Tearing down Localnet
-
-Localnet can be spin up/tear down using the following targets:
-
-- `localnet_up` -> Spins up localnet environment using Kind + Tilt
-- `localnet_down` -> Tears down localnet.
-
-## 9. Troubleshooting
-
-### 9.1. Docker Permissions Issues - Need to run sudo?
-
-> > > > > > > main
 
 If you're hitting docker permission issues (e.g. you need to use sudo),
 see the solution [here](https://github.com/jgsqware/clairctl/issues/60#issuecomment-358698788)
