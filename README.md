--- conflicted
+++ resolved
@@ -29,7 +29,6 @@
   - [4.2 Example Shannon Configuration Format](#42-example-shannon-configuration-format)
   - [4.3 Example Morse Configuration Format](#43-example-morse-configuration-format)
   - [4.4 Other Examples](#44-other-examples)
-<<<<<<< HEAD
 - [5. Authorization \& Rate Limiting](#5-authorization--rate-limiting)
 - [6. Running PATH](#6-running-path)
   - [6.1. Setup Config YAML](#61-setup-config-yaml)
@@ -41,15 +40,6 @@
   - [8.2 Spinning up / Tearing down Localnet](#82-spinning-up--tearing-down-localnet)
 - [9. Troubleshooting](#9-troubleshooting)
   - [9.1. Docker Permissions Issues - Need to run sudo?](#91-docker-permissions-issues---need-to-run-sudo)
-=======
-- [5. Running PATH](#5-running-path)
-  - [5.1. Setup Config YAML](#51-setup-config-yaml)
-  - [5.2. Start the Container](#52-start-the-container)
-- [6. E2E Tests](#6-e2e-tests)
-  - [6.1. Running Tests](#61-running-tests)
-- [Troubleshooting](#troubleshooting)
-  - [Docker Permissions Issues - Need to run sudo?](#docker-permissions-issues---need-to-run-sudo)
->>>>>>> 654afd1b
 - [Special Thanks](#special-thanks)
 - [License](#license)
 
@@ -233,9 +223,19 @@
   - [Shannon](https://github.com/buildwithgrove/path/tree/main/cmd/config/testdata/shannon.example.yaml)
 - [Config YAML Schema](https://github.com/buildwithgrove/path/tree/main/config/config.schema.yaml)
 
-## 5. Running PATH
-
-### 5.1. Setup Config YAML
+## 5. Authorization & Rate Limiting
+
+By default, the PATH service runs without any authorization or rate limiting. This means all requests are allowed.
+
+To enable authorization and rate limiting, you can run the PATH service with the dependencies using the `make path_up` target.
+
+This will start the PATH service with all the appropriate dependencies, seen in the [docker-compose.yml](./docker-compose.yml) file, under the **Profile 2: PATH Entire Stack** section.
+
+  > 💡 For more information about PATH's authorization and rate limiting, see the [Envoy Proxy & Auth Server README.md](./envoy/README.md).
+
+## 6. Running PATH
+
+### 6.1. Setup Config YAML
 
 1. Run `make copy_shannon_config` or `make copy_morse_config` to prepare the `.config.yaml` file.
 
@@ -245,23 +245,8 @@
 
    **⚠️ IMPORTANT: The data required to populate the `.config.yaml` file is sensitive and the contents of this file must never be shared outside of your organization. ⚠️**
 
-### 5.2. Start the Container
-
-1. Once the `.config.yaml` file is populated, to start the PATH service for a specific protocol, use the `make` target:
-
-   ```sh
-   make path_up
-   ```
-
-   **NOTE: The protocol version (`morse` or `shannon`) depends on whether `morse_config` or `shannon_config` is populated in the `.config.yaml` file.**
-
-2. Once the Docker container is running, you may send service requests to the PATH service.
-
-   By default, the PATH service will run on port `3000`.
-
-3. To stop the PATH service, use the following `make` target:
-
-<<<<<<< HEAD
+### 6.2. Start the Container
+
 **NOTE: The protocol version (`morse` or `shannon`) depends on whether `morse_config` or `shannon_config` is populated in the `.config.yaml` file.**
 
 1. Once the `.config.yaml` file is populated, to start the PATH service for a specific protocol, use one of the following `make` targets:
@@ -286,13 +271,23 @@
 
 3. To stop the PATH service, use the following `make` target:
 
-=======
->>>>>>> 654afd1b
    ```sh
    make path_down
    ```
 
-## 6. E2E Tests
+   **NOTE: The protocol version (`morse` or `shannon`) depends on whether `morse_config` or `shannon_config` is populated in the `.config.yaml` file.**
+
+2. Once the Docker container is running, you may send service requests to the PATH service.
+
+   By default, the PATH service will run on port `3000`.
+
+3. To stop the PATH service, use the following `make` target:
+
+   ```sh
+   make path_down
+   ```
+
+## 7. E2E Tests
 
 This repository contains end-to-end (E2E) tests for the Shannon relay protocol. The tests ensure that the protocol behaves as expected under various conditions.
 
@@ -310,7 +305,7 @@
 
 Future work will include adding support for other protocols.
 
-### 6.1. Running Tests
+### 7.1. Running Tests
 
 To run the tests, use the following `make` targets:
 
@@ -325,7 +320,6 @@
 make test_e2e_shannon_relay
 ```
 
-<<<<<<< HEAD
 ## 8. Running Localnet
 
 You can use path configuration under `/local` to spin up a local development environment using `Kind` + `Tilt`.
@@ -349,11 +343,6 @@
 ## 9. Troubleshooting
 
 ### 9.1. Docker Permissions Issues - Need to run sudo?
-=======
-## Troubleshooting
-
-### Docker Permissions Issues - Need to run sudo?
->>>>>>> 654afd1b
 
 If you're hitting docker permission issues (e.g. you need to use sudo),
 see the solution [here](https://github.com/jgsqware/clairctl/issues/60#issuecomment-358698788)
