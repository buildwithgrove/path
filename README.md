<div align="center">
<h1>PATH<br/>Path API & Toolkit Harness</h1>
<img src="https://storage.googleapis.com/grove-brand-assets/Presskit/Logo%20Joined-2.png" alt="Grove logo" width="500"/>

</div>
<br/>

![Static Badge](https://img.shields.io/badge/Maintained_by-Grove-green)
![GitHub Actions Workflow Status](https://img.shields.io/github/actions/workflow/status/buildwithgrove/path/main-build.yml)
![GitHub last commit](https://img.shields.io/github/last-commit/buildwithgrove/path)
![GitHub go.mod Go version](https://img.shields.io/github/go-mod/go-version/buildwithgrove/path)
![GitHub Release](https://img.shields.io/github/v/release/buildwithgrove/path)
![GitHub Downloads (all assets, all releases)](https://img.shields.io/github/downloads/buildwithgrove/path/total)
![GitHub Issues or Pull Requests](https://img.shields.io/github/issues/buildwithgrove/path)
![GitHub Issues or Pull Requests](https://img.shields.io/github/issues-pr/buildwithgrove/path)
![GitHub Issues or Pull Requests](https://img.shields.io/github/issues-closed/buildwithgrove/path)
![App Status](https://argocd.tooling.buildintheshade.com/api/badge?name=path-gateway&revision=true&showAppName=true)

# Table of Contents <!-- omit in toc -->

- [1. Introduction](#1-introduction)
  - [1.1. Prerequisites](#11-prerequisites)
- [2. Path Releases](#2-path-releases)
- [3. Quickstart](#3-quickstart)
  - [3.1 Shannon Quickstart](#31-shannon-quickstart)
  - [3.2 Morse Quickstart](#32-morse-quickstart)
- [4. Configuration](#4-configuration)
  - [4.1 Configuration File](#41-configuration-file)
  - [4.2 Example Shannon Configuration Format](#42-example-shannon-configuration-format)
  - [4.3 Example Morse Configuration Format](#43-example-morse-configuration-format)
  - [4.4 Other Examples](#44-other-examples)
- [5. Authorization \& Rate Limiting](#5-authorization--rate-limiting)
- [6. Running PATH](#6-running-path)
  - [6.1. Setup Config YAML](#61-setup-config-yaml)
  - [6.2. Start the Container](#62-start-the-container)
- [7. E2E Tests](#7-e2e-tests)
  - [7.1. Running Tests](#71-running-tests)
- [8. Troubleshooting](#8-troubleshooting)
  - [8.1. Docker Permissions Issues - Need to run sudo?](#81-docker-permissions-issues---need-to-run-sudo)
- [Special Thanks](#special-thanks)

## 1. Introduction

**PATH** (Path API & Toolkit Harness) is an open source framework for enabling
access to a decentralized supply network.

It provides various tools and libraries to streamline the integration and
interaction with decentralized protocols.

### 1.1. Prerequisites

**Deployment:**

- [Docker](https://docs.docker.com/get-docker/)

**Development only:**

- [SQLC](https://docs.sqlc.dev/)
- [Mockgen](https://github.com/uber-go/mock)

## 2. Path Releases

Path releases provide a Docker image you can start using right away to bootstrap
your Path gateway without the need of building your own image.

You can find:

- All the releases [here](https://github.com/buildwithgrove/path/releases)
- All the package versions [here](https://github.com/buildwithgrove/path/pkgs/container/path/versions)
- The containers page [here](https://github.com/buildwithgrove/path/pkgs/container/path)

You can pull them directly using the following command:

```sh
docker pull ghcr.io/buildwithgrove/path
```

## 3. Quickstart

### 3.1 Shannon Quickstart

1. **Stake Apps and Gateway:** Refer to the [Poktroll Docker Compose Walkthrough](https://dev.poktroll.com/operate/quickstart/docker_compose_walkthrough) for instructions on staking your Application and Gateway on Shannon.

2. **Populate Config File:** Run `make copy_shannon_config` to copy the example configuration file to `cmd/.config.yaml`.

   Update the configuration file `cmd/.config.yaml` with your Gateway's private key & address and your delegated Application's address.

   \*TIP: If you followed the [Debian Cheat Sheet](https://dev.poktroll.com/operate/quickstart/docker_compose_debian_cheatsheet#start-the-relayminer), you can run `path_prepare_config`
   to get you most of the way there. Make sure to review the `gateway_private_key` field.\*

3. **Start the PATH Container:** Run `make path_up_build_gateway` or `make path_up_gateway` to start & build the PATH gateway.

4. **Run a curl command**: Example `eth_blockNumber` request to a PATH supporting `eth`:

   ```bash
   curl http://eth.localhost:3000/v1 \
       -X POST \
       -H "Content-Type: application/json" \
       -d '{"jsonrpc": "2.0", "id": 1, "method": "eth_blockNumber" }'
   ```

### 3.2 Morse Quickstart

1. **Retrieve Application Authentication Token & Keys**

   This is a relatively manual process in Morse that is not well documented.

   You should reach out to the team directly if you are doing this, but can refer to the following resources as references:

   - [Host a Gateway on Morse](https://docs.pokt.network/gateways/host-a-gateway)
   - [pocket-core/doc/specs/application-auth-token.md](https://github.com/pokt-network/pocket-core/blob/7f936ff7353249b161854e24435e4bc32d47aa3f/doc/specs/application-auth-token.md)
   - [pocket-core/doc/specs/cli/apps.md](https://github.com/pokt-network/pocket-core/blob/7f936ff7353249b161854e24435e4bc32d47aa3f/doc/specs/cli/apps.md)
   - [Gateway Server Kit instructions (as a reference)](https://github.com/pokt-network/gateway-server/blob/main/docs/quick-onboarding-guide.md#5-insert-app-stake-private-keys)

2. **Populate Config File:** Run `make copy_morse_config` to copy the example configuration file to `cmd/.config.yaml`.

   Update the configuration file `cmd/.config.yaml` with your Gateway's private key, address and your delegated Application's address.

   2.1 **If you're a Grove employee**, you can use copy-paste the PROD configs from [here](https://www.notion.so/buildwithgrove/PATH-Morse-Configuration-Helpers-Instructions-111a36edfff6807c8846f78244394e74?pvs=4).

   2.2 **If you're a community member**, run the following command to get started quickly with a prefilled configuration
   for Bitcoin MainNet on Pocket Morse TestNet: `cp ./cmd/.config.morse_example_testnet.yaml ./cmd/.config.yaml`

3. **Start the PATH Container:** Run `make path_up_build_gateway` or `make path_up_gateway` to start & build PATH gateway

4. **Run a curl command**: Example `eth_blockNumber` request to a PATH supporting `eth`:

   ```bash
   curl http://eth.localhost:3000/v1 \
       -X POST \
       -H "Content-Type: application/json" \
       -d '{"jsonrpc": "2.0", "id": 1, "method": "eth_blockNumber" }'
   ```

## 4. Configuration

### 4.1 Configuration File

The configuration for PATH is defined in a YAML file, which should be named `.config.yaml`.

This file is required for setting up a PATH instance and must be populated with the appropriate values.

The configuration is divided into several sections:

1. **Morse Configuration (`morse_config`)**:

   - **Required for Morse gateways.**
   - Must include full node URL and relay signing key.
   - Must include AAT data for all onchain staked applications assigned to the gateway operator

2. **Shannon Configuration (`shannon_config`)**:

   - **Required for Shannon gateways.**
   - Must include RPC URL, gRPC host/port, and gateway address/private key.
   - Must include the addresses of the onchain Applications that are delegated to the onchain Gateway.

3. **Services Configuration (`services`)**:

   - **Required for all gateways; at least one service must be listed.**
   - The key is the Service ID (e.g. `F00C`) and the value is the service configuration.
   - Only the Service ID is required. All other fields are optional.

4. **Router Configuration (`router_config`)**:

   - _Optional. Default values will be used if not specified._
   - Configures router settings such as port and timeouts.

### 4.2 Example Shannon Configuration Format

```yaml
shannon_config:
  full_node_config:
    rpc_url: "https://rpc-url.io"
    grpc_config:
      host_port: "grpc-url.io:443"
    gateway_address: "pokt1710ed9a8d0986d808e607c5815cc5a13f15dba"
    gateway_private_key: "d5fcbfb894059a21e914a2d6bf1508319ce2b1b8878f15aa0c1cdf883feb018d"
    delegated_app_addresses:
      - "pokt1a2b3c4d5e6f7g8h9i0j1k2l3m4n5o6p7q8r9s0"
      - "pokt1u2v3w4x5y6z7a8b9c0d1e2f3g4h5i6j7k8l9m0"

services:
  "F00C":
    alias: "eth"
```

### 4.3 Example Morse Configuration Format

```yaml
# For a morse gateway, the following config is required:
morse_config:
  full_node_config:
    url: "https://pocket-network-full-full-node-url.io"
    relay_signing_key: "example_relay_signing_key"
    http_config:
      retries: 3
      timeout: "5000ms"
    request_config:
      retries: 3

  signed_aats:
    "example_application_address":
      client_public_key: "example_application_client_public_key"
      application_public_key: "example_application_public_key"
      application_signature: "example_application_signature"

# services is required. At least one service must be configured with a valid id.
# All fields are optional but the id is required.
services:
  "F00C":
    alias: "eth"
    request_timeout: "3000ms"
```

### 4.4 Other Examples

- Full example config YAML files:
  - [Morse](https://github.com/buildwithgrove/path/tree/main/cmd/config/testdata/morse.example.yaml)
  - [Shannon](https://github.com/buildwithgrove/path/tree/main/cmd/config/testdata/shannon.example.yaml)
- [Config YAML Schema](https://github.com/buildwithgrove/path/tree/main/config/config.schema.yaml)

## 5. Authorization & Rate Limiting

By default, the PATH service runs without any authorization or rate limiting. This means all requests are allowed.

To enable authorization and rate limiting, you can run the PATH service with the dependencies using the `make path_up` target.

This will start the PATH service with all the appropriate dependencies, seen in the [docker-compose.yml](./docker-compose.yml) file, under the **Profile 2: PATH Entire Stack** section.

**For more information about PATH's authorization and rate limiting, see the [Envoy Proxy & Auth Server README.md](./envoy/README.md).**

<<<<<<< HEAD
## 5. Authorization & Rate Limiting

By default, the PATH service runs without any authorization or rate limiting. This means all requests are allowed.

To enable authorization and rate limiting, you can run the PATH service with the dependencies using the `make path_up` target.

This will start the PATH service with all the appropriate dependencies, seen in the [docker-compose.yml](./docker-compose.yml) file, under the **Profile 2: PATH Entire Stack** section.

**For more information about PATH's authorization and rate limiting, see the [Envoy Proxy & Auth Server README.md](./envoy/README.md).**

=======
>>>>>>> e005fb8f
## 6. Running PATH

### 6.1. Setup Config YAML

1. Run `make copy_shannon_config` or `make copy_morse_config` to prepare the `.config.yaml` file.

   **NOTE: For a full example of the config YAML format for both Shannon and Morse protocols, see the [example config YAML files](https://github.com/buildwithgrove/path/tree/main/cmd/config/testdata).**

2. You will then need to populate the `.config.yaml` file with the appropriate values for the protocol you wish to use.

   **⚠️ IMPORTANT: The data required to populate the `.config.yaml` file is sensitive and the contents of this file must never be shared outside of your organization. ⚠️**

### 6.2. Start the Container

**NOTE: The protocol version (`morse` or `shannon`) depends on whether `morse_config` or `shannon_config` is populated in the `.config.yaml` file.**

1. Once the `.config.yaml` file is populated, to start the PATH service for a specific protocol, use one of the following `make` targets:

   - To run PATH with no dependencies, use:

      ```sh
      make path_up_gateway
      ```

     **In this mode, all requests go directly to the PATH service, which runs on port `3000`.
**
   - To run PATH with authorization and rate limiting dependencies, use:

      ```sh
      make path_up
      ```
      **In this mode, all requests pass through Envoy Proxy, which runs on port `3001`.**

2. Once the Docker container is running, you may send service requests to the PATH service.


3. To stop the PATH service, use the following `make` target:

   ```sh
   make path_down
   ```

## 7. E2E Tests

This repository contains end-to-end (E2E) tests for the Shannon relay protocol. The tests ensure that the protocol behaves as expected under various conditions.

To use E2E tests, a `make` target is provided to copy the example configuration file to the `.config.test.yaml` needed by the E2E tests:

```sh
make copy_test_config
```

Then update the `protocol.shannon_config.full_node_config` values with the appropriate values.

You can find the example configuration file [here](https://github.com/buildwithgrove/path/tree/main/e2e/.example.test.yaml).

Currently, the E2E tests are configured to run against the Shannon testnet.

Future work will include adding support for other protocols.

### 7.1. Running Tests

To run the tests, use the following `make` targets:

```sh
# Run all tests
make test_all

# Unit tests only
make test_unit

# Shannon E2E test only
make test_e2e_shannon_relay
```

## 8. Troubleshooting

### 8.1. Docker Permissions Issues - Need to run sudo?

If you're hitting docker permission issues (e.g. you need to use sudo),
see the solution [here](https://github.com/jgsqware/clairctl/issues/60#issuecomment-358698788)
or just copy-paste the following command:

```bash
sudo chmod 666 /var/run/docker.sock
```

## Special Thanks

The origins of this repository were inspired by the work kicked off in [gateway-server](https://github.com/pokt-network/gateway-server) by the
[Nodies](https://nodies.app/) team. We were inspired and heavily considering forking and building off of that effort.

However, after a week-long sprint, the team deemed that starting from scratch was the better path forward for multiple reasons. These include but are not limited to:
- Enabling multi-protocol support; Morse, Shanon and beyond
- Set a foundation to migrate Grove's quality of service and data pipelineta
- Integrating with web2 standards like [Envoy](https://www.envoyproxy.io/), [gRPC](https://grpc.io/), [Stripe](https://stripe.com/), [NATS](https://nats.io/), [Auth0](https://auth0.com/), etc...
- Etc...

<!-- TODO(@olshansk): Move over the docs from [gateway-server](https://github.com/pokt-network/gateway-server) to a Morse section under [path.grove.city](https://path.grove.city) --> <|MERGE_RESOLUTION|>--- conflicted
+++ resolved
@@ -229,19 +229,6 @@
 
 **For more information about PATH's authorization and rate limiting, see the [Envoy Proxy & Auth Server README.md](./envoy/README.md).**
 
-<<<<<<< HEAD
-## 5. Authorization & Rate Limiting
-
-By default, the PATH service runs without any authorization or rate limiting. This means all requests are allowed.
-
-To enable authorization and rate limiting, you can run the PATH service with the dependencies using the `make path_up` target.
-
-This will start the PATH service with all the appropriate dependencies, seen in the [docker-compose.yml](./docker-compose.yml) file, under the **Profile 2: PATH Entire Stack** section.
-
-**For more information about PATH's authorization and rate limiting, see the [Envoy Proxy & Auth Server README.md](./envoy/README.md).**
-
-=======
->>>>>>> e005fb8f
 ## 6. Running PATH
 
 ### 6.1. Setup Config YAML
