--- conflicted
+++ resolved
@@ -26,11 +26,7 @@
     ports:
       - 5432:5432
     volumes:
-<<<<<<< HEAD
-      # Initializes the database with the minimal tables in the base schema.
-=======
       # Initializes the database with the minimum required tables from the base schema.
->>>>>>> 4e26d612
       - ./db/driver/sqlc/schema.sql:/docker-entrypoint-initdb.d/init.sql
       # For local development, persist the database data in a .gitignore'd tmp directory.
       - ./tmp/db:/var/lib/postgresql/data
